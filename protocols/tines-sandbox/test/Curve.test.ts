--- conflicted
+++ resolved
@@ -1,18 +1,14 @@
 import { SnapshotRestorer, takeSnapshot } from '@nomicfoundation/hardhat-network-helpers'
 import { erc20Abi } from '@sushiswap/abi'
-<<<<<<< HEAD
-import { CurvePool, getBigInt, RToken } from '@sushiswap/tines'
-import { Contract } from '@sushiswap/types'
-=======
 import {
   createCurvePoolsForMultipool,
   CurveMultitokenPool,
   CurvePool,
-  getBigNumber,
+  getBigInt,
   RPool,
   RToken,
 } from '@sushiswap/tines'
->>>>>>> a7b4fcb9
+import { Contract } from '@sushiswap/types'
 import { expect } from 'chai'
 import seedrandom from 'seedrandom'
 import { Address, parseAbi, WalletClient } from 'viem'
@@ -28,10 +24,7 @@
   Factory = 'Factory',
 }
 
-<<<<<<< HEAD
 const NON_FACTORY_POOLS: [Address, string, CurvePoolType, number?][] = [
-=======
-const NON_FACTORY_POOLS: [string, string, CurvePoolType, number?][] = [
   // Multitoken
   ['0xbebc44782c7db0a1a60cb6fe97d0b483032ff1c7', '3pool', CurvePoolType.LegacyV3],
   ['0xed279fdd11ca84beef15af5d39bb4d4bee23f0ca', 'lusd', CurvePoolType.Legacy],
@@ -47,7 +40,6 @@
   ['0x8474ddbe98f5aa3179b3b3f5942d724afcdec9f6', 'musd', CurvePoolType.Legacy],
   ['0x52ea46506b9cc5ef470c5bf89f17dc28bb35d85c', 'usdt', CurvePoolType.Legacy],
   // 2 coins
->>>>>>> a7b4fcb9
   ['0xdc24316b9ae028f1497c275eb9192a3ea0f67022', 'steth', CurvePoolType.Legacy],
   ['0xdcef968d416a41cdac0ed8702fac8128a64241a2', 'fraxusdc', CurvePoolType.Legacy],
   ['0x828b154032950c8ff7cf8085d841723db2696056', 'stETH concentrated', CurvePoolType.Factory],
@@ -134,18 +126,10 @@
 
 interface PoolInfo {
   poolType: CurvePoolType
-<<<<<<< HEAD
   poolContract: Contract<any>
   tokenContracts: (Contract<typeof erc20Abi> | undefined)[]
-  poolTines: CurvePool
+  poolTines: (CurvePool | CurveMultitokenPool | undefined)[][]
   user: Address
-=======
-  poolContract: Contract
-  tokenContracts: (Contract | undefined)[]
-  poolTines: (CurvePool | CurveMultitokenPool | undefined)[][]
-  user: Signer
-  userAddress: string
->>>>>>> a7b4fcb9
   snapshot: SnapshotRestorer
 }
 
@@ -290,26 +274,46 @@
     )
   )
 
-<<<<<<< HEAD
-  const poolTines = new CurvePool(
-    poolAddress,
-    tokenTines[0],
-    tokenTines[1],
-    Number(fee) / 1e10,
-    Number(A),
-    reserves[0],
-    reserves[1],
-    await getPoolRatio(config, poolAddress, poolType)
-  )
-
-  const snapshot = await takeSnapshot()
-  return {
-    poolType,
-    poolContract,
-    tokenContracts,
-    poolTines,
-    user: config.user.address,
-    snapshot,
+  if (tokenContracts.length === 2) {
+    const poolTines = new CurvePool(
+      poolAddress,
+      tokenTines[0],
+      tokenTines[1],
+      Number(fee) / 1e10,
+      Number(A),
+      reserves[0],
+      reserves[1],
+      await getPoolRatio(config, poolAddress, poolType)
+    )
+
+    const snapshot = await takeSnapshot()
+    return {
+      poolType,
+      poolContract,
+      tokenContracts,
+      poolTines: [[undefined, poolTines]],
+      user: config.user.address,
+      snapshot,
+    }
+  } else {
+    const pools = createCurvePoolsForMultipool(poolAddress, tokenTines, Number(fee) / 1e10, Number(A), reserves)
+    const poolTines: (CurvePool | CurveMultitokenPool | undefined)[][] = []
+    let n = 0
+    for (let i = 0; i < tokenContracts.length; ++i) {
+      poolTines[i] = []
+      for (let j = i + 1; j < tokenContracts.length; ++j) poolTines[i][j] = pools[n++]
+    }
+    console.assert(n === pools.length)
+
+    const snapshot = await takeSnapshot()
+    return {
+      poolType,
+      poolContract,
+      tokenContracts,
+      poolTines,
+      user: config.user.address,
+      snapshot,
+    }
   }
 }
 
@@ -321,60 +325,10 @@
   amountIn: number,
   precision: number
 ) {
-  const expectedOut = poolInfo.poolTines.calcOutByIn(Math.round(amountIn), from < to)
-  let realOutBI: bigint
-=======
-  if (tokenContracts.length == 2) {
-    const poolTines = new CurvePool(
-      poolAddress,
-      tokenTines[0],
-      tokenTines[1],
-      fee.toNumber() / 1e10,
-      A.toNumber(),
-      reserves[0],
-      reserves[1],
-      await getPoolRatio(poolAddress, poolType, user.provider as Provider)
-    )
-
-    const snapshot = await takeSnapshot()
-    return {
-      poolType,
-      poolContract,
-      tokenContracts,
-      poolTines: [[undefined, poolTines]],
-      user,
-      userAddress,
-      snapshot,
-    }
-  } else {
-    const pools = createCurvePoolsForMultipool(poolAddress, tokenTines, fee.toNumber() / 1e10, A.toNumber(), reserves)
-    const poolTines: (CurvePool | CurveMultitokenPool | undefined)[][] = []
-    let n = 0
-    for (let i = 0; i < tokenContracts.length; ++i) {
-      poolTines[i] = []
-      for (let j = i + 1; j < tokenContracts.length; ++j) poolTines[i][j] = pools[n++]
-    }
-    console.assert(n == pools.length)
-
-    const snapshot = await takeSnapshot()
-    return {
-      poolType,
-      poolContract,
-      tokenContracts,
-      poolTines,
-      user,
-      userAddress,
-      snapshot,
-    }
-  }
-}
-
-async function checkSwap(poolInfo: PoolInfo, from: number, to: number, amountIn: number, precision: number) {
   const i = Math.min(from, to)
   const j = Math.max(from, to)
   const expectedOut = (poolInfo.poolTines[i][j] as CurvePool).calcOutByIn(Math.round(amountIn), from < to)
-  let realOutBI: BigNumber
->>>>>>> a7b4fcb9
+  let realOutBI: bigint
   if (poolInfo.poolType !== CurvePoolType.LegacyV2 && poolInfo.poolType !== CurvePoolType.LegacyV3) {
     realOutBI = (
       await simulateContract(config.client, {
@@ -478,17 +432,16 @@
 }
 
 async function processMultiTokenPool(
-  poolAddress: string,
-  name: string,
+  config: TestConfig,
+  poolAddress: Address,
   poolType: CurvePoolType,
   precision: number
 ): Promise<string> {
   const testSeed = poolAddress
   const rnd: () => number = seedrandom(testSeed) // random [0, 1)
-  const [user] = await ethers.getSigners()
   let poolInfo
   try {
-    poolInfo = await createCurvePoolInfo(poolAddress, poolType, user, BigInt(1e30))
+    poolInfo = await createCurvePoolInfo(config, poolAddress, poolType, BigInt(1e30))
   } catch (e) {
     return 'skipped (pool init error)'
   }
@@ -498,11 +451,11 @@
       const res0 = parseInt((poolInfo.poolTines[i][j] as RPool).reserve0.toString())
       const res1 = parseInt((poolInfo.poolTines[i][j] as RPool).reserve1.toString())
       if (res0 < 1e6 || res1 < 1e6) return 'skipped (low liquidity)'
-      const checks = poolType == CurvePoolType.LegacyV2 || poolType == CurvePoolType.LegacyV3 ? 3 : 10
+      const checks = poolType === CurvePoolType.LegacyV2 || poolType === CurvePoolType.LegacyV3 ? 3 : 10
       for (let k = 0; k < checks; ++k) {
         const amountInPortion = getRandomExp(rnd, 1e-5, 1)
-        await checkSwap(poolInfo, i, j, res0 * amountInPortion, precision)
-        await checkSwap(poolInfo, j, i, res1 * amountInPortion, precision)
+        await checkSwap(config, poolInfo, i, j, res0 * amountInPortion, precision)
+        await checkSwap(config, poolInfo, j, i, res1 * amountInPortion, precision)
       }
     }
   return 'passed'
@@ -519,11 +472,7 @@
     for (let i = 0; i < NON_FACTORY_POOLS.length; ++i) {
       const [poolAddress, name, poolType, precision = 1e-9] = NON_FACTORY_POOLS[i]
       it(`${name} (${poolAddress}, ${poolType})`, async () => {
-<<<<<<< HEAD
-        const result = await process2CoinsPool(config, poolAddress, name, poolType, precision)
-=======
-        const result = await processMultiTokenPool(poolAddress, name, poolType, precision)
->>>>>>> a7b4fcb9
+        const result = await processMultiTokenPool(config, poolAddress, poolType, precision)
         expect(result).equal('passed')
       })
     }
@@ -543,17 +492,7 @@
         return
       }
       const precision = FACTORY_POOL_PRECISION_SPECIAL[poolAddress.toLowerCase()] || 1e-9
-<<<<<<< HEAD
-      const result = await process2CoinsPool(
-        config,
-=======
-      const result = await processMultiTokenPool(
->>>>>>> a7b4fcb9
-        poolAddress,
-        `Factory ${factoryName}`,
-        CurvePoolType.Factory,
-        precision
-      )
+      const result = await processMultiTokenPool(config, poolAddress, CurvePoolType.Factory, precision)
       console.log(result)
       if (result === 'passed') ++passed
     })
