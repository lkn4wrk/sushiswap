import * as fs from 'fs'
import path from 'path'
import {
  BentoBridgePoolCode,
  BentoPoolCode,
  ConstantProductPoolCode,
  CurvePoolCode,
  NativeWrapBridgePoolCode,
  PoolCode,
  UniV3PoolCode,
} from '@sushiswap/router'
import {
  BridgeBento,
  BridgeUnlimited,
  ConstantProductRPool,
  CurvePool,
  RToken,
  RebaseInternal,
  StableSwapRPool,
  UniV3Pool,
  CurveMultitokenPool,
  CurveMultitokenCore
} from '@sushiswap/tines'
import * as serializer from 'serialijse'
<<<<<<< HEAD
import { Native } from 'sushi/currency'
=======
import { ChainId } from 'sushi/chain'
>>>>>>> 49a54e78

// All classes registration - for deserialization
serializer.declarePersistable(NativeWrapBridgePoolCode)
serializer.declarePersistable(BridgeUnlimited)
serializer.declarePersistable(ConstantProductPoolCode)
serializer.declarePersistable(ConstantProductRPool)
serializer.declarePersistable(BentoPoolCode)
serializer.declarePersistable(StableSwapRPool)
serializer.declarePersistable(RebaseInternal)
serializer.declarePersistable(BentoBridgePoolCode)
serializer.declarePersistable(BridgeBento)
serializer.declarePersistable(UniV3PoolCode)
serializer.declarePersistable(UniV3Pool)
serializer.declarePersistable(CurvePoolCode)
serializer.declarePersistable(CurvePool)
serializer.declarePersistable(CurveMultitokenPool)
serializer.declarePersistable(CurveMultitokenCore)
serializer.declarePersistable(Native)

// default dir for pools snapshots
const snapshotDirDefault = path.resolve(__dirname, '../pool-snapshots/')

function makeSerializable(poolCodes: PoolCode[]) {
  poolCodes.forEach(({ pool }) => {
    pool.reserve0 = String(pool.reserve0) as unknown as bigint
    pool.reserve1 = String(pool.reserve1) as unknown as bigint
    pool.token0 = { ...pool.token0 } as RToken
    pool.token1 = { ...pool.token1 } as RToken
    if (pool instanceof StableSwapRPool) {
      pool.k = String(pool.k) as unknown as bigint
      pool.total0.rebaseBI.base = String(
        pool.total0.rebaseBI.base,
      ) as unknown as bigint
      pool.total0.rebaseBI.elastic = String(
        pool.total0.rebaseBI.elastic,
      ) as unknown as bigint
      pool.total1.rebaseBI.base = String(
        pool.total1.rebaseBI.base,
      ) as unknown as bigint
      pool.total1.rebaseBI.elastic = String(
        pool.total1.rebaseBI.elastic,
      ) as unknown as bigint
    } else if (pool instanceof UniV3Pool) {
      pool.liquidity = String(pool.liquidity) as unknown as bigint
      pool.sqrtPriceX96 = String(pool.sqrtPriceX96) as unknown as bigint
      pool.ticks.forEach((t) => {
        t.DLiquidity = String(t.DLiquidity) as unknown as bigint
      })
    } else if (pool instanceof CurvePool) {
      pool.D = String(pool.D) as unknown as bigint
      pool.rate0BI = String(pool.rate0BI) as unknown as bigint
      pool.rate1BN18 = String(pool.rate1BN18) as unknown as bigint
      pool.reserve0Rated = String(pool.reserve0Rated) as unknown as bigint
      pool.reserve1Rated = String(pool.reserve1Rated) as unknown as bigint
    } else if (pool instanceof CurveMultitokenPool) {
      const core = pool.core
      core.D = String(core.D) as unknown as bigint
      core.Ann = String(core.Ann) as unknown as bigint
      core.Annn = String(core.Annn) as unknown as bigint
      core.AnnMinus1 = String(core.AnnMinus1) as unknown as bigint
      core.nn = String(core.nn) as unknown as bigint
      core.n = String(core.n) as unknown as bigint
      core.nPlus1 = String(core.nPlus1) as unknown as bigint
      core.tokens = core.tokens.map(t => ({ ...t }) as RToken)
      core.reserves = core.reserves.map(r => String(r) as unknown as bigint)
      core.ratesBN18 = core.ratesBN18.map(r => String(r) as unknown as bigint)
      core.reservesRated = core.reservesRated.map(r => String(r) as unknown as bigint)
      //core.currentFlow = core.currentFlow.map(r => String(r) as unknown as bigint)
    }
  })
}

function restoreAfterSerialization(poolCodes: PoolCode[]) {
  poolCodes.forEach(({ pool }) => {
    pool.reserve0 = BigInt(pool.reserve0)
    pool.reserve1 = BigInt(pool.reserve1)
    if (pool instanceof StableSwapRPool) {
      pool.k = BigInt(pool.k)
      pool.total0.rebaseBI.base = BigInt(pool.total0.rebaseBI.base)
      pool.total0.rebaseBI.elastic = BigInt(pool.total0.rebaseBI.elastic)
      pool.total1.rebaseBI.base = BigInt(pool.total1.rebaseBI.base)
      pool.total1.rebaseBI.elastic = BigInt(pool.total1.rebaseBI.elastic)
    } else if (pool instanceof UniV3Pool) {
      pool.liquidity = BigInt(pool.liquidity)
      pool.sqrtPriceX96 = BigInt(pool.sqrtPriceX96)
      pool.ticks.forEach((t) => {
        t.DLiquidity = BigInt(t.DLiquidity)
      })
    } else if (pool instanceof CurvePool) {
      pool.D = BigInt(pool.D)
      pool.rate0BI = BigInt(pool.rate0BI)
      pool.rate1BN18 = BigInt(pool.rate1BN18)
      pool.reserve0Rated = BigInt(pool.reserve0Rated)
      pool.reserve1Rated = BigInt(pool.reserve1Rated)
    } else if (pool instanceof CurveMultitokenPool) {
      const core = pool.core
      core.D = BigInt(core.D)
      core.Ann = BigInt(core.Ann) 
      core.Annn = BigInt(core.Annn)
      core.AnnMinus1 = BigInt(core.AnnMinus1)
      core.nn = BigInt(core.nn)
      core.n = BigInt(core.n)
      core.nPlus1 = BigInt(core.nPlus1)
      core.reserves = core.reserves.map(r => BigInt(r))
      core.ratesBN18 = core.ratesBN18.map(r => BigInt(r))
      core.reservesRated = core.reservesRated.map(r => BigInt(r))
      //core.currentFlow = core.currentFlow.map(r => BigInt(r))
    } 
  })
}

export function savePoolSnapshot(
  poolCodes: PoolCode[],
  chainId: ChainId,
  blockNumber: number | undefined,
  directory?: string,
) {
  // pools preparation for serialization
  makeSerializable(poolCodes)
  const data = serializer.serialize(poolCodes)
  const obj = JSON.parse(data)
  const humanReadableStr = JSON.stringify(obj, undefined, '  ')
  restoreAfterSerialization(poolCodes)

  directory = directory || snapshotDirDefault
  if (!fs.existsSync(directory)) fs.mkdirSync(directory)
  fs.writeFileSync(
    path.resolve(directory, `${chainId}-${blockNumber}`),
    humanReadableStr,
  )
}

export function loadPoolSnapshot(
  chainId: ChainId,
  blockNumber: number | undefined,
  directory?: string,
): PoolCode[] | undefined {
  directory = directory || snapshotDirDefault
  const fileName = path.resolve(directory, `${chainId}-${blockNumber}`)
  if (!fs.existsSync(fileName)) return
  const str = fs.readFileSync(fileName, 'utf8')
  const poolCodes = serializer.deserialize(str) as PoolCode[]
  restoreAfterSerialization(poolCodes)
  return poolCodes
}<|MERGE_RESOLUTION|>--- conflicted
+++ resolved
@@ -22,11 +22,8 @@
   CurveMultitokenCore
 } from '@sushiswap/tines'
 import * as serializer from 'serialijse'
-<<<<<<< HEAD
 import { Native } from 'sushi/currency'
-=======
 import { ChainId } from 'sushi/chain'
->>>>>>> 49a54e78
 
 // All classes registration - for deserialization
 serializer.declarePersistable(NativeWrapBridgePoolCode)
