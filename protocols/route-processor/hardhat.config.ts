--- conflicted
+++ resolved
@@ -49,7 +49,6 @@
         url: `https://eth-mainnet.alchemyapi.io/v2/${process.env.ALCHEMY_API_KEY}`,
         blockNumber: 16240100,
       },
-<<<<<<< HEAD
       accounts: {
         accountsBalance: '10000000000000000000000000', //(10_000_000 ETH).
       },
@@ -80,8 +79,6 @@
     },
     goerli: {
       url: `https://goerli.infura.io/v3/${process.env.INFURA_API_KEY}`,
-=======
->>>>>>> eb415e84
       accounts,
     },
   },
