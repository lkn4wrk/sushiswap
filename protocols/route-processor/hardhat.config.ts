--- conflicted
+++ resolved
@@ -47,11 +47,7 @@
   //   // hardhat: {
   //   //   forking: {
   //   //     enabled: true,
-<<<<<<< HEAD
-  //   //     url: `https://eth-mainnet.alchemyapi.io/v2/${process.env.ALCHEMY_API_KEY}`,
-=======
   //   //     url: `https://eth-mainnet.alchemyapi.io/v2/${process.env.ALCHEMY_ID}`,
->>>>>>> 78ea4a37
   //   //     blockNumber: 16240100,
   //   //   },
   //   //   accounts: {
@@ -63,11 +59,7 @@
   //     // polygon
   //     forking: {
   //       enabled: true,
-<<<<<<< HEAD
-  //       url: `https://polygon-mainnet.g.alchemy.com/v2/${process.env.ALCHEMY_API_KEY}`,
-=======
   //       url: `https://polygon-mainnet.g.alchemy.com/v2/${process.env.ALCHEMY_ID}`,
->>>>>>> 78ea4a37
   //       blockNumber: 37180000,
   //     },
   //     accounts: {
@@ -76,11 +68,7 @@
   //     chainId: 137,
   //   },
   //   // ethereum: {
-<<<<<<< HEAD
-  //   //   url: `https://eth-mainnet.alchemyapi.io/v2/${process.env.ALCHEMY_API_KEY}`,
-=======
   //   //   url: `https://eth-mainnet.alchemyapi.io/v2/${process.env.ALCHEMY_ID}`,
->>>>>>> 78ea4a37
   //   //   accounts,
   //   //   chainId: 1,
   //   //   hardfork: process.env.CODE_COVERAGE ? 'berlin' : 'london',
