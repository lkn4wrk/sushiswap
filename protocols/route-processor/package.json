--- conflicted
+++ resolved
@@ -81,10 +81,6 @@
     "ts-node": "10.9.1",
     "typechain": "8.1.1",
     "typescript": "5.1.6",
-<<<<<<< HEAD
     "viem": "1.6.2"
-=======
-    "viem": "0.0.0-jxom-refactor-multicall.20230830T113622"
->>>>>>> 54ab778b
   }
 }