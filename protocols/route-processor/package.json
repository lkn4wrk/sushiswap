--- conflicted
+++ resolved
@@ -42,11 +42,7 @@
     "@openzeppelin/contracts": "4.8.0",
     "@sushiswap/abi": "workspace:*",
     "@sushiswap/amm": "workspace:*",
-<<<<<<< HEAD
-    "@sushiswap/bentobox": "1.0.0",
-=======
     "@sushiswap/bentobox": "1.0.1",
->>>>>>> 45ca54a6
     "@sushiswap/chain": "workspace:*",
     "@sushiswap/currency": "workspace:*",
     "@sushiswap/eslint-config": "workspace:*",
