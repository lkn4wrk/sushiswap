--- conflicted
+++ resolved
@@ -26,18 +26,11 @@
     waitConfirmations: 20,
   })
 
-<<<<<<< HEAD
   // await run('verify:verify', {
   //   address,
   //   constructorArguments: args,
   //   waitConfirmations: 20,
   // })
-=======
-  await run('verify:verify', {
-    address,
-    constructorArguments: args,
-  })
->>>>>>> a1946f0f
 
   console.log(`RouteProcessor deployed to ${address}`)
 }
