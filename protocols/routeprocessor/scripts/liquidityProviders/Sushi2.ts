--- conflicted
+++ resolved
@@ -3,16 +3,6 @@
 import { LiquidityProvider } from './LiquidityProvider'
 import { getCreate2Address } from 'ethers/lib/utils'
 import { keccak256, pack } from '@ethersproject/solidity'
-<<<<<<< HEAD
-import { SushiPoolABI } from "../../ABI/SushiPool";
-import { Limited } from "../Limited";
-import { PoolCode } from "../pools/PoolCode";
-import { ConstantProductPoolCode } from "../pools/ConstantProductPool";
-import { ChainId } from "@sushiswap/chain";
-import { ADDITIONAL_BASES, BASES_TO_CHECK_TRADES_AGAINST, Token } from "@sushiswap/currency";
-import { FACTORY_ADDRESS, INIT_CODE_HASH } from "@sushiswap/amm";
-import { LiquidityProvider2, LiquidityProviders } from "./LiquidityProvider2";
-=======
 import { SushiPoolABI } from '../../ABI/SushiPool'
 import { Limited } from '../Limited'
 import { PoolCode } from '../pools/PoolCode'
@@ -20,8 +10,7 @@
 import { ChainId } from '@sushiswap/chain'
 import { ADDITIONAL_BASES, BASES_TO_CHECK_TRADES_AGAINST, Token } from '@sushiswap/currency'
 import { FACTORY_ADDRESS, INIT_CODE_HASH } from '@sushiswap/amm'
-import { LiquidityProvider2 } from './LiquidityProvider2'
->>>>>>> abc281e9
+import { LiquidityProvider2, LiquidityProviders } from './LiquidityProvider2'
 
 export class SushiProvider2 extends LiquidityProvider2 {
   fetchedPools: Set<string>
@@ -35,17 +24,11 @@
     this.fetchedPools = new Set()
   }
 
-<<<<<<< HEAD
   getType(): LiquidityProviders {
     return LiquidityProviders.Sushiswap
   }
 
   getPoolProviderName(): string {return 'Sushiswap'}
-=======
-  getPoolProviderName(): string {
-    return 'Sushiswap'
-  }
->>>>>>> abc281e9
 
   async getPools(tokens: Token[]): Promise<PoolCode[]> {
     if (FACTORY_ADDRESS[this.chainId] === undefined) {
@@ -95,7 +78,6 @@
 
   _getProspectiveTokens(t0: Token, t1:Token) {
     const set = new Set<Token>([
-<<<<<<< HEAD
       t0,
       t1,
       ...BASES_TO_CHECK_TRADES_AGAINST[this.chainId], 
@@ -103,13 +85,6 @@
       ...(ADDITIONAL_BASES[this.chainId][t1.address] || []),
      ])
      return Array.from(set)
-=======
-      t,
-      ...BASES_TO_CHECK_TRADES_AGAINST[this.chainId],
-      ...(ADDITIONAL_BASES[this.chainId][t.address] || []),
-    ])
-    return Array.from(set)
->>>>>>> abc281e9
   }
 
   startFetchPoolsData() {
