--- conflicted
+++ resolved
@@ -12,71 +12,39 @@
 }
 
 export abstract class LiquidityProvider2 {
-<<<<<<< HEAD
-    limited: Limited
-    chainDataProvider: ethers.providers.BaseProvider
-    chainId: ChainId
-
-    constructor(
-        chainDataProvider: ethers.providers.BaseProvider,
-        chainId: ChainId,
-        l: Limited
-    ) {
-        this.limited = l
-        this.chainDataProvider = chainDataProvider
-        this.chainId = chainId
-    }
-
-    abstract getType(): LiquidityProviders;
-
-    // The name of liquidity provider to be used for pool naming. For example, 'Sushiswap'
-    abstract getPoolProviderName(): string;
-
-    // To start ferch pools data. Can fetch data for the most used or big pools even before 
-    // to/from tokens are known
-    abstract startFetchPoolsData(): void;
-
-    // start fetching pools data for tokens t0, t1, if it is not fetched before
-    // call if for to and from tokens
-    abstract fetchPoolsForToken(t0: Token, t1: Token): void;
-
-    // Returns current pools data
-    abstract getCurrentPoolList(): PoolCode[];
-
-    // If pools data were chabged since last getCurrentPoolList() call
-    abstract poolListWereUpdated(): boolean;
-
-    // Stops all network activity
-    abstract stopFetchPoolsData(): void;
-=======
   limited: Limited
   chainDataProvider: ethers.providers.BaseProvider
   chainId: ChainId
 
-  constructor(chainDataProvider: ethers.providers.BaseProvider, chainId: ChainId, l: Limited) {
+  constructor(
+    chainDataProvider: ethers.providers.BaseProvider,
+    chainId: ChainId,
+    l: Limited
+  ) {
     this.limited = l
     this.chainDataProvider = chainDataProvider
     this.chainId = chainId
   }
 
+  abstract getType(): LiquidityProviders;
+
   // The name of liquidity provider to be used for pool naming. For example, 'Sushiswap'
-  abstract getPoolProviderName(): string
+  abstract getPoolProviderName(): string;
 
-  // To start ferch pools data. Can fetch data for the most used or big pools even before
+  // To start ferch pools data. Can fetch data for the most used or big pools even before 
   // to/from tokens are known
-  abstract startFetchPoolsData(): void
+  abstract startFetchPoolsData(): void;
 
-  // start fetching pools data for token t, if it is not fetched before
+  // start fetching pools data for tokens t0, t1, if it is not fetched before
   // call if for to and from tokens
-  abstract fetchPoolsForToken(t: Token): void
+  abstract fetchPoolsForToken(t0: Token, t1: Token): void;
 
   // Returns current pools data
-  abstract getCurrentPoolList(): PoolCode[]
+  abstract getCurrentPoolList(): PoolCode[];
 
   // If pools data were chabged since last getCurrentPoolList() call
-  abstract poolListWereUpdated(): boolean
+  abstract poolListWereUpdated(): boolean;
 
   // Stops all network activity
-  abstract stopFetchPoolsData(): void
->>>>>>> abc281e9
+  abstract stopFetchPoolsData(): void;
 }