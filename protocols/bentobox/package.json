--- conflicted
+++ resolved
@@ -1,10 +1,6 @@
 {
   "name": "@sushiswap/bentobox",
-<<<<<<< HEAD
-  "version": "1.0.0",
-=======
   "version": "1.0.1",
->>>>>>> 45ca54a6
   "description": "BentoBox",
   "keywords": [
     "bentobox",
