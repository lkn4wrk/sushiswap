# @sushiswap/bentobox

<<<<<<< HEAD
=======
## 1.0.1

### Patch Changes

- 074ec9ebc: initial publish chunk

>>>>>>> 45ca54a6
## 1.0.0

### Major Changes

- release

## 0.5.0

### Minor Changes

- 82c96649: initial release<|MERGE_RESOLUTION|>--- conflicted
+++ resolved
@@ -1,14 +1,11 @@
 # @sushiswap/bentobox
 
-<<<<<<< HEAD
-=======
 ## 1.0.1
 
 ### Patch Changes
 
 - 074ec9ebc: initial publish chunk
 
->>>>>>> 45ca54a6
 ## 1.0.0
 
 ### Major Changes
