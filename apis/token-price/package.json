--- conflicted
+++ resolved
@@ -9,31 +9,16 @@
   },
   "dependencies": {
     "@sushiswap/database": "workspace:*",
-<<<<<<< HEAD
-    "@whatwg-node/fetch": "0.8.4",
-    "@vercel/node": "2.14.3",
-    "date-fns": "2.29.3",
-=======
     "@vercel/node": "3.0.7",
     "date-fns": "2.30.0",
->>>>>>> 2bc44e55
     "ioredis": "5.3.1",
     "sushi": "workspace:*",
     "zod": "3.21.4"
   },
   "devDependencies": {
     "@sushiswap/jest-config": "workspace:*",
-<<<<<<< HEAD
-    "@sushiswap/prettier-config": "workspace:*",
-    "@sushiswap/tines": "workspace:*",
-    "@sushiswap/currency": "workspace:*",
-    "@tsconfig/esm": "1.0.3",
-    "@tsconfig/node18": "2.0.0",
-    "@tsconfig/strictest": "2.0.1",
-=======
     "@tsconfig/esm": "1.0.4",
     "@tsconfig/strictest": "2.0.2",
->>>>>>> 2bc44e55
     "@types/node": "18",
     "typescript": "5.2.2",
     "vercel": "32.4.1"
