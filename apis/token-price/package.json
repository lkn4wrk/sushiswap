{
  "name": "@sushiswap/token-price-api",
  "version": "0.0.0",
  "private": true,
  "type": "module",
  "scripts": {
    "check": "tsc --pretty --noEmit",
    "clean": "rm -rf .turbo && rm -rf node_modules && rm -rf .vercel"
  },
  "dependencies": {
    "@sushiswap/database": "workspace:*",
    "@sushiswap/tines": "workspace:*",
    "@vercel/node": "3.0.9",
    "@wagmi/core": "1.4.5",
    "date-fns": "2.30.0",
    "ioredis": "5.3.1",
    "sushi": "workspace:*",
<<<<<<< HEAD
    "zod": "3.22.4"
=======
    "viem": "1.17.2",
    "zod": "3.21.4"
>>>>>>> d77616b5
  },
  "devDependencies": {
    "@sushiswap/jest-config": "workspace:*",
    "@tsconfig/esm": "1.0.4",
    "@tsconfig/strictest": "2.0.2",
    "@types/node": "18",
    "typescript": "5.2.2",
    "vercel": "32.5.3"
  }
}<|MERGE_RESOLUTION|>--- conflicted
+++ resolved
@@ -15,12 +15,8 @@
     "date-fns": "2.30.0",
     "ioredis": "5.3.1",
     "sushi": "workspace:*",
-<<<<<<< HEAD
-    "zod": "3.22.4"
-=======
     "viem": "1.17.2",
     "zod": "3.21.4"
->>>>>>> d77616b5
   },
   "devDependencies": {
     "@sushiswap/jest-config": "workspace:*",
