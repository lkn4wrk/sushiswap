import type { VercelRequest, VercelResponse } from '@vercel/node'
import { getUnixTime } from 'date-fns'

import redis from '../../lib/redis.js'
import { SUPPORTED_CHAINS } from './config.js'

<<<<<<< HEAD
export default async (request: VercelRequest, response: VercelResponse) => {
=======
const handler = async (request: VercelRequest, response: VercelResponse) => {
>>>>>>> 8c45b19b
  const chainId = request.query['chainId'] as string

  if (!SUPPORTED_CHAINS.includes(Number(chainId))) {
    response.status(422).json({
      message: 'Unsupported network. Supported chain ids: '.concat(SUPPORTED_CHAINS.join(', ')),
    })
  }

  const data = await redis.hget('prices', chainId)

  if (!data) {
    return response.status(503)
  }

  const json = JSON.parse(data)

  const now = getUnixTime(Date.now())

  return response.status(200).json({
    ...json,
    updatedSecondsAgo: now - json.updatedAtTimestamp,
  })
}

export default handler<|MERGE_RESOLUTION|>--- conflicted
+++ resolved
@@ -4,11 +4,7 @@
 import redis from '../../lib/redis.js'
 import { SUPPORTED_CHAINS } from './config.js'
 
-<<<<<<< HEAD
-export default async (request: VercelRequest, response: VercelResponse) => {
-=======
 const handler = async (request: VercelRequest, response: VercelResponse) => {
->>>>>>> 8c45b19b
   const chainId = request.query['chainId'] as string
 
   if (!SUPPORTED_CHAINS.includes(Number(chainId))) {
