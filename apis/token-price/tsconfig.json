{
  "extends": "@sushiswap/typescript-config/node18-vercel.json",
  "include": ["."],
<<<<<<< HEAD
  "exclude": ["node_modules", ".vercel"]
=======
  "exclude": ["node_modules", ".vercel"],
  // Need to specify even though it's in the base config file, don't know why
  "compilerOptions": {
    "module": "esnext"
  }
>>>>>>> 8c45b19b
}<|MERGE_RESOLUTION|>--- conflicted
+++ resolved
@@ -1,13 +1,9 @@
 {
   "extends": "@sushiswap/typescript-config/node18-vercel.json",
   "include": ["."],
-<<<<<<< HEAD
-  "exclude": ["node_modules", ".vercel"]
-=======
   "exclude": ["node_modules", ".vercel"],
   // Need to specify even though it's in the base config file, don't know why
   "compilerOptions": {
     "module": "esnext"
   }
->>>>>>> 8c45b19b
 }