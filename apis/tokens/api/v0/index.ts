import type { VercelRequest, VercelResponse } from '@vercel/node'

import { getTokens } from '../../lib/api.js'
// import { TokensApiSchema } from '../../lib/schemas/index.js'

const handler = async (_request: VercelRequest, response: VercelResponse) => {
<<<<<<< HEAD
  response.setHeader('Cache-Control', 's-maxage=900, stale-while-revalidate=86400')

  // const result = TokensApiSchema.safeParse(request.query)
  // if (!result.success) {
  //   return response.status(400).json(result.error.format())
  // }

  // const {} = result.data

=======
  console.log('TEST')
  response.setHeader(
    'Cache-Control',
    's-maxage=900, stale-while-revalidate=86400',
  )
>>>>>>> 89e31983
  const tokens = await getTokens()
  return response.status(200).json(tokens)
}

export default handler<|MERGE_RESOLUTION|>--- conflicted
+++ resolved
@@ -4,23 +4,11 @@
 // import { TokensApiSchema } from '../../lib/schemas/index.js'
 
 const handler = async (_request: VercelRequest, response: VercelResponse) => {
-<<<<<<< HEAD
-  response.setHeader('Cache-Control', 's-maxage=900, stale-while-revalidate=86400')
-
-  // const result = TokensApiSchema.safeParse(request.query)
-  // if (!result.success) {
-  //   return response.status(400).json(result.error.format())
-  // }
-
-  // const {} = result.data
-
-=======
   console.log('TEST')
   response.setHeader(
     'Cache-Control',
     's-maxage=900, stale-while-revalidate=86400',
   )
->>>>>>> 89e31983
   const tokens = await getTokens()
   return response.status(200).json(tokens)
 }
