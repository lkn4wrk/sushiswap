import type { VercelRequest, VercelResponse } from '@vercel/node'

import { getTokensByAddress } from '../../../lib/api.js'
import { SearchTokenApiSchema } from '../../../lib/schemas/search/address.js'

const handler = async (request: VercelRequest, response: VercelResponse) => {
<<<<<<< HEAD
  response.setHeader('Cache-Control', 's-maxage=900, stale-while-revalidate=86400')

  const result = SearchTokenApiSchema.safeParse(request.query)
  if (!result.success) {
    return response.status(400).json(result.error.format())
  }

  const { address } = result.data

=======
  response.setHeader(
    'Cache-Control',
    's-maxage=900, stale-while-revalidate=86400',
  )
  const { address } = schema.parse(request.query)
>>>>>>> 89e31983
  try {
    const tokens = await getTokensByAddress(address)
    return response.status(200).json(tokens)
  } catch {
    return response.status(404).send('Not found')
  }
}

export default handler<|MERGE_RESOLUTION|>--- conflicted
+++ resolved
@@ -4,8 +4,10 @@
 import { SearchTokenApiSchema } from '../../../lib/schemas/search/address.js'
 
 const handler = async (request: VercelRequest, response: VercelResponse) => {
-<<<<<<< HEAD
-  response.setHeader('Cache-Control', 's-maxage=900, stale-while-revalidate=86400')
+  response.setHeader(
+    'Cache-Control',
+    's-maxage=900, stale-while-revalidate=86400',
+  )
 
   const result = SearchTokenApiSchema.safeParse(request.query)
   if (!result.success) {
@@ -14,13 +16,6 @@
 
   const { address } = result.data
 
-=======
-  response.setHeader(
-    'Cache-Control',
-    's-maxage=900, stale-while-revalidate=86400',
-  )
-  const { address } = schema.parse(request.query)
->>>>>>> 89e31983
   try {
     const tokens = await getTokensByAddress(address)
     return response.status(200).json(tokens)
