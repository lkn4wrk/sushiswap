{
  "name": "@sushiswap/tokens-api",
  "version": "0.0.0",
  "private": true,
  "description": "Sushi Tokens API",
  "keywords": [
    "sushi",
    "tokens",
    "api"
  ],
  "homepage": "https://www.sushi.com",
  "repository": {
    "type": "git",
    "url": "https://github.com/sushiswap/sushiswap.git",
    "directory": "apis/tokens"
  },
  "license": "MIT",
  "author": "Matthew Lilley <hello@matthewLilley.com>",
  "type": "module",
  "scripts": {
    "check": "tsc --pretty --noEmit",
    "clean": "rm -rf .turbo && rm -rf node_modules && rm -rf .vercel"
  },
  "dependencies": {
    "@sushiswap/database": "workspace:*",
    "@sushiswap/default-token-list": "41.4.0",
    "@sushiswap/wagmi-config": "workspace:*",
<<<<<<< HEAD
    "@vercel/node": "3.0.7",
    "@wagmi/core": "1.4.3",
    "zod": "3.22.4"
=======
    "@vercel/node": "3.0.9",
    "@wagmi/core": "1.4.5",
    "zod": "3.21.4"
>>>>>>> d77616b5
  },
  "devDependencies": {
    "@sushiswap/jest-config": "workspace:*",
    "@tsconfig/esm": "1.0.4",
    "@tsconfig/strictest": "2.0.2",
    "@types/node": "18",
    "typescript": "5.2.2",
    "vercel": "32.5.3"
  }
}<|MERGE_RESOLUTION|>--- conflicted
+++ resolved
@@ -25,15 +25,9 @@
     "@sushiswap/database": "workspace:*",
     "@sushiswap/default-token-list": "41.4.0",
     "@sushiswap/wagmi-config": "workspace:*",
-<<<<<<< HEAD
-    "@vercel/node": "3.0.7",
-    "@wagmi/core": "1.4.3",
-    "zod": "3.22.4"
-=======
     "@vercel/node": "3.0.9",
     "@wagmi/core": "1.4.5",
     "zod": "3.21.4"
->>>>>>> d77616b5
   },
   "devDependencies": {
     "@sushiswap/jest-config": "workspace:*",
