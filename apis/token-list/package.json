{
  "name": "@sushiswap/token-list-api",
  "version": "0.0.0",
  "private": true,
  "type": "module",
  "scripts": {
    "check": "tsc --pretty --noEmit",
    "clean": "rm -rf .turbo && rm -rf node_modules && rm -rf .vercel",
    "lint": "TIMING=1 eslint --fix ."
  },
  "dependencies": {
    "@sushiswap/chainlink-token-list": "^0.1.0",
<<<<<<< HEAD
    "@sushiswap/default-token-list": "^41.1.0",
=======
    "@sushiswap/default-token-list": "^41.4.0",
>>>>>>> 78ea4a37
    "@vercel/node": "2.9.8"
  },
  "devDependencies": {
    "@sushiswap/eslint-config": "workspace:*",
    "@sushiswap/jest-config": "workspace:*",
    "@sushiswap/prettier-config": "workspace:*",
    "@sushiswap/typescript-config": "workspace:*",
    "eslint": "8.29.0",
    "typescript": "4.9.4",
    "vercel": "28.16.7"
  }
}<|MERGE_RESOLUTION|>--- conflicted
+++ resolved
@@ -10,11 +10,7 @@
   },
   "dependencies": {
     "@sushiswap/chainlink-token-list": "^0.1.0",
-<<<<<<< HEAD
-    "@sushiswap/default-token-list": "^41.1.0",
-=======
     "@sushiswap/default-token-list": "^41.4.0",
->>>>>>> 78ea4a37
     "@vercel/node": "2.9.8"
   },
   "devDependencies": {
