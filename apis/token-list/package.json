--- conflicted
+++ resolved
@@ -9,13 +9,8 @@
   },
   "dependencies": {
     "@sushiswap/chainlink-token-list": "^0.1.0",
-<<<<<<< HEAD
-    "@sushiswap/default-token-list": "^41.3.0",
+    "@sushiswap/default-token-list": "^41.4.0",
     "@vercel/node": "2.9.8"
-=======
-    "@sushiswap/default-token-list": "^41.4.0",
-    "@vercel/node": "^2.2.0"
->>>>>>> 4fc3a26c
   },
   "devDependencies": {
     "@sushiswap/eslint-config": "workspace:*",
