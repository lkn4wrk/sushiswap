--- conflicted
+++ resolved
@@ -20,10 +20,6 @@
     "@sushiswap/typescript-config": "workspace:*",
     "eslint": "8.29.0",
     "typescript": "4.9.4",
-<<<<<<< HEAD
-    "vercel": "28.15.0"
-=======
     "vercel": "28.16.7"
->>>>>>> b6d20a82
   }
 }