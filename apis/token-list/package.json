--- conflicted
+++ resolved
@@ -8,13 +8,8 @@
   },
   "dependencies": {
     "@sushiswap/chainlink-token-list": "^0.1.0",
-<<<<<<< HEAD
-    "@sushiswap/default-token-list": "^41.4.0",
+    "@sushiswap/default-token-list": "^42.0.0",
     "@vercel/node": "3.0.8"
-=======
-    "@sushiswap/default-token-list": "^42.0.0",
-    "@vercel/node": "3.0.7"
->>>>>>> 78825c26
   },
   "devDependencies": {
     "@sushiswap/jest-config": "workspace:*",
