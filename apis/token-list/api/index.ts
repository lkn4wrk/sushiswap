--- conflicted
+++ resolved
@@ -1,16 +1,8 @@
-<<<<<<< HEAD
-import * as DEFAULT_TOKEN_LIST from '@sushiswap/default-token-list' assert { type: 'json' }
-import type { VercelRequest, VercelResponse } from '@vercel/node'
-
-export default (_request: VercelRequest, response: VercelResponse) => {
-  response.setHeader('Cache-Control', 'max-age=0, s-maxage=900')
-=======
 import { default as DEFAULT_TOKEN_LIST } from '@sushiswap/default-token-list'
 import type { VercelRequest, VercelResponse } from '@vercel/node'
 
 const handler = async (_request: VercelRequest, response: VercelResponse) => {
   response.setHeader('Cache-Control', 's-maxage=60, stale-while-revalidate=600')
->>>>>>> 78ea4a37
   return response.status(200).json(DEFAULT_TOKEN_LIST)
 }
 
