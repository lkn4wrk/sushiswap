{
<<<<<<< HEAD
  "extends": "@sushiswap/typescript-config/node18-vercel.json",
  "include": ["."],
  "exclude": ["node_modules", ".vercel"],
  // Need to specify even though it's in the base config file, don't know why
=======
  "extends": "@sushiswap/typescript-config/node18.json",
  "include": ["."],
  "exclude": ["node_modules", ".vercel"],
>>>>>>> 78ea4a37
  "compilerOptions": {
    "module": "esnext",
    "resolveJsonModule": true
  }
}<|MERGE_RESOLUTION|>--- conflicted
+++ resolved
@@ -1,14 +1,7 @@
 {
-<<<<<<< HEAD
-  "extends": "@sushiswap/typescript-config/node18-vercel.json",
-  "include": ["."],
-  "exclude": ["node_modules", ".vercel"],
-  // Need to specify even though it's in the base config file, don't know why
-=======
   "extends": "@sushiswap/typescript-config/node18.json",
   "include": ["."],
   "exclude": ["node_modules", ".vercel"],
->>>>>>> 78ea4a37
   "compilerOptions": {
     "module": "esnext",
     "resolveJsonModule": true
