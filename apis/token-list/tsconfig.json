--- conflicted
+++ resolved
@@ -2,10 +2,7 @@
   "extends": "@sushiswap/typescript-config/node18-vercel.json",
   "include": ["."],
   "exclude": ["node_modules", ".vercel"],
-<<<<<<< HEAD
-=======
   // Need to specify even though it's in the base config file, don't know why
->>>>>>> 5f1ded31
   "compilerOptions": {
     "module": "esnext",
     "resolveJsonModule": true
