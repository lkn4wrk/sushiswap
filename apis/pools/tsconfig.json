{
  "extends": ["@tsconfig/strictest/tsconfig", "@tsconfig/esm/tsconfig"],
<<<<<<< HEAD
  "include": ["."],
  "exclude": ["node_modules", ".vercel"]
=======
  "include": ["api", "lib"],
  "exclude": ["node_modules"]
>>>>>>> b6d99a2c
}<|MERGE_RESOLUTION|>--- conflicted
+++ resolved
@@ -1,10 +1,5 @@
 {
   "extends": ["@tsconfig/strictest/tsconfig", "@tsconfig/esm/tsconfig"],
-<<<<<<< HEAD
-  "include": ["."],
-  "exclude": ["node_modules", ".vercel"]
-=======
   "include": ["api", "lib"],
   "exclude": ["node_modules"]
->>>>>>> b6d99a2c
 }