import type { VercelRequest, VercelResponse } from '@vercel/node'

import { getEarnPool } from '../../../lib/api/index.js'
import { PoolApiSchema } from '../../../lib/schemas/index.js'

const handler = async (request: VercelRequest, response: VercelResponse) => {
<<<<<<< HEAD
  response.setHeader('Cache-Control', 's-maxage=1, stale-while-revalidate=60')
=======
  response.setHeader('Cache-Control', 's-maxage=1, stale-while-revalidate')
>>>>>>> 78ea4a37

  const result = PoolApiSchema.safeParse(request.query)
  if (!result.success) {
    return response.status(400).json(result.error.format())
  }
  const pool = await getEarnPool(result.data)
  return response.status(200).json(pool)
}

export default handler<|MERGE_RESOLUTION|>--- conflicted
+++ resolved
@@ -4,11 +4,7 @@
 import { PoolApiSchema } from '../../../lib/schemas/index.js'
 
 const handler = async (request: VercelRequest, response: VercelResponse) => {
-<<<<<<< HEAD
-  response.setHeader('Cache-Control', 's-maxage=1, stale-while-revalidate=60')
-=======
   response.setHeader('Cache-Control', 's-maxage=1, stale-while-revalidate')
->>>>>>> 78ea4a37
 
   const result = PoolApiSchema.safeParse(request.query)
   if (!result.success) {
