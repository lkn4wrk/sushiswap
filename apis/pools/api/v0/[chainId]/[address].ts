--- conflicted
+++ resolved
@@ -1,11 +1,7 @@
 import type { VercelRequest, VercelResponse } from '@vercel/node'
 import { z } from 'zod'
 
-<<<<<<< HEAD
-import { getEarnPool } from '../../../lib/api'
-=======
-import { getPool } from '../../../lib/api.js'
->>>>>>> 939626f3
+import { getEarnPool } from '../../../lib/api.js'
 
 const schema = z.object({
   chainId: z.coerce
