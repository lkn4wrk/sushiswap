import { constantProductPoolAbi, uniswapV2PairAbi, v3baseAbi } from '@sushiswap/abi'
<<<<<<< HEAD
import { Protocol } from '@sushiswap/database'
=======
import { PoolType, PoolVersion } from '@sushiswap/database'
>>>>>>> 8d4dc622
import { allChains, allProviders } from '@sushiswap/wagmi-config'
import { configureChains, createClient, fetchToken, readContracts } from '@wagmi/core'
import type { Address, FetchTokenResult } from '@wagmi/core'
import type { getEarnPool } from './api/index.js'

const { provider } = configureChains(allChains, allProviders)

createClient({
  autoConnect: true,
  provider,
})

interface GetPoolArgs {
  chainId: number
  address: string
  protocol?: Protocol
}

interface Pool {
  tokens: Address[]
  totalSupply: string
  swapFee: number
  twapEnabled: boolean
  protocol: Protocol
}

async function getV2Pool({ chainId, address }: GetPoolArgs): Promise<Pool> {
  const [token0, token1, totalSupply] = await readContracts({
    allowFailure: false,
    contracts: [
      { address: address as Address, abi: uniswapV2PairAbi, functionName: 'token0', chainId },
      { address: address as Address, abi: uniswapV2PairAbi, functionName: 'token1', chainId },
      { address: address as Address, abi: uniswapV2PairAbi, functionName: 'totalSupply', chainId },
    ],
  })

  return {
    tokens: [token0, token1],
    totalSupply: totalSupply.toString(),
    swapFee: 0.003,
    twapEnabled: true,
    protocol: Protocol.SUSHISWAP_V2,
  }
}

async function getV3Pool({ chainId, address }: GetPoolArgs): Promise<Pool> {
  const [token0, token1, liquidity] = await readContracts({
    allowFailure: false,
    contracts: [
      { address: address as Address, abi: v3baseAbi, functionName: 'token0', chainId },
      { address: address as Address, abi: v3baseAbi, functionName: 'token1', chainId },
      { address: address as Address, abi: v3baseAbi, functionName: 'liquidity', chainId },
    ],
  })

  return {
    tokens: [token0, token1],
    totalSupply: liquidity.toString(),
    swapFee: 0.003,
    twapEnabled: true,
    protocol: Protocol.SUSHISWAP_V3,
  }
}

async function getTridentPool({ chainId, address, protocol }: GetPoolArgs): Promise<Pool> {
  if (!protocol) throw new Error('Protocol is required for Trident pools.')
  // These methods should be identical for all pool types
  const [token0, token1, totalSupply, swapFee] = await readContracts({
    allowFailure: false,
    contracts: [
      { address: address as Address, abi: constantProductPoolAbi, functionName: 'token0', chainId },
      { address: address as Address, abi: constantProductPoolAbi, functionName: 'token1', chainId },
      { address: address as Address, abi: constantProductPoolAbi, functionName: 'totalSupply', chainId },
      { address: address as Address, abi: constantProductPoolAbi, functionName: 'swapFee', chainId },
    ],
  })

  return {
    tokens: [token0, token1],
    totalSupply: totalSupply.toString(),
    // 30 => 0.003%
    swapFee: swapFee.toNumber() / 10000,
    twapEnabled: true,
    protocol,
  }
}

async function getV3Pool({ chainId, address }: GetPoolArgs): Promise<Pool> {
  const [token0, token1, liquidity, fee] = await readContracts({
    allowFailure: false,
    contracts: [
      { address: address as Address, abi: v3baseAbi, functionName: 'token0', chainId },
      { address: address as Address, abi: v3baseAbi, functionName: 'token1', chainId },
      { address: address as Address, abi: v3baseAbi, functionName: 'liquidity', chainId },
      { address: address as Address, abi: v3baseAbi, functionName: 'fee', chainId },
    ],
  })

  return {
    tokens: [token0, token1],
    totalSupply: liquidity.toString(),
    // 500 is 0.05%. divide it by 1M to get the 0.0005 format
    swapFee: fee / 1_000_000,
    twapEnabled: true,
    version: PoolVersion.V3,
  }
}

// Thought ReturnType would be enough, needed to wrap it to make TS happy
export async function getUnindexedPool(poolId: string): Promise<Awaited<ReturnType<typeof getEarnPool>>> {
  const [chainId, address] = [Number(poolId.split(':')[0]), poolId.split(':')[1]]
  if (!chainId || !address) throw new Error('Invalid pool id.')

<<<<<<< HEAD
  let lpTokenName: string | null = null

  // Might be a V3 pool, those don't have a token
  try {
    ;({ name: lpTokenName } = await fetchToken({ address: address as Address, chainId }))
  } catch (e) {}

  let protocol: Protocol
  let pool: Pool

=======
  let lpTokenName
  try {
    lpTokenName = (await fetchToken({ address: address as Address, chainId })).name
  } catch (e) {
    lpTokenName = 'V3'
  }

  let poolFetcher
  let poolType
>>>>>>> 8d4dc622
  switch (lpTokenName) {
    case 'Sushi Stable LP Token': {
      protocol = Protocol.BENTOBOX_STABLE
      break
    }
    case 'Sushi Constant Product LP Token': {
      protocol = Protocol.BENTOBOX_CLASSIC
      break
    }
    case 'SushiSwap LP Token': {
      protocol = Protocol.SUSHISWAP_V2
      break
<<<<<<< HEAD
    }
    default: {
      protocol = Protocol.SUSHISWAP_V3
    }
=======
    default:
      poolType = PoolType.CONCENTRATED_LIQUIDITY_POOL
      poolFetcher = getV3Pool
>>>>>>> 8d4dc622
  }

  switch (protocol) {
    case Protocol.BENTOBOX_STABLE:
      pool = await getTridentPool({ chainId, address, protocol })
      break
    case Protocol.BENTOBOX_CLASSIC:
      pool = await getTridentPool({ chainId, address, protocol })
      break
    case Protocol.SUSHISWAP_V2:
      pool = await getV2Pool({ chainId, address })
      break
    case Protocol.SUSHISWAP_V3:
      pool = await getV3Pool({ chainId, address })
      break
    default:
      throw new Error('Protocol not found.')
  }

  const tokens = await Promise.all(pool.tokens.map((token) => fetchToken({ address: token, chainId })))
  const poolName = tokens.map(({ symbol }) => symbol).join('-')
  const [token0, token1] = tokens as [FetchTokenResult, FetchTokenResult]

  return {
    id: poolId,
    address,
    name: poolName,
    chainId: Number(chainId),
    token0: {
      id: `${chainId}:${token0.address.toLowerCase()}`,
      address: token0.address.toLowerCase(),
      symbol: token0.symbol,
      name: token0.name,
      decimals: token0.decimals,
    },
    token1: {
      id: `${chainId}:${token1.address.toLowerCase()}`,
      address: token1.address.toLowerCase(),
      symbol: token1.symbol,
      name: token1.name,
      decimals: token1.decimals,
    },
    liquidityUSD: '0',
    volumeUSD: '0',
    feeApr1h: 0,
    feeApr1d: 0,
    feeApr1w: 0,
    feeApr1m: 0,
    totalApr1h: 0,
    totalApr1d: 0,
    totalApr1w: 0,
    totalApr1m: 0,
    incentiveApr: 0,
    isIncentivized: false,
    wasIncentivized: false,
    volume1h: '0',
    volume1d: '0',
    volume1w: '0',
    volume1m: '0',
    fees1h: '0',
    fees1d: '0',
    fees1w: '0',
    fees1m: '0',
    isBlacklisted: false,
    incentives: [],
    ...pool,
  } as Awaited<ReturnType<typeof getEarnPool>>
}<|MERGE_RESOLUTION|>--- conflicted
+++ resolved
@@ -1,9 +1,5 @@
 import { constantProductPoolAbi, uniswapV2PairAbi, v3baseAbi } from '@sushiswap/abi'
-<<<<<<< HEAD
 import { Protocol } from '@sushiswap/database'
-=======
-import { PoolType, PoolVersion } from '@sushiswap/database'
->>>>>>> 8d4dc622
 import { allChains, allProviders } from '@sushiswap/wagmi-config'
 import { configureChains, createClient, fetchToken, readContracts } from '@wagmi/core'
 import type { Address, FetchTokenResult } from '@wagmi/core'
@@ -49,25 +45,6 @@
   }
 }
 
-async function getV3Pool({ chainId, address }: GetPoolArgs): Promise<Pool> {
-  const [token0, token1, liquidity] = await readContracts({
-    allowFailure: false,
-    contracts: [
-      { address: address as Address, abi: v3baseAbi, functionName: 'token0', chainId },
-      { address: address as Address, abi: v3baseAbi, functionName: 'token1', chainId },
-      { address: address as Address, abi: v3baseAbi, functionName: 'liquidity', chainId },
-    ],
-  })
-
-  return {
-    tokens: [token0, token1],
-    totalSupply: liquidity.toString(),
-    swapFee: 0.003,
-    twapEnabled: true,
-    protocol: Protocol.SUSHISWAP_V3,
-  }
-}
-
 async function getTridentPool({ chainId, address, protocol }: GetPoolArgs): Promise<Pool> {
   if (!protocol) throw new Error('Protocol is required for Trident pools.')
   // These methods should be identical for all pool types
@@ -108,7 +85,7 @@
     // 500 is 0.05%. divide it by 1M to get the 0.0005 format
     swapFee: fee / 1_000_000,
     twapEnabled: true,
-    version: PoolVersion.V3,
+    protocol: Protocol.SUSHISWAP_V3,
   }
 }
 
@@ -117,18 +94,7 @@
   const [chainId, address] = [Number(poolId.split(':')[0]), poolId.split(':')[1]]
   if (!chainId || !address) throw new Error('Invalid pool id.')
 
-<<<<<<< HEAD
-  let lpTokenName: string | null = null
 
-  // Might be a V3 pool, those don't have a token
-  try {
-    ;({ name: lpTokenName } = await fetchToken({ address: address as Address, chainId }))
-  } catch (e) {}
-
-  let protocol: Protocol
-  let pool: Pool
-
-=======
   let lpTokenName
   try {
     lpTokenName = (await fetchToken({ address: address as Address, chainId })).name
@@ -137,51 +103,27 @@
   }
 
   let poolFetcher
-  let poolType
->>>>>>> 8d4dc622
   switch (lpTokenName) {
-    case 'Sushi Stable LP Token': {
-      protocol = Protocol.BENTOBOX_STABLE
+    case 'Sushi Stable LP Token':
+      poolFetcher = getTridentPool
       break
-    }
-    case 'Sushi Constant Product LP Token': {
-      protocol = Protocol.BENTOBOX_CLASSIC
+    case 'Sushi Constant Product LP Token':
+      poolFetcher = getTridentPool
       break
-    }
-    case 'SushiSwap LP Token': {
-      protocol = Protocol.SUSHISWAP_V2
+    case 'SushiSwap LP Token':
+      poolFetcher = getV2Pool
       break
-<<<<<<< HEAD
-    }
-    default: {
-      protocol = Protocol.SUSHISWAP_V3
-    }
-=======
     default:
-      poolType = PoolType.CONCENTRATED_LIQUIDITY_POOL
       poolFetcher = getV3Pool
->>>>>>> 8d4dc622
   }
 
-  switch (protocol) {
-    case Protocol.BENTOBOX_STABLE:
-      pool = await getTridentPool({ chainId, address, protocol })
-      break
-    case Protocol.BENTOBOX_CLASSIC:
-      pool = await getTridentPool({ chainId, address, protocol })
-      break
-    case Protocol.SUSHISWAP_V2:
-      pool = await getV2Pool({ chainId, address })
-      break
-    case Protocol.SUSHISWAP_V3:
-      pool = await getV3Pool({ chainId, address })
-      break
-    default:
-      throw new Error('Protocol not found.')
-  }
+  const pool = await poolFetcher({ chainId, address })
 
   const tokens = await Promise.all(pool.tokens.map((token) => fetchToken({ address: token, chainId })))
+
   const poolName = tokens.map(({ symbol }) => symbol).join('-')
+
+  // TODO: Convert to support token array when the db supports it
   const [token0, token1] = tokens as [FetchTokenResult, FetchTokenResult]
 
   return {
