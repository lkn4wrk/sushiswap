--- conflicted
+++ resolved
@@ -1,12 +1,7 @@
 // eslint-disable-next-line
 import type * as _ from '@prisma/client/runtime'
 
-<<<<<<< HEAD
 import { DecimalToString, createClient, Prisma } from '@sushiswap/database'
-=======
-import type { DecimalToString } from '@sushiswap/database'
-import { createClient, Prisma, PoolType, PoolVersion } from '@sushiswap/database'
->>>>>>> 8d4dc622
 import { isPromiseFulfilled } from '@sushiswap/validate'
 import { deepmergeInto } from 'deepmerge-ts'
 import type { PoolApiSchema, PoolCountApiSchema, PoolsApiSchema } from './../schemas/index.js'
