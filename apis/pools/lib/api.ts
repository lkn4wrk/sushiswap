// eslint-disable-next-line
import type * as _ from '@prisma/client/runtime'

import prisma from '@sushiswap/database'

import type { PoolType } from '.'

export type PoolApiArgs = {
  chainIds: number[] | undefined
  poolTypes: PoolType[] | undefined
  isIncentivized: boolean | undefined
  isWhitelisted: boolean | undefined
  cursor: string | undefined
  orderBy: string
  orderDir: 'asc' | 'desc'
}

export async function getPool(chainId: number, address: string): Promise<any> {
  const id = `${chainId}:${address.toLowerCase()}`
  const pool = await prisma.sushiPool.findFirstOrThrow({
    include: {
      token0: true,
      token1: true,
      incentives: true,
    },
    where: {
      id,
    },
  })

  await prisma.$disconnect()
  return pool
}

type PrismaArgs = NonNullable<Parameters<typeof prisma.sushiPool.findMany>['0']>

<<<<<<< HEAD
export async function getPools(args: PoolApiArgs) {
=======
export async function getPools(args: PoolApiArgs): Promise<any> {
>>>>>>> 89f3c31e
  const orderBy = { [args.orderBy]: args.orderDir }

  let where: PrismaArgs['where'] = {}
  let skip: PrismaArgs['skip'] = 0
  let cursor: { cursor: PrismaArgs['cursor'] } | object = {}

  if (args.chainIds) {
    where = {
      chainId: { in: args.chainIds },
    }
  }

  if (args.poolTypes) {
    where = {
      type: { in: args.poolTypes },
      ...where,
    }
  }

  if (args.isIncentivized) {
    where = {
      isIncentivized: args.isIncentivized,
      ...where,
    }
  }

  if (args.cursor) {
    skip = 1
    cursor = { cursor: { id: args.cursor } }
  }

  if (args.isWhitelisted) {
    where = {
      token0: {
        status: 'APPROVED',
      },
      token1: {
        status: 'APPROVED',
      },
      ...where,
    }
  }

  const pools = await prisma.sushiPool.findMany({
    take: 20,
    skip,
    cursor,
    where,
    orderBy,
    select: {
      id: true,
      address: true,
      name: true,
      chainId: true,
      version: true,
      type: true,
      swapFee: true,
      twapEnabled: true,
      liquidityUSD: true,
      volumeUSD: true,
      apr: true,
      totalApr: true,
      isIncentivized: true,
      fees1d: true,
      fees1w: true,
      volume1d: true,
      volume1w: true,
      isBlacklisted: true,
      token0: {
        select: {
          id: true,
          address: true,
          name: true,
          symbol: true,
          decimals: true,
        },
      },
      token1: {
        select: {
          id: true,
          address: true,
          name: true,
          symbol: true,
          decimals: true,
        },
      },
      incentives: {
        select: {
          id: true,
          pid: true,
          chainId: true,
          type: true,
          apr: true,
          rewarderAddress: true,
          rewarderType: true,
          rewardPerDay: true,
          rewardToken: {
            select: {
              id: true,
              address: true,
              name: true,
              symbol: true,
              decimals: true,
            },
          },
        },
      },
    },
  })
  await prisma.$disconnect()
  return pools ? pools : []
}<|MERGE_RESOLUTION|>--- conflicted
+++ resolved
@@ -34,11 +34,7 @@
 
 type PrismaArgs = NonNullable<Parameters<typeof prisma.sushiPool.findMany>['0']>
 
-<<<<<<< HEAD
 export async function getPools(args: PoolApiArgs) {
-=======
-export async function getPools(args: PoolApiArgs): Promise<any> {
->>>>>>> 89f3c31e
   const orderBy = { [args.orderBy]: args.orderDir }
 
   let where: PrismaArgs['where'] = {}
