--- conflicted
+++ resolved
@@ -1,68 +1,9 @@
 // eslint-disable-next-line
 import type * as _ from '@prisma/client/runtime'
 
-<<<<<<< HEAD
-import { DecimalToString, prisma } from '@sushiswap/database'
+import { client, DecimalToString } from '@sushiswap/database'
 import { isPromiseFulfilled } from '@sushiswap/validate'
 import type { PoolApiSchema, PoolCountApiSchema, PoolsApiSchema } from './schemas/index.js'
-=======
-import client from '@sushiswap/database'
-
-import type { PoolType } from './index.js'
-
-type PartialWithUndefined<T extends object> = Partial<{
-  [K in keyof T]: T[K] | undefined
-}>
-
-export type PoolApiArgs = PartialWithUndefined<{
-  chainIds: number[]
-  poolTypes: PoolType[]
-  isIncentivized: boolean
-  isWhitelisted: boolean
-  cursor: string
-  orderBy: string
-  orderDir: 'asc' | 'desc'
-  count: boolean
-}>
-
-export async function getPool(chainId: number, address: string) {
-  const id = `${chainId}:${address.toLowerCase()}`
-  const pool = await client.sushiPool.findFirstOrThrow({
-    include: {
-      token0: true,
-      token1: true,
-      incentives: {
-        select: {
-          id: true,
-          pid: true,
-          chainId: true,
-          // @ts-ignore
-          type: true,
-          apr: true,
-          rewarderAddress: true,
-          rewarderType: true,
-          rewardPerDay: true,
-          rewardToken: {
-            select: {
-              id: true,
-              address: true,
-              name: true,
-              symbol: true,
-              decimals: true,
-            },
-          },
-        },
-      },
-    },
-    where: {
-      id,
-    },
-  })
-
-  await client.$disconnect()
-  return pool
-}
->>>>>>> 8c45b19b
 
 type PrismaArgs = NonNullable<Parameters<typeof client.sushiPool.findMany>['0']>
 
@@ -120,7 +61,7 @@
 
   if (!pool) throw new Error('Pool not found.')
 
-  await prisma.$disconnect()
+  await client.$disconnect()
   return pool
 }
 
@@ -137,13 +78,8 @@
     cursor = { cursor: { id: args.cursor } }
   }
 
-<<<<<<< HEAD
-  const pools = await prisma.sushiPool.findMany({
+  const pools = await client.sushiPool.findMany({
     take,
-=======
-  const pools = await client.sushiPool.findMany({
-    take: 20,
->>>>>>> 8c45b19b
     skip,
     ...cursor,
     where,
@@ -211,7 +147,6 @@
     },
   })
 
-<<<<<<< HEAD
   const poolsRetyped = pools as unknown as DecimalToString<typeof pools>
 
   if (args.ids && args.ids.length > poolsRetyped.length) {
@@ -226,12 +161,8 @@
     poolsRetyped.push(...unindexedPools)
   }
 
-  await prisma.$disconnect()
-  return poolsRetyped ? poolsRetyped : []
-=======
   await client.$disconnect()
-  return pools ? pools : []
->>>>>>> 8c45b19b
+  return poolsRetyped
 }
 
 export async function getPoolCount(args: typeof PoolCountApiSchema._output) {
@@ -242,5 +173,5 @@
   })
 
   await client.$disconnect()
-  return count ? count : null
+  return { count }
 }