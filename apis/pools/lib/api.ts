--- conflicted
+++ resolved
@@ -31,12 +31,7 @@
           id: true,
           pid: true,
           chainId: true,
-<<<<<<< HEAD
           chefType: true,
-=======
-          // @ts-ignore
-          type: true,
->>>>>>> c810c067
           apr: true,
           rewarderAddress: true,
           rewarderType: true,
@@ -266,7 +261,7 @@
   token1: string,
   size: number,
   excludeTopPoolsSize: number,
-  topPoolMinLiquidity?: number,
+  topPoolMinLiquidity?: number
 ) {
   const token0Id = chainId.toString().concat(':').concat(token0.toLowerCase())
   const token1Id = chainId.toString().concat(':').concat(token1.toLowerCase())
