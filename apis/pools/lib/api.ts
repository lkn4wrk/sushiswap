// eslint-disable-next-line
import type * as _ from '@prisma/client/runtime'

import client from '@sushiswap/database'

import type { PoolType } from './index.js'

type PartialWithUndefined<T extends object> = Partial<{
  [K in keyof T]: T[K] | undefined
}>

export type PoolApiArgs = PartialWithUndefined<{
  chainIds: number[]
  poolTypes: PoolType[]
  isIncentivized: boolean
  isWhitelisted: boolean
  cursor: string
  orderBy: string
  orderDir: 'asc' | 'desc'
  count: boolean
}>

export async function getEarnPool(chainId: number, address: string) {
  const id = `${chainId}:${address.toLowerCase()}`
  const pool = await client.sushiPool.findFirstOrThrow({
    include: {
      token0: true,
      token1: true,
      incentives: {
        select: {
          id: true,
          pid: true,
          chainId: true,
          chefType: true,
          apr: true,
          rewarderAddress: true,
          rewarderType: true,
          rewardPerDay: true,
          rewardToken: {
            select: {
              id: true,
              address: true,
              name: true,
              symbol: true,
              decimals: true,
            },
          },
        },
      },
    },
    where: {
      id,
    },
  })

  await client.$disconnect()
  return pool
}

<<<<<<< HEAD
type EarnArgs = NonNullable<Parameters<typeof prisma.sushiPool.findMany>['0']>
type AggregatorArgs = NonNullable<Parameters<typeof prisma.pool.findMany>['0']>
=======
type PrismaArgs = NonNullable<Parameters<typeof client.sushiPool.findMany>['0']>
>>>>>>> 939626f3

function parseWhere(args: PoolApiArgs) {
  let where: EarnArgs['where'] = {}

  if (args.chainIds) {
    where = {
      chainId: { in: args.chainIds },
    }
  }

  if (args.poolTypes) {
    where = {
      type: { in: args.poolTypes },
      ...where,
    }
  }

  if (args.isIncentivized) {
    where = {
      isIncentivized: args.isIncentivized,
      ...where,
    }
  }

  if (args.isWhitelisted) {
    where = {
      token0: {
        status: 'APPROVED',
      },
      token1: {
        status: 'APPROVED',
      },
      ...where,
    }
  }

  return where
}

export async function getEarnPools(args: PoolApiArgs) {
  const orderBy: EarnArgs['orderBy'] = args.orderBy ? { [args.orderBy]: args.orderDir } : { ['liquidityUSD']: 'desc' }
  const where: EarnArgs['where'] = parseWhere(args)

  let skip: EarnArgs['skip'] = 0
  let cursor: { cursor: EarnArgs['cursor'] } | object = {}

  if (args.cursor) {
    skip = 1
    cursor = { cursor: { id: args.cursor } }
  }

  const pools = await client.sushiPool.findMany({
    take: 20,
    skip,
    ...cursor,
    where,
    orderBy,
    select: {
      id: true,
      address: true,
      name: true,
      chainId: true,
      version: true,
      type: true,
      swapFee: true,
      twapEnabled: true,
      liquidityUSD: true,
      volumeUSD: true,
      feeApr: true,
      incentiveApr: true,
      totalApr: true,
      isIncentivized: true,
      fees1d: true,
      fees1w: true,
      volume1d: true,
      volume1w: true,
      isBlacklisted: true,
      token0: {
        select: {
          id: true,
          address: true,
          name: true,
          symbol: true,
          decimals: true,
        },
      },
      token1: {
        select: {
          id: true,
          address: true,
          name: true,
          symbol: true,
          decimals: true,
        },
      },
      incentives: {
        select: {
          id: true,
          pid: true,
          chainId: true,
          chefType: true,
          apr: true,
          rewarderAddress: true,
          rewarderType: true,
          rewardPerDay: true,
          rewardToken: {
            select: {
              id: true,
              address: true,
              name: true,
              symbol: true,
              decimals: true,
            },
          },
        },
      },
    },
  })

  await client.$disconnect()
  return pools ? pools : []
}

export async function getAggregatorTopPools(
  chainId: number,
  protocol: string,
  version: string,
  poolTypes: PoolType[],
  size: number,
  minLiquidity?: number
) {
  let where: AggregatorArgs['where'] = {
    chainId,
    isWhitelisted: true,
    protocol,
    version,
    type: { in: poolTypes },
  }
  if (minLiquidity) {
    where = {
      liquidityUSD: {
        gte: minLiquidity,
      },
      ...where,
    }
  }
  const pools = await prisma.pool.findMany({
    where,
    take: size,
    orderBy: {
      liquidityUSD: 'desc',
    },
    select: {
      address: true,
      twapEnabled: true,
      swapFee: true,
      type: true,
      token0: {
        select: {
          id: true,
          address: true,
          name: true,
          symbol: true,
          decimals: true,
        },
      },
      token1: {
        select: {
          id: true,
          address: true,
          name: true,
          symbol: true,
          decimals: true,
        },
      },
    },
  })

  await prisma.$disconnect()
  return pools ? pools : []
}

export async function getEarnPoolCount(args: PoolApiArgs) {
  const where: EarnArgs['where'] = parseWhere(args)

  const count = await client.sushiPool.count({
    where,
  })

  await client.$disconnect()
  return count ? count : null
}

export async function getAggregatorPoolsByTokenIds(
  chainId: number,
  protocol: string,
  version: string,
  poolTypes: PoolType[],
  token0: string,
  token1: string,
  size: number,
  excludeTopPoolsSize: number,
  topPoolMinLiquidity?: number
) {
  const token0Id = chainId.toString().concat(':').concat(token0.toLowerCase())
  const token1Id = chainId.toString().concat(':').concat(token1.toLowerCase())

  let topPoolWhere: AggregatorArgs['where'] = {
    chainId,
    isWhitelisted: true,
    protocol,
    version,
    type: { in: poolTypes },
  }
  if (topPoolMinLiquidity) {
    topPoolWhere = {
      liquidityUSD: {
        gte: topPoolMinLiquidity,
      },
      ...topPoolWhere,
    }
  }

  const select = {
    id: true,
    address: true,
    liquidityUSD: true,
    twapEnabled: true,
    swapFee: true,
    type: true,
    token0: {
      select: {
        id: true,
        address: true,
        name: true,
        symbol: true,
        decimals: true,
      },
    },
    token1: {
      select: {
        id: true,
        address: true,
        name: true,
        symbol: true,
        decimals: true,
      },
    },
  }
  const result = await Promise.all([
    prisma.token.findFirstOrThrow({
      include: {
        pools0: {
          where: {
            chainId,
            protocol,
            version,
            type: { in: poolTypes },
            OR: [
              {
                token0Id: token0Id,
                token1: {
                  status: 'APPROVED',
                },
              },
              {
                token1Id: token0Id,
                token0: {
                  status: 'APPROVED',
                },
              },
            ],
          },
          select,
        },
        pools1: {
          where: {
            chainId,
            protocol,
            version,
            type: { in: poolTypes },
            OR: [
              {
                token0Id: token0Id,
                token1: {
                  status: 'APPROVED',
                },
              },
              {
                token1Id: token0Id,
                token0: {
                  status: 'APPROVED',
                },
              },
            ],
          },
          select,
        },
      },
      where: {
        id: token0Id,
      },
    }),

    prisma.token.findFirstOrThrow({
      include: {
        pools0: {
          where: {
            chainId,
            protocol,
            version,
            type: { in: poolTypes },
            OR: [
              {
                token0Id: token1Id,
                token1: {
                  status: 'APPROVED',
                },
              },
              {
                token1Id: token1Id,
                token0: {
                  status: 'APPROVED',
                },
              },
            ],
          },
          select,
        },
        pools1: {
          where: {
            chainId,
            protocol,
            version,
            type: { in: poolTypes },
            OR: [
              {
                token0Id: token1Id,
                token1: {
                  status: 'APPROVED',
                },
              },
              {
                token1Id: token1Id,
                token0: {
                  status: 'APPROVED',
                },
              },
            ],
          },
          select,
        },
      },
      where: {
        id: token1Id,
      },
    }),
    prisma.pool.findMany({
      where: topPoolWhere,
      take: excludeTopPoolsSize,
      orderBy: {
        liquidityUSD: 'desc',
      },
      select: {
        id: true,
      },
    }),
  ])

  await prisma.$disconnect()

  let token0PoolSize = 0
  let token1PoolSize = 0
  const token0Pools = [result[0].pools0, result[0].pools1].flat()
  const token1Pools = [result[1].pools0, result[1].pools1].flat()
  // console.log(`Flattened pools, recieved: t0: ${token0Pools.length}, t1: ${token1Pools.length}`)

  const topPoolIds = result[2].map((p) => p.id)
  const filteredToken0Pools = token0Pools.filter((p) => !topPoolIds.includes(p.id))
  const filteredToken1Pools = token1Pools.filter((p) => !topPoolIds.includes(p.id))
  // console.log(`After excluding top pools: t0: ${filteredToken0Pools.length}, t1: ${filteredToken1Pools.length}`)

  if (filteredToken0Pools.length >= size / 2 && filteredToken1Pools.length >= size / 2) {
    token0PoolSize = size / 2
    token1PoolSize = size / 2
  } else if (filteredToken0Pools.length >= size / 2 && filteredToken1Pools.length < size / 2) {
    token1PoolSize = filteredToken1Pools.length
    token0PoolSize = size - filteredToken1Pools.length
  } else if (filteredToken1Pools.length >= size / 2 && filteredToken0Pools.length < size / 2) {
    token0PoolSize = filteredToken0Pools.length
    token1PoolSize = size - filteredToken0Pools.length
  } else {
    token0PoolSize = filteredToken0Pools.length
    token1PoolSize = filteredToken1Pools.length
  }

  const pools0 = filteredToken0Pools
    .sort((a, b) => Number(b.liquidityUSD) - Number(a.liquidityUSD))
    .slice(0, token0PoolSize)
  const pools1 = filteredToken1Pools
    .sort((a, b) => Number(b.liquidityUSD) - Number(a.liquidityUSD))
    .slice(0, token1PoolSize)
  // console.log(`${chainId}~${protocol}: t0: ${pools0.length}, t1: ${pools1.length}`)

  const pools = [...pools0, ...pools1].flat()

  await prisma.$disconnect()
  return pools ? pools : []
}<|MERGE_RESOLUTION|>--- conflicted
+++ resolved
@@ -57,12 +57,8 @@
   return pool
 }
 
-<<<<<<< HEAD
-type EarnArgs = NonNullable<Parameters<typeof prisma.sushiPool.findMany>['0']>
-type AggregatorArgs = NonNullable<Parameters<typeof prisma.pool.findMany>['0']>
-=======
-type PrismaArgs = NonNullable<Parameters<typeof client.sushiPool.findMany>['0']>
->>>>>>> 939626f3
+type EarnArgs = NonNullable<Parameters<typeof client.sushiPool.findMany>['0']>
+type AggregatorArgs = NonNullable<Parameters<typeof client.pool.findMany>['0']>
 
 function parseWhere(args: PoolApiArgs) {
   let where: EarnArgs['where'] = {}
@@ -209,7 +205,7 @@
       ...where,
     }
   }
-  const pools = await prisma.pool.findMany({
+  const pools = await client.pool.findMany({
     where,
     take: size,
     orderBy: {
@@ -241,7 +237,7 @@
     },
   })
 
-  await prisma.$disconnect()
+  await client.$disconnect()
   return pools ? pools : []
 }
 
@@ -313,7 +309,7 @@
     },
   }
   const result = await Promise.all([
-    prisma.token.findFirstOrThrow({
+    client.token.findFirstOrThrow({
       include: {
         pools0: {
           where: {
@@ -367,7 +363,7 @@
       },
     }),
 
-    prisma.token.findFirstOrThrow({
+    client.token.findFirstOrThrow({
       include: {
         pools0: {
           where: {
@@ -420,7 +416,7 @@
         id: token1Id,
       },
     }),
-    prisma.pool.findMany({
+    client.pool.findMany({
       where: topPoolWhere,
       take: excludeTopPoolsSize,
       orderBy: {
@@ -432,7 +428,7 @@
     }),
   ])
 
-  await prisma.$disconnect()
+  await client.$disconnect()
 
   let token0PoolSize = 0
   let token1PoolSize = 0
@@ -469,6 +465,6 @@
 
   const pools = [...pools0, ...pools1].flat()
 
-  await prisma.$disconnect()
+  await client.$disconnect()
   return pools ? pools : []
 }