// eslint-disable-next-line
import type * as _ from '@prisma/client/runtime'

import prisma from '@sushiswap/database'

import type { PoolType } from '.'

type PartialWithUndefined<T extends object> = Partial<{
  [K in keyof T]: T[K] | undefined
}>

export type PoolApiArgs = PartialWithUndefined<{
  chainIds: number[]
  poolTypes: PoolType[]
  isIncentivized: boolean
  isWhitelisted: boolean
  cursor: string
  orderBy: string
  orderDir: 'asc' | 'desc'
  count: boolean
}>

<<<<<<< HEAD
export async function getEarnPool(chainId: number, address: string): Promise<any> {
=======
export async function getPool(chainId: number, address: string) {
>>>>>>> b279bed9
  const id = `${chainId}:${address.toLowerCase()}`
  const pool = await prisma.sushiPool.findFirstOrThrow({
    include: {
      token0: true,
      token1: true,
      incentives: {
        select: {
          id: true,
          pid: true,
          chainId: true,
          type: true,
          apr: true,
          rewarderAddress: true,
          rewarderType: true,
          rewardPerDay: true,
          rewardToken: {
            select: {
              id: true,
              address: true,
              name: true,
              symbol: true,
              decimals: true,
            },
          },
        },
      },
    },
    where: {
      id,
    },
  })

  await prisma.$disconnect()
  return pool
}

<<<<<<< HEAD
export async function getEarnPools(args: PoolApiArgs): Promise<any> {
  const orderBy = { [args.orderBy]: args.orderDir }
=======
type PrismaArgs = NonNullable<Parameters<typeof prisma.sushiPool.findMany>['0']>
>>>>>>> b279bed9

function parseWhere(args: PoolApiArgs) {
  let where: PrismaArgs['where'] = {}

  if (args.chainIds) {
    where = {
      chainId: { in: args.chainIds },
    }
  }

  if (args.poolTypes) {
    where = {
      type: { in: args.poolTypes },
      ...where,
    }
  }

  if (args.isIncentivized) {
    where = {
      isIncentivized: args.isIncentivized,
      ...where,
    }
  }

  if (args.isWhitelisted) {
    where = {
      token0: {
        status: 'APPROVED',
      },
      token1: {
        status: 'APPROVED',
      },
      ...where,
    }
  }

  return where
}

export async function getPools(args: PoolApiArgs) {
  const orderBy: PrismaArgs['orderBy'] = args.orderBy ? { [args.orderBy]: args.orderDir } : { ['liquidityUSD']: 'desc' }
  const where: PrismaArgs['where'] = parseWhere(args)

  let skip: PrismaArgs['skip'] = 0
  let cursor: { cursor: PrismaArgs['cursor'] } | object = {}

  if (args.cursor) {
    skip = 1
    cursor = { cursor: { id: args.cursor } }
  }

  const pools = await prisma.sushiPool.findMany({
    take: 20,
    skip,
    ...cursor,
    where,
    orderBy,
    select: {
      id: true,
      address: true,
      name: true,
      chainId: true,
      version: true,
      type: true,
      swapFee: true,
      twapEnabled: true,
      liquidityUSD: true,
      volumeUSD: true,
      feeApr: true,
      incentiveApr: true,
      totalApr: true,
      isIncentivized: true,
      fees1d: true,
      fees1w: true,
      volume1d: true,
      volume1w: true,
      isBlacklisted: true,
      token0: {
        select: {
          id: true,
          address: true,
          name: true,
          symbol: true,
          decimals: true,
        },
      },
      token1: {
        select: {
          id: true,
          address: true,
          name: true,
          symbol: true,
          decimals: true,
        },
      },
      incentives: {
        select: {
          id: true,
          pid: true,
          chainId: true,
          chefType: true,
          apr: true,
          rewarderAddress: true,
          rewarderType: true,
          rewardPerDay: true,
          rewardToken: {
            select: {
              id: true,
              address: true,
              name: true,
              symbol: true,
              decimals: true,
            },
          },
        },
      },
    },
  })

  await prisma.$disconnect()
  return pools ? pools : []
}

<<<<<<< HEAD
export async function getAggregatorTopPools(
  chainId: number,
  protocol: string,
  version: string,
  poolType: PoolType,
  size: number
) {
  const pools = await prisma.pool.findMany({
    where: {
      AND: {
        chainId,
        isWhitelisted: true,
        protocol,
        version,
        type: poolType,
      },
    },
    take: size,
    orderBy: {
      liquidityUSD: 'desc',
    },
    select: {
      address: true,
      token0: {
        select: {
          id: true,
          address: true,
          name: true,
          symbol: true,
          decimals: true,
        },
      },
      token1: {
        select: {
          id: true,
          address: true,
          name: true,
          symbol: true,
          decimals: true,
        },
      },
    },
  })

  await prisma.$disconnect()
  return pools ? pools : []
}

export async function getPoolsByTokenIds(
  chainId: number,
  protocol: string,
  version: string,
  poolType: PoolType,
  token0: string,
  token1: string,
  size: number,
  excludeTopPoolsSize: number
): Promise<any> {
  const token0Id = chainId.toString().concat(':').concat(token0.toLowerCase())
  const token1Id = chainId.toString().concat(':').concat(token1.toLowerCase())
  const select = {
    id: true,
    address: true,
    liquidityUSD: true,
    token0: {
      select: {
        id: true,
        address: true,
        name: true,
        symbol: true,
        decimals: true,
      },
    },
    token1: {
      select: {
        id: true,
        address: true,
        name: true,
        symbol: true,
        decimals: true,
      },
    },
  }
  const result = await Promise.all([
    prisma.token.findFirstOrThrow({
      include: {
        pools0: {
          where: {
            chainId,
            protocol,
            version,
            type: poolType,
            OR: [
              {
                token0Id: token0Id,
                token1: {
                  status: 'APPROVED',
                },
              },
              {
                token1Id: token0Id,
                token0: {
                  status: 'APPROVED',
                },
              },
            ],
          },
          select,
        },
        pools1: {
          where: {
            chainId,
            protocol,
            version,
            type: poolType,
            OR: [
              {
                token0Id: token0Id,
                token1: {
                  status: 'APPROVED',
                },
              },
              {
                token1Id: token0Id,
                token0: {
                  status: 'APPROVED',
                },
              },
            ],
          },
          select,
        },
      },
      where: {
        id: token0Id,
      },
    }),

    prisma.token.findFirstOrThrow({
      include: {
        pools0: {
          where: {
            chainId,
            protocol,
            version,
            type: poolType,
            OR: [
              {
                token0Id: token1Id,
                token1: {
                  status: 'APPROVED',
                },
              },
              {
                token1Id: token1Id,
                token0: {
                  status: 'APPROVED',
                },
              },
            ],
          },
          select,
        },
        pools1: {
          where: {
            chainId,
            protocol,
            version,
            type: poolType,
            OR: [
              {
                token0Id: token1Id,
                token1: {
                  status: 'APPROVED',
                },
              },
              {
                token1Id: token1Id,
                token0: {
                  status: 'APPROVED',
                },
              },
            ],
          },
          select,
        },
      },
      where: {
        id: token1Id,
      },
    }),
    prisma.pool.findMany({
      where: {
        AND: {
          chainId,
          isWhitelisted: true,
          protocol,
          version,
          type: poolType,
        },
      },
      take: excludeTopPoolsSize,
      orderBy: {
        liquidityUSD: 'desc',
      },
      select: {
        id: true,
      },
    }),
  ])

  await prisma.$disconnect()
  
  let token0PoolSize = 0
  let token1PoolSize = 0
  const token0Pools = [result[0].pools0, result[0].pools1].flat()
  const token1Pools = [result[1].pools0, result[1].pools1].flat()
  console.log(`Flattened pools, recieved: t0: ${token0Pools.length}, t1: ${token1Pools.length}`)

  const topPoolIds = result[2].map((p) => p.id)
  const filteredToken0Pools = token0Pools.filter((p) => !topPoolIds.includes(p.id))
  const filteredToken1Pools = token1Pools.filter((p) => !topPoolIds.includes(p.id))
  console.log(`After excluding top pools: t0: ${filteredToken0Pools.length}, t1: ${filteredToken1Pools.length}`)

  if (filteredToken0Pools.length >= size / 2 && filteredToken1Pools.length >= size / 2) {
    token0PoolSize = size / 2
    token1PoolSize = size / 2
  } else if (filteredToken0Pools.length >= size / 2 && filteredToken1Pools.length < size / 2) {
    token1PoolSize = filteredToken1Pools.length
    token0PoolSize = size - filteredToken1Pools.length
  } else if (filteredToken1Pools.length >= size / 2 && filteredToken0Pools.length < size / 2) {
    token0PoolSize = filteredToken0Pools.length
    token1PoolSize = size - filteredToken0Pools.length
  } else {
    token0PoolSize = filteredToken0Pools.length
    token1PoolSize = filteredToken1Pools.length
  }

  const pools0 = filteredToken0Pools
    .sort((a, b) => Number(b.liquidityUSD) - Number(a.liquidityUSD))
    .slice(0, token0PoolSize)
  const pools1 = filteredToken1Pools
    .sort((a, b) => Number(b.liquidityUSD) - Number(a.liquidityUSD))
    .slice(0, token1PoolSize)

  const pools = [...pools0, ...pools1].flat()

  await prisma.$disconnect()
  return pools ? pools : []
=======
export async function getPoolCount(args: PoolApiArgs) {
  const where: PrismaArgs['where'] = parseWhere(args)

  const count = await prisma.sushiPool.count({
    where,
  })

  await prisma.$disconnect()
  return count ? count : null
>>>>>>> b279bed9
}<|MERGE_RESOLUTION|>--- conflicted
+++ resolved
@@ -20,11 +20,7 @@
   count: boolean
 }>
 
-<<<<<<< HEAD
-export async function getEarnPool(chainId: number, address: string): Promise<any> {
-=======
-export async function getPool(chainId: number, address: string) {
->>>>>>> b279bed9
+export async function getEarnPool(chainId: number, address: string) {
   const id = `${chainId}:${address.toLowerCase()}`
   const pool = await prisma.sushiPool.findFirstOrThrow({
     include: {
@@ -35,7 +31,7 @@
           id: true,
           pid: true,
           chainId: true,
-          type: true,
+          chefType: true,
           apr: true,
           rewarderAddress: true,
           rewarderType: true,
@@ -61,12 +57,7 @@
   return pool
 }
 
-<<<<<<< HEAD
-export async function getEarnPools(args: PoolApiArgs): Promise<any> {
-  const orderBy = { [args.orderBy]: args.orderDir }
-=======
 type PrismaArgs = NonNullable<Parameters<typeof prisma.sushiPool.findMany>['0']>
->>>>>>> b279bed9
 
 function parseWhere(args: PoolApiArgs) {
   let where: PrismaArgs['where'] = {}
@@ -106,7 +97,7 @@
   return where
 }
 
-export async function getPools(args: PoolApiArgs) {
+export async function getEarnPools(args: PoolApiArgs) {
   const orderBy: PrismaArgs['orderBy'] = args.orderBy ? { [args.orderBy]: args.orderDir } : { ['liquidityUSD']: 'desc' }
   const where: PrismaArgs['where'] = parseWhere(args)
 
@@ -190,7 +181,6 @@
   return pools ? pools : []
 }
 
-<<<<<<< HEAD
 export async function getAggregatorTopPools(
   chainId: number,
   protocol: string,
@@ -239,7 +229,18 @@
   return pools ? pools : []
 }
 
-export async function getPoolsByTokenIds(
+export async function getEarnPoolCount(args: PoolApiArgs) {
+  const where: PrismaArgs['where'] = parseWhere(args)
+
+  const count = await prisma.sushiPool.count({
+    where,
+  })
+
+  await prisma.$disconnect()
+  return count ? count : null
+}
+
+export async function getAggregatorPoolsByTokenIds(
   chainId: number,
   protocol: string,
   version: string,
@@ -248,7 +249,7 @@
   token1: string,
   size: number,
   excludeTopPoolsSize: number
-): Promise<any> {
+) {
   const token0Id = chainId.toString().concat(':').concat(token0.toLowerCase())
   const token1Id = chainId.toString().concat(':').concat(token1.toLowerCase())
   const select = {
@@ -403,7 +404,7 @@
   ])
 
   await prisma.$disconnect()
-  
+
   let token0PoolSize = 0
   let token1PoolSize = 0
   const token0Pools = [result[0].pools0, result[0].pools1].flat()
@@ -440,15 +441,4 @@
 
   await prisma.$disconnect()
   return pools ? pools : []
-=======
-export async function getPoolCount(args: PoolApiArgs) {
-  const where: PrismaArgs['where'] = parseWhere(args)
-
-  const count = await prisma.sushiPool.count({
-    where,
-  })
-
-  await prisma.$disconnect()
-  return count ? count : null
->>>>>>> b279bed9
 }