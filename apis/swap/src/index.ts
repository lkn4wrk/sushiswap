<<<<<<< HEAD
import './env'
=======
import './env.js'
>>>>>>> 78ea4a37

import cors from '@fastify/cors'
import rateLimit from '@fastify/rate-limit'
import { ChainId } from '@sushiswap/chain'
import { Native, nativeCurrencyIds } from '@sushiswap/currency'
<<<<<<< HEAD
=======
import { createClient } from '@sushiswap/database'
>>>>>>> 78ea4a37
import { isRouteProcessorChainId, routeProcessorAddress, RouteProcessorChainId } from '@sushiswap/route-processor'
import {
  // findSpecialRoute,
  DataFetcher,
  Router,
} from '@sushiswap/router'
import {
  arbitrum,
  arbitrumNova,
  avalanche,
  boba,
  bobaAvax,
  bobaBnb,
  bsc,
  bttc,
  celo,
  fantom,
  fuse,
  gnosis,
  harmony,
  kava,
  mainnet,
  metis,
  moonbeam,
  moonriver,
  optimism,
  polygon,
} from '@sushiswap/viem-config'
import { BigNumber } from 'ethers'
<<<<<<< HEAD
import fastify from 'fastify'
=======
import { fastify } from 'fastify'
>>>>>>> 78ea4a37
import { performance } from 'perf_hooks'
// import { createPublicClient, http } from 'viem'
// import { arbitrum, bsc, celo, mainnet, optimism, polygon } from 'viem/chains'
import { createPublicClient, fallback, http, PublicClient } from 'viem'
import { z } from 'zod'

import { getToken } from './tokens.js'

const server = fastify({ logger: true })
server.register(cors)
<<<<<<< HEAD
=======
// eslint-disable-next-line
// @ts-ignore default export not working
>>>>>>> 78ea4a37
server.register(rateLimit, {
  max: 100,
  timeWindow: '1 minute',
})

const dataFetcherMap = new Map<ChainId, DataFetcher>()

const querySchema = z.object({
  chainId: z.coerce
    .number()
    .int()
    .gte(0)
    .lte(2 ** 256)
    .default(ChainId.ETHEREUM)
    .refine((chainId) => isRouteProcessorChainId(chainId), { message: 'ChainId not supported.' })
    .transform((chainId) => chainId as RouteProcessorChainId),
  fromTokenId: z.string().default(nativeCurrencyIds[ChainId.ETHEREUM]),
  toTokenId: z.string().default('SUSHI'),
  gasPrice: z.coerce.number().int().gte(1),
  amount: z.coerce.bigint(),
  to: z.optional(z.string()),
  preferSushi: z.coerce.boolean().default(false),
})

// Declare a route
server.get('/v0', async (request) => {
  const { chainId, fromTokenId, toTokenId, amount, gasPrice, to, preferSushi } = querySchema.parse(request.query)
  // console.log({ chainId, fromTokenId, toTokenId, amount, gasPrice, to })
  const tokenStartTime = performance.now()
  const [fromToken, toToken] = await Promise.all([getToken(chainId, fromTokenId), getToken(chainId, toTokenId)])
  const tokenEndTime = performance.now()
  console.log(`tokens (${(tokenEndTime - tokenStartTime).toFixed(0)} ms) `)

  const dataFetcher = dataFetcherMap.get(chainId)
  if (!dataFetcher) {
    throw new Error(`Unsupported chainId ${chainId}`)
  }
  const routeStartTime = performance.now()
  const poolCodesMap = dataFetcher.getCurrentPoolCodeMap(fromToken, toToken)

  const bestRoute = Router[preferSushi ? 'findSpecialRoute' : 'findBestRoute'](
    poolCodesMap,
    chainId,
    fromToken,
    BigNumber.from(amount.toString()),
    toToken,
    gasPrice ?? 30e9
  )

<<<<<<< HEAD
  if (bestRoute.status !== 'NoWay') {
    dataFetcher.fetchPoolsForToken(fromToken, toToken)
  } else {
    const dataFetcherStartTime = performance.now()
    await dataFetcher.fetchPoolsForToken(fromToken, toToken)
    const dataFetcherEndTime = performance.now()
=======
  // if (bestRoute.status !== 'NoWay') {
  //   dataFetcher.fetchPoolsForToken(fromToken, toToken)
  // } else {
  //   const dataFetcherStartTime = performance.now()
  //   await dataFetcher.fetchPoolsForToken(fromToken, toToken)
  //   const dataFetcherEndTime = performance.now()
  //   console.log(
  //     `dataFetcher.fetchPoolsForToken(fromToken, toToken) (${(dataFetcherEndTime - dataFetcherStartTime).toFixed(
  //       0
  //     )} ms) `
  //   )
  // }
  const dataFetcherStartTime = performance.now()
  await dataFetcher.fetchPoolsForToken(fromToken, toToken)
  const dataFetcherEndTime = performance.now()
>>>>>>> 78ea4a37
    console.log(
      `dataFetcher.fetchPoolsForToken(fromToken, toToken) (${(dataFetcherEndTime - dataFetcherStartTime).toFixed(
        0
      )} ms) `
    )
<<<<<<< HEAD
  }
=======
>>>>>>> 78ea4a37

  // console.log('ROUTE:')
  // for (const leg of bestRoute.legs) {
  //   const p = poolCodesMap.get(leg.poolAddress)
  //   if (p) {
  //     console.log(
  //       `${p.pool.address} ${p.pool.token0.symbol}/${p.pool.token1.symbol}, r0: ${p.pool.reserve0} r1: ${p.pool.reserve1}`
  //     )
  //   } else {
  //     console.log('pool not found')
  //   }
  // }

  const routeEndTime = performance.now()
  console.log(`findSpecialRoute(..) (${(routeEndTime - routeStartTime).toFixed(0)} ms) `)
  return {
    route: {
      status: bestRoute?.status,
      fromToken: bestRoute?.fromToken?.address === '' ? Native.onChain(chainId) : bestRoute?.fromToken,
      toToken: bestRoute?.toToken?.address === '' ? Native.onChain(chainId) : bestRoute?.toToken,
      primaryPrice: bestRoute?.primaryPrice,
      swapPrice: bestRoute?.swapPrice,
      amountIn: bestRoute?.amountIn,
      amountInBN: bestRoute?.amountInBN.toString(),
      amountOut: bestRoute?.amountOut,
      amountOutBN: bestRoute?.amountOutBN.toString(),
      priceImpact: bestRoute?.priceImpact,
      totalAmountOut: bestRoute?.totalAmountOut,
      totalAmountOutBN: bestRoute?.totalAmountOutBN.toString(),
      gasSpent: bestRoute?.gasSpent,
      legs: bestRoute?.legs,
    },
    args: to
      ? Router.routeProcessorParams(poolCodesMap, bestRoute, fromToken, toToken, to, routeProcessorAddress[chainId])
      : undefined,
  }
})

// Run the server!
const start = async () => {
  try {
<<<<<<< HEAD
=======
    const databaseClient = await createClient()

>>>>>>> 78ea4a37
    dataFetcherMap.set(
      ChainId.ARBITRUM_NOVA,
      new DataFetcher(
        ChainId.ARBITRUM_NOVA,
        createPublicClient({
          chain: arbitrumNova,
          transport: http(arbitrumNova.rpcUrls.default.http[0]),
<<<<<<< HEAD
        })
=======
        }),
        databaseClient
>>>>>>> 78ea4a37
      )
    )
    dataFetcherMap.set(
      ChainId.AVALANCHE,
      new DataFetcher(
        ChainId.AVALANCHE,
        createPublicClient({
          chain: avalanche,
          transport: fallback([http(avalanche.rpcUrls.default.http[0]), http('https://rpc.ankr.com/avalanche')]),
<<<<<<< HEAD
        })
=======
        }),
        databaseClient
>>>>>>> 78ea4a37
      )
    )
    dataFetcherMap.set(
      ChainId.BOBA,
      new DataFetcher(
        ChainId.BOBA,
        createPublicClient({
          chain: boba,
          transport: fallback([http(boba.rpcUrls.default.http[0]), http('https://lightning-replica.boba.network')]),
<<<<<<< HEAD
        })
=======
        }),
        databaseClient
>>>>>>> 78ea4a37
      )
    )
    dataFetcherMap.set(
      ChainId.BOBA_AVAX,
      new DataFetcher(
        ChainId.BOBA_AVAX,
        createPublicClient({
          chain: bobaAvax,
          transport: fallback([http(bobaAvax.rpcUrls.default.http[0]), http('https://replica.avax.boba.network')]),
<<<<<<< HEAD
        })
=======
        }),
        databaseClient
>>>>>>> 78ea4a37
      )
    )
    dataFetcherMap.set(
      ChainId.BOBA_BNB,
      new DataFetcher(
        ChainId.BOBA_BNB,
        createPublicClient({
          chain: bobaBnb,
          transport: fallback([http(bobaBnb.rpcUrls.default.http[0]), http('https://replica.bnb.boba.network')]),
<<<<<<< HEAD
        })
=======
        }),
        databaseClient
>>>>>>> 78ea4a37
      )
    )
    dataFetcherMap.set(
      ChainId.BSC,
      new DataFetcher(
        ChainId.BSC,
        createPublicClient({
          chain: bsc,
          transport: fallback([
            http(bsc.rpcUrls.default.http[0]),
            http('https://bsc-dataseed.binance.org'),
            http('https://bsc-dataseed1.binance.org'),
            http('https://bsc-dataseed2.binance.org'),
          ]),
<<<<<<< HEAD
        })
=======
        }),
        databaseClient
>>>>>>> 78ea4a37
      )
    )
    dataFetcherMap.set(
      ChainId.BTTC,
      new DataFetcher(
        ChainId.BTTC,
        createPublicClient({
          chain: bttc,
          transport: http(bttc.rpcUrls.default.http[0]),
<<<<<<< HEAD
        })
=======
        }),
        databaseClient
>>>>>>> 78ea4a37
      )
    )
    dataFetcherMap.set(
      ChainId.ETHEREUM,
      new DataFetcher(
        ChainId.ETHEREUM,
        createPublicClient({
          chain: mainnet,
          transport: fallback([
            http(`${mainnet.rpcUrls.alchemy.http}/${process.env.ALCHEMY_ID}`),
            http('https://eth.llamarpc.com'),
          ]),
<<<<<<< HEAD
        })
=======
        }),
        databaseClient
>>>>>>> 78ea4a37
      )
    )
    dataFetcherMap.set(
      ChainId.POLYGON,
      new DataFetcher(
        ChainId.POLYGON,
        createPublicClient({
          chain: polygon,
          transport: fallback([
            http(polygon.rpcUrls.alchemy.http + '/' + process.env.ALCHEMY_ID),
            http('https://polygon.llamarpc.com'),
          ]),
<<<<<<< HEAD
        })
=======
        }),
        databaseClient
>>>>>>> 78ea4a37
      )
    )
    dataFetcherMap.set(
      ChainId.ARBITRUM,
      new DataFetcher(
        ChainId.ARBITRUM,
        createPublicClient({
          chain: arbitrum,
          transport: fallback([
            http(arbitrum.rpcUrls.alchemy.http + '/' + process.env.ALCHEMY_ID),
            // http(optimism.rpcUrls.default.http[0]),
            http('https://rpc.ankr.com/arbitrum'),
          ]),
<<<<<<< HEAD
        })
=======
        }),
        databaseClient
>>>>>>> 78ea4a37
      )
    )
    dataFetcherMap.set(
      ChainId.OPTIMISM,
      new DataFetcher(
        ChainId.OPTIMISM,
        createPublicClient({
          chain: optimism,
          transport: fallback([
            http(optimism.rpcUrls.alchemy.http + '/' + process.env.ALCHEMY_ID),
            // http(optimism.rpcUrls.default.http[0]),
            http('https://rpc.ankr.com/optimism'),
          ]),
<<<<<<< HEAD
        })
=======
        }),
        databaseClient
>>>>>>> 78ea4a37
      )
    )
    dataFetcherMap.set(
      ChainId.CELO,
      new DataFetcher(
        ChainId.CELO,
        createPublicClient({
          chain: celo,
          transport: http(celo.rpcUrls.default.http[0]),
<<<<<<< HEAD
        }) as PublicClient
=======
        }) as PublicClient,
        databaseClient
>>>>>>> 78ea4a37
      )
    )

    dataFetcherMap.set(
      ChainId.FANTOM,
      new DataFetcher(
        ChainId.FANTOM,
        createPublicClient({
          chain: fantom,
          transport: fallback([
            http(fantom.rpcUrls.default.http[0]),
            http('https://rpc.fantom.network'),
            http('https://rpc2.fantom.network'),
          ]),
<<<<<<< HEAD
        })
=======
        }),
        databaseClient
>>>>>>> 78ea4a37
      )
    )
    dataFetcherMap.set(
      ChainId.FUSE,
      new DataFetcher(
        ChainId.FUSE,
        createPublicClient({
          chain: fuse,
          transport: http(fuse.rpcUrls.default.http[0]),
<<<<<<< HEAD
        })
=======
        }),
        databaseClient
>>>>>>> 78ea4a37
      )
    )
    dataFetcherMap.set(
      ChainId.GNOSIS,
      new DataFetcher(
        ChainId.GNOSIS,
        createPublicClient({
          chain: gnosis,
          transport: fallback([http(gnosis.rpcUrls.default.http[0]), http('https://rpc.ankr.com/gnosis')]),
<<<<<<< HEAD
        })
=======
        }),
        databaseClient
>>>>>>> 78ea4a37
      )
    )
    dataFetcherMap.set(
      ChainId.KAVA,
      new DataFetcher(
        ChainId.KAVA,
        createPublicClient({
          chain: kava,
          transport: fallback([http(kava.rpcUrls.default.http[0]), http(kava.rpcUrls.default.http[1])]),
<<<<<<< HEAD
        })
=======
        }),
        databaseClient
>>>>>>> 78ea4a37
      )
    )
    dataFetcherMap.set(
      ChainId.METIS,
      new DataFetcher(
        ChainId.METIS,
        createPublicClient({
          chain: metis,
          transport: http(metis.rpcUrls.default.http[0]),
<<<<<<< HEAD
        })
=======
        }),
        databaseClient
>>>>>>> 78ea4a37
      )
    )
    dataFetcherMap.set(
      ChainId.MOONBEAM,
      new DataFetcher(
        ChainId.MOONBEAM,
        createPublicClient({
          chain: moonbeam,
          transport: fallback([http(moonbeam.rpcUrls.default.http[0]), http('https://rpc.ankr.com/moonbeam')]),
<<<<<<< HEAD
        })
=======
        }),
        databaseClient
>>>>>>> 78ea4a37
      )
    )
    dataFetcherMap.set(
      ChainId.MOONRIVER,
      new DataFetcher(
        ChainId.MOONRIVER,
        createPublicClient({
          chain: moonriver,
          transport: http(moonriver.rpcUrls.default.http[0]),
<<<<<<< HEAD
        })
=======
        }),
        databaseClient
>>>>>>> 78ea4a37
      )
    )
    dataFetcherMap.set(
      ChainId.HARMONY,
      new DataFetcher(
        ChainId.HARMONY,
        createPublicClient({
          chain: harmony,
          transport: fallback([http(harmony.rpcUrls.default.http[0]), http('https://rpc.ankr.com/harmony')]),
<<<<<<< HEAD
        })
=======
        }),
        databaseClient
>>>>>>> 78ea4a37
      )
    )

    for (const dataFetcher of dataFetcherMap.values()) {
      dataFetcher.startDataFetching()
    }
    await server.listen({ host: process.env['HOST'], port: process.env['PORT'] })
  } catch (err) {
    server.log.error(err)
    for (const dataFetcher of dataFetcherMap.values()) {
      dataFetcher.stopDataFetching()
    }
    process.exit(1)
  }
}

start()<|MERGE_RESOLUTION|>--- conflicted
+++ resolved
@@ -1,17 +1,10 @@
-<<<<<<< HEAD
-import './env'
-=======
 import './env.js'
->>>>>>> 78ea4a37
 
 import cors from '@fastify/cors'
 import rateLimit from '@fastify/rate-limit'
 import { ChainId } from '@sushiswap/chain'
 import { Native, nativeCurrencyIds } from '@sushiswap/currency'
-<<<<<<< HEAD
-=======
 import { createClient } from '@sushiswap/database'
->>>>>>> 78ea4a37
 import { isRouteProcessorChainId, routeProcessorAddress, RouteProcessorChainId } from '@sushiswap/route-processor'
 import {
   // findSpecialRoute,
@@ -41,11 +34,7 @@
   polygon,
 } from '@sushiswap/viem-config'
 import { BigNumber } from 'ethers'
-<<<<<<< HEAD
-import fastify from 'fastify'
-=======
 import { fastify } from 'fastify'
->>>>>>> 78ea4a37
 import { performance } from 'perf_hooks'
 // import { createPublicClient, http } from 'viem'
 // import { arbitrum, bsc, celo, mainnet, optimism, polygon } from 'viem/chains'
@@ -56,11 +45,8 @@
 
 const server = fastify({ logger: true })
 server.register(cors)
-<<<<<<< HEAD
-=======
 // eslint-disable-next-line
 // @ts-ignore default export not working
->>>>>>> 78ea4a37
 server.register(rateLimit, {
   max: 100,
   timeWindow: '1 minute',
@@ -110,14 +96,6 @@
     gasPrice ?? 30e9
   )
 
-<<<<<<< HEAD
-  if (bestRoute.status !== 'NoWay') {
-    dataFetcher.fetchPoolsForToken(fromToken, toToken)
-  } else {
-    const dataFetcherStartTime = performance.now()
-    await dataFetcher.fetchPoolsForToken(fromToken, toToken)
-    const dataFetcherEndTime = performance.now()
-=======
   // if (bestRoute.status !== 'NoWay') {
   //   dataFetcher.fetchPoolsForToken(fromToken, toToken)
   // } else {
@@ -133,16 +111,9 @@
   const dataFetcherStartTime = performance.now()
   await dataFetcher.fetchPoolsForToken(fromToken, toToken)
   const dataFetcherEndTime = performance.now()
->>>>>>> 78ea4a37
-    console.log(
-      `dataFetcher.fetchPoolsForToken(fromToken, toToken) (${(dataFetcherEndTime - dataFetcherStartTime).toFixed(
-        0
-      )} ms) `
-    )
-<<<<<<< HEAD
-  }
-=======
->>>>>>> 78ea4a37
+  console.log(
+    `dataFetcher.fetchPoolsForToken(fromToken, toToken) (${(dataFetcherEndTime - dataFetcherStartTime).toFixed(0)} ms) `
+  )
 
   // console.log('ROUTE:')
   // for (const leg of bestRoute.legs) {
@@ -184,11 +155,8 @@
 // Run the server!
 const start = async () => {
   try {
-<<<<<<< HEAD
-=======
     const databaseClient = await createClient()
 
->>>>>>> 78ea4a37
     dataFetcherMap.set(
       ChainId.ARBITRUM_NOVA,
       new DataFetcher(
@@ -196,12 +164,8 @@
         createPublicClient({
           chain: arbitrumNova,
           transport: http(arbitrumNova.rpcUrls.default.http[0]),
-<<<<<<< HEAD
-        })
-=======
-        }),
-        databaseClient
->>>>>>> 78ea4a37
+        }),
+        databaseClient
       )
     )
     dataFetcherMap.set(
@@ -211,12 +175,8 @@
         createPublicClient({
           chain: avalanche,
           transport: fallback([http(avalanche.rpcUrls.default.http[0]), http('https://rpc.ankr.com/avalanche')]),
-<<<<<<< HEAD
-        })
-=======
-        }),
-        databaseClient
->>>>>>> 78ea4a37
+        }),
+        databaseClient
       )
     )
     dataFetcherMap.set(
@@ -226,12 +186,8 @@
         createPublicClient({
           chain: boba,
           transport: fallback([http(boba.rpcUrls.default.http[0]), http('https://lightning-replica.boba.network')]),
-<<<<<<< HEAD
-        })
-=======
-        }),
-        databaseClient
->>>>>>> 78ea4a37
+        }),
+        databaseClient
       )
     )
     dataFetcherMap.set(
@@ -241,12 +197,8 @@
         createPublicClient({
           chain: bobaAvax,
           transport: fallback([http(bobaAvax.rpcUrls.default.http[0]), http('https://replica.avax.boba.network')]),
-<<<<<<< HEAD
-        })
-=======
-        }),
-        databaseClient
->>>>>>> 78ea4a37
+        }),
+        databaseClient
       )
     )
     dataFetcherMap.set(
@@ -256,12 +208,8 @@
         createPublicClient({
           chain: bobaBnb,
           transport: fallback([http(bobaBnb.rpcUrls.default.http[0]), http('https://replica.bnb.boba.network')]),
-<<<<<<< HEAD
-        })
-=======
-        }),
-        databaseClient
->>>>>>> 78ea4a37
+        }),
+        databaseClient
       )
     )
     dataFetcherMap.set(
@@ -276,12 +224,8 @@
             http('https://bsc-dataseed1.binance.org'),
             http('https://bsc-dataseed2.binance.org'),
           ]),
-<<<<<<< HEAD
-        })
-=======
-        }),
-        databaseClient
->>>>>>> 78ea4a37
+        }),
+        databaseClient
       )
     )
     dataFetcherMap.set(
@@ -291,12 +235,8 @@
         createPublicClient({
           chain: bttc,
           transport: http(bttc.rpcUrls.default.http[0]),
-<<<<<<< HEAD
-        })
-=======
-        }),
-        databaseClient
->>>>>>> 78ea4a37
+        }),
+        databaseClient
       )
     )
     dataFetcherMap.set(
@@ -309,12 +249,8 @@
             http(`${mainnet.rpcUrls.alchemy.http}/${process.env.ALCHEMY_ID}`),
             http('https://eth.llamarpc.com'),
           ]),
-<<<<<<< HEAD
-        })
-=======
-        }),
-        databaseClient
->>>>>>> 78ea4a37
+        }),
+        databaseClient
       )
     )
     dataFetcherMap.set(
@@ -327,12 +263,8 @@
             http(polygon.rpcUrls.alchemy.http + '/' + process.env.ALCHEMY_ID),
             http('https://polygon.llamarpc.com'),
           ]),
-<<<<<<< HEAD
-        })
-=======
-        }),
-        databaseClient
->>>>>>> 78ea4a37
+        }),
+        databaseClient
       )
     )
     dataFetcherMap.set(
@@ -346,12 +278,8 @@
             // http(optimism.rpcUrls.default.http[0]),
             http('https://rpc.ankr.com/arbitrum'),
           ]),
-<<<<<<< HEAD
-        })
-=======
-        }),
-        databaseClient
->>>>>>> 78ea4a37
+        }),
+        databaseClient
       )
     )
     dataFetcherMap.set(
@@ -365,12 +293,8 @@
             // http(optimism.rpcUrls.default.http[0]),
             http('https://rpc.ankr.com/optimism'),
           ]),
-<<<<<<< HEAD
-        })
-=======
-        }),
-        databaseClient
->>>>>>> 78ea4a37
+        }),
+        databaseClient
       )
     )
     dataFetcherMap.set(
@@ -380,12 +304,8 @@
         createPublicClient({
           chain: celo,
           transport: http(celo.rpcUrls.default.http[0]),
-<<<<<<< HEAD
-        }) as PublicClient
-=======
         }) as PublicClient,
         databaseClient
->>>>>>> 78ea4a37
       )
     )
 
@@ -400,12 +320,8 @@
             http('https://rpc.fantom.network'),
             http('https://rpc2.fantom.network'),
           ]),
-<<<<<<< HEAD
-        })
-=======
-        }),
-        databaseClient
->>>>>>> 78ea4a37
+        }),
+        databaseClient
       )
     )
     dataFetcherMap.set(
@@ -415,12 +331,8 @@
         createPublicClient({
           chain: fuse,
           transport: http(fuse.rpcUrls.default.http[0]),
-<<<<<<< HEAD
-        })
-=======
-        }),
-        databaseClient
->>>>>>> 78ea4a37
+        }),
+        databaseClient
       )
     )
     dataFetcherMap.set(
@@ -430,12 +342,8 @@
         createPublicClient({
           chain: gnosis,
           transport: fallback([http(gnosis.rpcUrls.default.http[0]), http('https://rpc.ankr.com/gnosis')]),
-<<<<<<< HEAD
-        })
-=======
-        }),
-        databaseClient
->>>>>>> 78ea4a37
+        }),
+        databaseClient
       )
     )
     dataFetcherMap.set(
@@ -445,12 +353,8 @@
         createPublicClient({
           chain: kava,
           transport: fallback([http(kava.rpcUrls.default.http[0]), http(kava.rpcUrls.default.http[1])]),
-<<<<<<< HEAD
-        })
-=======
-        }),
-        databaseClient
->>>>>>> 78ea4a37
+        }),
+        databaseClient
       )
     )
     dataFetcherMap.set(
@@ -460,12 +364,8 @@
         createPublicClient({
           chain: metis,
           transport: http(metis.rpcUrls.default.http[0]),
-<<<<<<< HEAD
-        })
-=======
-        }),
-        databaseClient
->>>>>>> 78ea4a37
+        }),
+        databaseClient
       )
     )
     dataFetcherMap.set(
@@ -475,12 +375,8 @@
         createPublicClient({
           chain: moonbeam,
           transport: fallback([http(moonbeam.rpcUrls.default.http[0]), http('https://rpc.ankr.com/moonbeam')]),
-<<<<<<< HEAD
-        })
-=======
-        }),
-        databaseClient
->>>>>>> 78ea4a37
+        }),
+        databaseClient
       )
     )
     dataFetcherMap.set(
@@ -490,12 +386,8 @@
         createPublicClient({
           chain: moonriver,
           transport: http(moonriver.rpcUrls.default.http[0]),
-<<<<<<< HEAD
-        })
-=======
-        }),
-        databaseClient
->>>>>>> 78ea4a37
+        }),
+        databaseClient
       )
     )
     dataFetcherMap.set(
@@ -505,12 +397,8 @@
         createPublicClient({
           chain: harmony,
           transport: fallback([http(harmony.rpcUrls.default.http[0]), http('https://rpc.ankr.com/harmony')]),
-<<<<<<< HEAD
-        })
-=======
-        }),
-        databaseClient
->>>>>>> 78ea4a37
+        }),
+        databaseClient
       )
     )
 
