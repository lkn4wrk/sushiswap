import { ChainId } from '@sushiswap/chain'
import {
  isShortName,
  isShortNameToCurrencySupported,
  nativeCurrencyIds,
  ShortName,
  shortNameToCurrency,
  Token,
} from '@sushiswap/currency'
import { DataFetcher, Router } from '@sushiswap/router'
import type { VercelRequest, VercelResponse } from '@vercel/node'
import { BigNumber, providers } from 'ethers'
import { getAddress } from 'ethers/lib/utils'
import { RequestInfo, RequestInit } from 'node-fetch'
import { z } from 'zod'

const fetch = (url: RequestInfo, init?: RequestInit) =>
  import('node-fetch').then(({ default: fetch }) => fetch(url, init))

<<<<<<< HEAD
=======
const CHAIN_ID_SHORT_CURRENCY_NAME_TO_CURRENCY = {
  [ChainId.ETHEREUM]: {
    NATIVE: Native.onChain(ChainId.ETHEREUM),
    WNATIVE: WETH9[ChainId.ETHEREUM],
    ETH: Native.onChain(ChainId.ETHEREUM),
    WETH: WETH9[ChainId.ETHEREUM],
    WBTC: WBTC[ChainId.ETHEREUM],
    USDC: USDC[ChainId.ETHEREUM],
    USDT: USDT[ChainId.ETHEREUM],
    DAI: DAI[ChainId.ETHEREUM],
    FRAX: FRAX[ChainId.ETHEREUM],
    MIM: MIM[ChainId.ETHEREUM],
    SUSHI: SUSHI[ChainId.ETHEREUM],
    MAI: MAI[ChainId.ETHEREUM],
    UNI: UNI[ChainId.ETHEREUM],
    LUSD: LUSD[ChainId.ETHEREUM],
  },
  [ChainId.POLYGON]: {
    NATIVE: Native.onChain(ChainId.POLYGON),
    WNATIVE: WNATIVE[ChainId.POLYGON],
    MATIC: Native.onChain(ChainId.POLYGON),
    WMATIC: WNATIVE[ChainId.POLYGON],
    ETH: WETH9[ChainId.POLYGON],
    WETH: WETH9[ChainId.POLYGON],
    WBTC: WBTC[ChainId.POLYGON],
    USDC: USDC[ChainId.POLYGON],
    USDT: USDT[ChainId.POLYGON],
    DAI: DAI[ChainId.POLYGON],
    FRAX: FRAX[ChainId.POLYGON],
    MIM: MIM[ChainId.POLYGON],
    SUSHI: SUSHI[ChainId.POLYGON],
    MAI: MAI[ChainId.POLYGON],
    UNI: UNI[ChainId.POLYGON],
  },
} as const

type ShortCurrencyNameChainId = keyof typeof CHAIN_ID_SHORT_CURRENCY_NAME_TO_CURRENCY

type ShortCurrencyName = keyof typeof CHAIN_ID_SHORT_CURRENCY_NAME_TO_CURRENCY[ShortCurrencyNameChainId]

>>>>>>> 0aa0e8f4
const schema = z.object({
  chainId: z.coerce
    .number()
    .int()
    .gte(0)
    .lte(2 ** 256)
    .default(ChainId.ETHEREUM),
  fromTokenId: z.string().default(nativeCurrencyIds[ChainId.ETHEREUM]),
  toTokenId: z.string().default('SUSHI'),
  gasPrice: z.coerce.number().int().gte(1),
  amount: z.coerce.bigint({
    invalid_type_error: 'amount must be a string',
    required_error: 'amount is required',
    description: 'amount',
  }),
  to: z.string(),
})

export function getAlchemyNetowrkForChainId(chainId: ChainId) {
  switch (chainId) {
    case ChainId.ETHEREUM:
      return 'homestead'
    case ChainId.POLYGON:
      return 'matic'
    case ChainId.POLYGON_TESTNET:
      return 'maticmum'
    case ChainId.ARBITRUM:
      return 'arbitrum'
    case ChainId.OPTIMISM:
      return 'optimism'
    case ChainId.GÖRLI:
      return 'goerli'
    default:
      throw new Error(`Unsupported eth alchemy network for ${chainId}`)
  }
}

const delay = async (ms: number) => new Promise((res) => setTimeout(res, ms))

class Waiter {
  resolved = false

  async wait() {
    while (!this.resolved) {
      await delay(500)
    }
  }

  resolve() {
    this.resolved = true
  }
}

const tokenSchema = z.object({
  address: z.coerce.string(),
  symbol: z.string(),
  name: z.string(),
  decimals: z.coerce.number().int().gte(0),
})

const handler = async (request: VercelRequest, response: VercelResponse) => {
  // Serve from cache, but update it, if requested after 1 second.
  response.setHeader('Cache-Control', 's-maxage=1, stale-while-revalidate')

  const { chainId, fromTokenId, toTokenId, amount, gasPrice, to } = schema.parse(request.query)

  // console.log({ chainId, fromTokenId, toTokenId, amount, gasPrice, to })

  const isShortNameSupported = isShortNameToCurrencySupported(chainId)
  const fromTokenIdIsShortName = isShortName(chainId, fromTokenId)
  const toTokenIdIsShortName = isShortName(chainId, toTokenId)

  // Limited to predefined short names and tokens from our db for now
  const fromToken =
    isShortNameSupported && fromTokenIdIsShortName
      ? shortNameToCurrency(chainId, fromTokenId as ShortName)
      : new Token({
          chainId,
          ...tokenSchema.parse(
            await (await fetch(`https://tokens.sushi.com/v0/${chainId}/${getAddress(fromTokenId)}`)).json()
          ),
        })

  // Limited to predefined short names and tokens from our db for now
  const toToken =
    isShortNameSupported && toTokenIdIsShortName
      ? shortNameToCurrency(chainId, toTokenId as ShortName)
      : new Token({
          chainId,
          ...tokenSchema.parse(
            await (await fetch(`https://tokens.sushi.com/v0/${chainId}/${getAddress(toTokenId)}`)).json()
          ),
        })

  const dataFetcher = new DataFetcher(
    new providers.AlchemyProvider(getAlchemyNetowrkForChainId(chainId), process.env['ALCHEMY_API_KEY']),
    chainId
  )
  dataFetcher.startDataFetching()
  dataFetcher.fetchPoolsForToken(fromToken, toToken)
  const waiter = new Waiter()
  const router = new Router(dataFetcher, fromToken, BigNumber.from(amount.toString()), toToken, gasPrice ?? 30e9)
  router.startRouting(() => {
    //console.log('Known Pools:', dataFetcher.poolCodes.reduce((a, b) => ))
    const printed = router.getCurrentRouteHumanString()
    console.log(printed)
    waiter.resolve()
  })

  await waiter.wait()
  router.stopRouting()
  dataFetcher.stopDataFetching()

  const bestRoute = router.getBestRoute()

  return response.status(200).json({
    getCurrentRouteHumanArray: router.getCurrentRouteHumanArray(),
    getCurrentRouteHumanString: router.getCurrentRouteHumanString(),
    getBestRoute: {
      status: bestRoute?.status,
      fromToken: bestRoute?.fromToken,
      toToken: bestRoute?.toToken,
      primaryPrice: bestRoute?.primaryPrice,
      swapPrice: bestRoute?.swapPrice,
      amountIn: bestRoute?.amountIn,
      amountInBN: bestRoute?.amountInBN.toString(),
      amountOut: bestRoute?.amountOut,
      amountOutBN: bestRoute?.amountOutBN.toString(),
      priceImpact: bestRoute?.priceImpact,
      totalAmountOut: bestRoute?.totalAmountOut,
      totalAmountOutBN: bestRoute?.totalAmountOutBN.toString(),
      gasSpent: bestRoute?.gasSpent,
    },
    getCurrentRouteRPParams: router.getCurrentRouteRPParams(to, '0x0000000000000000000000000000000000000000'),
  })
}

export default handler<|MERGE_RESOLUTION|>--- conflicted
+++ resolved
@@ -17,49 +17,6 @@
 const fetch = (url: RequestInfo, init?: RequestInit) =>
   import('node-fetch').then(({ default: fetch }) => fetch(url, init))
 
-<<<<<<< HEAD
-=======
-const CHAIN_ID_SHORT_CURRENCY_NAME_TO_CURRENCY = {
-  [ChainId.ETHEREUM]: {
-    NATIVE: Native.onChain(ChainId.ETHEREUM),
-    WNATIVE: WETH9[ChainId.ETHEREUM],
-    ETH: Native.onChain(ChainId.ETHEREUM),
-    WETH: WETH9[ChainId.ETHEREUM],
-    WBTC: WBTC[ChainId.ETHEREUM],
-    USDC: USDC[ChainId.ETHEREUM],
-    USDT: USDT[ChainId.ETHEREUM],
-    DAI: DAI[ChainId.ETHEREUM],
-    FRAX: FRAX[ChainId.ETHEREUM],
-    MIM: MIM[ChainId.ETHEREUM],
-    SUSHI: SUSHI[ChainId.ETHEREUM],
-    MAI: MAI[ChainId.ETHEREUM],
-    UNI: UNI[ChainId.ETHEREUM],
-    LUSD: LUSD[ChainId.ETHEREUM],
-  },
-  [ChainId.POLYGON]: {
-    NATIVE: Native.onChain(ChainId.POLYGON),
-    WNATIVE: WNATIVE[ChainId.POLYGON],
-    MATIC: Native.onChain(ChainId.POLYGON),
-    WMATIC: WNATIVE[ChainId.POLYGON],
-    ETH: WETH9[ChainId.POLYGON],
-    WETH: WETH9[ChainId.POLYGON],
-    WBTC: WBTC[ChainId.POLYGON],
-    USDC: USDC[ChainId.POLYGON],
-    USDT: USDT[ChainId.POLYGON],
-    DAI: DAI[ChainId.POLYGON],
-    FRAX: FRAX[ChainId.POLYGON],
-    MIM: MIM[ChainId.POLYGON],
-    SUSHI: SUSHI[ChainId.POLYGON],
-    MAI: MAI[ChainId.POLYGON],
-    UNI: UNI[ChainId.POLYGON],
-  },
-} as const
-
-type ShortCurrencyNameChainId = keyof typeof CHAIN_ID_SHORT_CURRENCY_NAME_TO_CURRENCY
-
-type ShortCurrencyName = keyof typeof CHAIN_ID_SHORT_CURRENCY_NAME_TO_CURRENCY[ShortCurrencyNameChainId]
-
->>>>>>> 0aa0e8f4
 const schema = z.object({
   chainId: z.coerce
     .number()
