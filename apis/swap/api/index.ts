--- conflicted
+++ resolved
@@ -113,21 +113,12 @@
 }
 
 const handler = async (request: VercelRequest, response: VercelResponse) => {
-<<<<<<< HEAD
   // Serve from cache, but update it, if requested after 1 second.
   response.setHeader('Cache-Control', 's-maxage=1, stale-while-revalidate')
-  const {
-    chainId,
-    // fromToken,
-    // toToken,
-    amount,
-    // gasPrice
-  } = schema.parse(request.query)
-=======
+
   const { chainId, fromTokenId, toTokenId, amount, gasPrice, to } = schema.parse(request.query)
 
   // console.log({ chainId, fromTokenId, toTokenId, amount, gasPrice, to })
->>>>>>> afc97a57
 
   const SHORT_CURRENCY_NAME_TO_CURRENCY = CHAIN_ID_SHORT_CURRENCY_NAME_TO_CURRENCY[chainId as ShortCurrencyNameChainId]
 
