--- conflicted
+++ resolved
@@ -1,18 +1,10 @@
 import { ChainId } from '@sushiswap/chain'
 import {
-<<<<<<< HEAD
-  isShortName,
-  isShortNameToCurrencySupported,
-  nativeCurrencyIds,
-  ShortName,
-  shortNameToCurrency,
-=======
   currencyFromShortCurrencyName,
   isShortCurrencyName,
   isShortCurrencyNameSupported,
   Native,
   nativeCurrencyIds,
->>>>>>> a52362d0
   Token,
 } from '@sushiswap/currency'
 import { DataFetcher, Router } from '@sushiswap/router'
@@ -101,24 +93,14 @@
 
   // console.log({ chainId, fromTokenId, toTokenId, amount, gasPrice, to })
 
-<<<<<<< HEAD
-  const isShortNameSupported = isShortNameToCurrencySupported(chainId)
-  const fromTokenIdIsShortName = isShortName(chainId, fromTokenId)
-  const toTokenIdIsShortName = isShortName(chainId, toTokenId)
-=======
   const isShortNameSupported = isShortCurrencyNameSupported(chainId)
   const fromTokenIdIsShortName = isShortCurrencyName(chainId, fromTokenId)
   const toTokenIdIsShortName = isShortCurrencyName(chainId, toTokenId)
->>>>>>> a52362d0
 
   // Limited to predefined short names and tokens from our db for now
   const fromToken =
     isShortNameSupported && fromTokenIdIsShortName
-<<<<<<< HEAD
-      ? shortNameToCurrency(chainId, fromTokenId as ShortName)
-=======
       ? currencyFromShortCurrencyName(chainId, fromTokenId)
->>>>>>> a52362d0
       : new Token({
           chainId,
           ...tokenSchema.parse(
@@ -129,11 +111,7 @@
   // Limited to predefined short names and tokens from our db for now
   const toToken =
     isShortNameSupported && toTokenIdIsShortName
-<<<<<<< HEAD
-      ? shortNameToCurrency(chainId, toTokenId as ShortName)
-=======
       ? currencyFromShortCurrencyName(chainId, toTokenId)
->>>>>>> a52362d0
       : new Token({
           chainId,
           ...tokenSchema.parse(
