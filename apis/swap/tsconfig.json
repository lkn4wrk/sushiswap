--- conflicted
+++ resolved
@@ -1,18 +1,10 @@
 {
-<<<<<<< HEAD
-  "extends": "@sushiswap/typescript-config/node16-strictest.combined.json",
-  "include": [".graphclient", "src"],
-=======
   "extends": "@sushiswap/typescript-config/node18-strictest-esm.combined.json",
   "include": [".graphclient", "src/**/*.ts"],
->>>>>>> 78ea4a37
   "exclude": ["node_modules", "dist"],
   "compilerOptions": {
     "baseUrl": ".",
     "outDir": "./dist",
-<<<<<<< HEAD
-    "rootDir": "."
-=======
     "rootDir": ".",
     "moduleResolution": "nodenext",
     "allowSyntheticDefaultImports": true,
@@ -21,6 +13,5 @@
   "ts-node": {
     "esm": true,
     "swc": true
->>>>>>> 78ea4a37
   }
 }