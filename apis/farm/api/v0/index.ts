import type { VercelRequest, VercelResponse } from '@vercel/node'
import { getUnixTime } from 'date-fns'

import redis from '../../lib/redis.js'

<<<<<<< HEAD
export default async (request: VercelRequest, response: VercelResponse) => {
=======
const handler = async (request: VercelRequest, response: VercelResponse) => {
>>>>>>> 5f1ded31
  const chainId = request.query['chainId'] as string

  if (chainId) {
    const data = await redis.hget('farms', chainId)

    if (!data) {
      return response.status(503)
    }

    const json = JSON.parse(data)

    const now = getUnixTime(Date.now())

    return response.status(200).json({
      ...json,
      updatedSecondsAgo: now - json.updatedAtTimestamp,
    })
  }

  const data = await redis.hgetall('farms')

  if (!data) {
    return response.status(503)
  }

  const now = getUnixTime(Date.now())

  return response.status(200).json(
    Object.fromEntries(
      Object.entries(data).map(([chainId, data]: any) => {
        const json = JSON.parse(data)
        return [
          chainId,
          {
            ...json,
            updatedSecondsAgo: now - json.updatedAtTimestamp,
          },
        ]
      })
    )
  )
}

export default handler<|MERGE_RESOLUTION|>--- conflicted
+++ resolved
@@ -3,11 +3,7 @@
 
 import redis from '../../lib/redis.js'
 
-<<<<<<< HEAD
-export default async (request: VercelRequest, response: VercelResponse) => {
-=======
 const handler = async (request: VercelRequest, response: VercelResponse) => {
->>>>>>> 5f1ded31
   const chainId = request.query['chainId'] as string
 
   if (chainId) {
