--- conflicted
+++ resolved
@@ -1,3 +1,15 @@
+apiVersion: v1
+kind: Service
+metadata:
+  name: extractor-default-service
+spec:
+  selector:
+    app: extractor-default
+  type: ClusterIP
+  ports:
+    - port: 80
+      targetPort: 80
+---
 apiVersion: v1
 kind: Service
 metadata:
@@ -7,39 +19,6 @@
     app: extractor-1
   type: ClusterIP
   ports:
-<<<<<<< HEAD
-    - port: 8080
-      targetPort: 8080
-=======
-    - port: 80
-      targetPort: 80
->>>>>>> bd50f7e4
----
-apiVersion: v1
-kind: Service
-metadata:
-  name: extractor-56-service
-spec:
-  selector:
-    app: extractor-56
-  type: ClusterIP
-  ports:
-    - port: 8080
-      targetPort: 8080
----
-apiVersion: v1
-kind: Service
-metadata:
-  name: extractor-default-service
-spec:
-  selector:
-    app: extractor-default
-  type: ClusterIP
-  ports:
-<<<<<<< HEAD
-    - port: 8080
-      targetPort: 8080
-=======
     - port: 80
       targetPort: 80
 ---
@@ -65,5 +44,4 @@
   type: ClusterIP
   ports:
     - port: 80
-      targetPort: 80
->>>>>>> bd50f7e4
+      targetPort: 80