--- conflicted
+++ resolved
@@ -16,8 +16,10 @@
         - name: extractor
           image: extractor:latest
           ports:
-            - containerPort: 80
+            - containerPort: 8080
           env:
+            - name: PORT
+              value: "8080"
             - name: CONFIG_GROUP
               value: "1"
             - name: DRPC_ID
@@ -59,6 +61,38 @@
 apiVersion: apps/v1
 kind: Deployment
 metadata:
+  name: extractor-default
+spec:
+  replicas: 1
+  selector:
+    matchLabels:
+      app: extractor-default
+  template:
+    metadata:
+      labels:
+        app: extractor-default
+    spec:
+      containers:
+        - name: extractor
+          image: extractor:latest
+          ports:
+            - containerPort: 80
+          env:
+            - name: CONFIG_GROUP
+              value: "DEFAULT"
+            - name: DRPC_ID
+              valueFrom:
+                secretKeyRef:
+                  name: extractor
+                  key: DRPC_ID
+          # readinessProbe:
+          #   tcpSocket:
+          #     port: 8080
+          #   initialDelaySeconds: 5
+---
+apiVersion: apps/v1
+kind: Deployment
+metadata:
   name: extractor-1
 spec:
   replicas: 1
@@ -74,53 +108,15 @@
         - name: extractor
           image: extractor:latest
           ports:
-            - containerPort: 8080
+            - containerPort: 80
           env:
             - name: CONFIG_GROUP
-              value: "DEFAULT"
+              value: "1"
             - name: DRPC_ID
               valueFrom:
                 secretKeyRef:
                   name: extractor
                   key: DRPC_ID
-<<<<<<< HEAD
-
-
-# ---
-# apiVersion: apps/v1
-# kind: Deployment
-# metadata:
-#   name: extractor-56
-# spec:
-#   replicas: 1
-#   selector:
-#     matchLabels:
-#       app: extractor-56
-#   template:
-#     metadata:
-#       labels:
-#         app: extractor-56
-#     spec:
-#       containers:
-#         - name: extractor
-#           image: extractor
-#           ports:
-#           - containerPort: 8081
-#           env:
-#           - name: PORT
-#             value: "8081"
-#           - name: CONFIG_GROUP
-#             value: "56"
-#           - name: DRPC_ID
-#             valueFrom: 
-#               secretKeyRef:
-#                 name: extractor
-#                 key: DRPC_ID
-#           readinessProbe:
-#             tcpSocket:
-#               port: 8081
-#             initialDelaySeconds: 5
-=======
           # readinessProbe:
           #   tcpSocket:
           #     port: 8080
@@ -188,5 +184,4 @@
           # readinessProbe:
           #   tcpSocket:
           #     port: 8080
-          #   initialDelaySeconds: 5
->>>>>>> bd50f7e4
+          #   initialDelaySeconds: 5