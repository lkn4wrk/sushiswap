--- conflicted
+++ resolved
@@ -39,15 +39,9 @@
     "express": "4.18.2",
     "express-rate-limit": "6.9.0",
     "sushi": "workspace:*",
-<<<<<<< HEAD
-    "viem": "1.16.2",
-    "wagmi": "1.4.3",
-    "zod": "3.22.4"
-=======
     "viem": "1.17.2",
     "wagmi": "1.4.5",
     "zod": "3.21.4"
->>>>>>> d77616b5
   },
   "devDependencies": {
     "@tsconfig/esm": "1.0.4",
