--- conflicted
+++ resolved
@@ -24,13 +24,8 @@
   },
   "dependencies": {
     "@sushiswap/chain": "workspace:*",
-<<<<<<< HEAD
-    "@vercel/node": "2.9.8",
-    "@wagmi/core": "0.10.11",
-=======
     "@vercel/node": "2.14.3",
     "@wagmi/core": "0.10.10",
->>>>>>> 94de6b1a
     "lodash.zip": "4.2.0",
     "@whatwg-node/fetch": "0.8.4",
     "zod": "3.21.4"
