{
  "name": "@sushiswap/balances-api",
  "version": "0.0.0",
  "private": true,
  "description": "Sushi Balances API",
  "keywords": [
    "sushi",
    "balances",
    "api"
  ],
  "license": "MIT",
  "author": "Matthew Lilley <hello@matthewLilley.com>",
  "type": "module",
  "scripts": {
    "check": "tsc --pretty --noEmit",
    "clean": "rm -rf .turbo && rm -rf node_modules && rm -rf .vercel",
    "lint": "TIMING=1 eslint --fix ."
  },
  "dependencies": {
    "@sushiswap/chain": "workspace:*",
<<<<<<< HEAD
    "@sushiswap/wagmi-config": "workspace:*",
    "@vercel/node": "2.8.2",
=======
    "@vercel/node": "2.9.8",
>>>>>>> b6d20a82
    "@wagmi/core": "0.8.10-cjs",
    "lodash.zip": "4.2.0",
    "@whatwg-node/fetch": "latest",
    "zod": "3.20.2"
  },
  "devDependencies": {
    "@sushiswap/eslint-config": "workspace:*",
    "@sushiswap/jest-config": "workspace:*",
    "@sushiswap/prettier-config": "workspace:*",
    "@sushiswap/typescript-config": "workspace:*",
    "@types/lodash.zip": "4.2.7",
    "@types/node": "^18.0.0",
    "@types/node-fetch": "2.6.2",
    "eslint": "8.29.0",
    "typescript": "4.9.4",
<<<<<<< HEAD
    "vercel": "28.15.0"
=======
    "vercel": "28.16.7"
>>>>>>> b6d20a82
  },
  "engines": {
    "node": ">=18.0.0"
  }
}<|MERGE_RESOLUTION|>--- conflicted
+++ resolved
@@ -18,12 +18,7 @@
   },
   "dependencies": {
     "@sushiswap/chain": "workspace:*",
-<<<<<<< HEAD
-    "@sushiswap/wagmi-config": "workspace:*",
-    "@vercel/node": "2.8.2",
-=======
     "@vercel/node": "2.9.8",
->>>>>>> b6d20a82
     "@wagmi/core": "0.8.10-cjs",
     "lodash.zip": "4.2.0",
     "@whatwg-node/fetch": "latest",
@@ -32,6 +27,7 @@
   "devDependencies": {
     "@sushiswap/eslint-config": "workspace:*",
     "@sushiswap/jest-config": "workspace:*",
+    "@sushiswap/wagmi-config": "workspace:*",
     "@sushiswap/prettier-config": "workspace:*",
     "@sushiswap/typescript-config": "workspace:*",
     "@types/lodash.zip": "4.2.7",
@@ -39,11 +35,7 @@
     "@types/node-fetch": "2.6.2",
     "eslint": "8.29.0",
     "typescript": "4.9.4",
-<<<<<<< HEAD
-    "vercel": "28.15.0"
-=======
     "vercel": "28.16.7"
->>>>>>> b6d20a82
   },
   "engines": {
     "node": ">=18.0.0"
