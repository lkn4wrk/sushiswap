--- conflicted
+++ resolved
@@ -1,28 +1,22 @@
+import { allChains } from '../../../chains'
+import { allProviders } from '../../../providers'
+import { Address, erc20ABI, readContracts, configureChains, createClient } from '@wagmi/core'
+import type { VercelRequest, VercelResponse } from '@vercel/node'
+import fetch from 'node-fetch'
+import { z } from 'zod'
+
 const alchemyId = process.env['ALCHEMY_ID']
 
 if (!alchemyId) {
   throw Error('NO ALCHEMY ID SET')
 }
 
-// WAGMI NO WORK...
-// import { allChains } from '@sushiswap/wagmi-config'
-// import { allProviders } from '@sushiswap/wagmi-config'
-// import { configureChains, createClient } from '@wagmi/core'
-// import { Address, erc20ABI, readContracts } from '@wagmi/core'
-// const { provider, webSocketProvider } = configureChains(allChains, allProviders)
-// createClient({
-//   autoConnect: true,
-//   provider,
-//   webSocketProvider,
-// })
-
-import type { VercelRequest, VercelResponse } from '@vercel/node'
-<<<<<<< HEAD
-import fetch from 'node-fetch'
-=======
-import { RequestInfo, RequestInit } from 'node-fetch'
->>>>>>> 74155f82
-import { z } from 'zod'
+const { provider, webSocketProvider } = configureChains(allChains, allProviders)
+createClient({
+  autoConnect: true,
+  provider,
+  webSocketProvider,
+})
 
 const querySchema = z.object({
   chainId: z.coerce
@@ -48,21 +42,21 @@
   // const config = await import('@sushiswap/wagmi-config')
 
   // Code below is fine, but wagmi isn't working for some reason...
-  // const results = await readContracts({
-  //   allowFailure: true,
-  //   contracts: tokens.map(
-  //     (address) =>
-  //       ({
-  //         chainId,
-  //         address,
-  //         abi: erc20ABI,
-  //         args: [address as Address],
-  //         functionName: 'balanceOf',
-  //       } as const)
-  //   ),
-  // })
+  const results = await readContracts({
+    allowFailure: true,
+    contracts: tokens.map(
+      (address) =>
+        ({
+          chainId,
+          address: address as Address,
+          abi: erc20ABI,
+          args: [address as Address],
+          functionName: 'balanceOf',
+        } as const)
+    ),
+  })
 
-  return response.status(200).json({ chainId, address, tokens })
+  return response.status(200).json({ chainId, address, results })
 
   // return response.status(200).json(Object.fromEntries(tokens.map((token, i) => [token, results[i]])))
 }
