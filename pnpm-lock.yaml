--- conflicted
+++ resolved
@@ -39,15 +39,6 @@
       '@vercel/node': 1.14.1
     devDependencies:
       '@sushiswap/config': link:../../packages/config
-
-  apis/price:
-    specifiers:
-      '@vercel/node': ^1.14.1
-      config: workspace:*
-    dependencies:
-      '@vercel/node': 1.14.1
-    devDependencies:
-      config: link:../../packages/config
 
   apis/token-list:
     specifiers:
@@ -642,6 +633,35 @@
       jest: 27.5.1
       typescript: 4.6.4
 
+  packages/redux-logs:
+    specifiers:
+      '@ethersproject/providers': ^5.6.4
+      '@reduxjs/toolkit': ^1.8.1
+      '@sushiswap/config': workspace:*
+      '@types/jest': ^27.4.1
+      '@types/node': ^17.0.30
+      '@types/react': ^18.0.8
+      '@types/react-dom': ^18.0.3
+      ethers: ^5.6.4
+      react: ^18.1.0
+      react-dom: ^18.1.0
+      react-redux: ^8.0.1
+      typescript: ^4.6.4
+    dependencies:
+      '@ethersproject/providers': 5.6.4
+    devDependencies:
+      '@reduxjs/toolkit': 1.8.1_react-redux@8.0.1+react@18.1.0
+      '@sushiswap/config': link:../config
+      '@types/jest': 27.4.1
+      '@types/node': 17.0.30
+      '@types/react': 18.0.8
+      '@types/react-dom': 18.0.3
+      ethers: 5.6.4
+      react: 18.1.0
+      react-dom: 18.1.0_react@18.1.0
+      react-redux: 8.0.1_dd5346d96c16c0aadfa6cad1ff4d1193
+      typescript: 4.6.4
+
   packages/redux-token-lists:
     specifiers:
       '@ethersproject/address': ^5.6.0
@@ -694,32 +714,6 @@
       '@types/gtag.js': ^0.0.10
     devDependencies:
       '@types/gtag.js': 0.0.10
-
-  packages/redux-logs:
-    specifiers:
-      '@reduxjs/toolkit': ^1.8.1
-      '@types/jest': ^27.4.1
-      '@types/node': ^17.0.30
-      '@types/react': ^18.0.8
-      '@types/react-dom': ^18.0.3
-      config: workspace:*
-      ethers: ^5.6.4
-      react: ^18.1.0
-      react-dom: ^18.1.0
-      react-redux: ^8.0.1
-      typescript: ^4.6.4
-    devDependencies:
-      '@reduxjs/toolkit': 1.8.1_react-redux@8.0.1+react@18.1.0
-      '@types/jest': 27.4.1
-      '@types/node': 17.0.30
-      '@types/react': 18.0.8
-      '@types/react-dom': 18.0.3
-      config: link:../config
-      ethers: 5.6.4
-      react: 18.1.0
-      react-dom: 18.1.0_react@18.1.0
-      react-redux: 8.0.1_dd5346d96c16c0aadfa6cad1ff4d1193
-      typescript: 4.6.4
 
   packages/ui:
     specifiers:
@@ -11640,7 +11634,6 @@
       hoist-non-react-statics: 3.3.2
       react: 18.1.0
       react-dom: 18.1.0_react@18.1.0
-<<<<<<< HEAD
       react-is: 18.1.0
       use-sync-external-store: 1.1.0_react@18.1.0
 
@@ -11672,10 +11665,6 @@
     dependencies:
       react: 18.1.0
     dev: false
-=======
-      react-is: 18.0.0
-      use-sync-external-store: 1.0.0_react@18.1.0
->>>>>>> df2d2871
 
   /react-ticker/1.3.2_react-dom@18.1.0+react@18.1.0:
     resolution: {integrity: sha512-9sLgc9gFx/EMNxn2QcwUJAOf3jdEROKRyXZGbWrEbfJG/MTkHwR+WRrVtypv3iFXPpcrKmPD91+vatHq0BgR0Q==}
