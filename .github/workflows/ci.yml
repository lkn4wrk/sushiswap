name: CI
 
on:
  push:
    branches: ["master"]
  pull_request:
    types: [opened, synchronize]
 
jobs:
  build:
      name: Build and Test
      timeout-minutes: 30
      runs-on: ubuntu-latest
      # To use Remote Caching, uncomment the next lines and follow the steps below.
      env:
        ROOT_URL: ${{ secrets.ROOT_URL }}
        ANALYTICS_URL: ${{ secrets.ANALYTICS_URL }}
        BLOG_URL: ${{ secrets.BLOG_URL }}
        BRIDGE_URL: ${{ secrets.BRIDGE_URL }}
        EARN_URL: ${{ secrets.EARN_URL }}
        FURO_URL: ${{ secrets.FURO_URL }}
<<<<<<< HEAD
        ACADEMY_URL: ${{ secrets.ACADEMY_URL }}
      strategy:
        matrix:
          os: [ubuntu-latest, macos-latest]

=======
        INTERNAL_URL: ${{ secrets.INTERNAL_URL }}
        KASHI_URL: ${{ secrets.KASHI_URL }}
        PARTNER_URL: ${{ secrets.PARTNER_URL }}
        SWAP_URL: ${{ secrets.SWAP_URL }}
        XSWAP_URL: ${{ secrets.XSWAP_URL }}
        NEXT_PUBLIC_INFURA_ID: ${{ secrets.NEXT_PUBLIC_INFURA_ID }}
        NEXT_PUBLIC_ALCHEMY_ID: ${{ secrets.NEXT_PUBLIC_ALCHEMY_ID }}
        INFURA_ID: ${{ secrets.NEXT_PUBLIC_INFURA_ID }}
        ALCHEMY_ID: ${{ secrets.NEXT_PUBLIC_ALCHEMY_ID }}
        TURBO_TOKEN: ${{ secrets.TURBO_TOKEN }}
        TURBO_TEAM: ${{ secrets.TURBO_TEAM }}
 
>>>>>>> 4c393ade
      steps:
        - name: Check out code
          uses: actions/checkout@v3
          with:
            fetch-depth: 2
 
        - uses: pnpm/action-setup@v2
          with:
            version: 7
 
        - name: Setup Node.js environment
          uses: actions/setup-node@v3
          with:
            node-version: 16
            cache: 'pnpm'
 
        - name: Install dependencies
          run: pnpm install

        - name: Lint
          run: pnpm lint

        # - name: Generate
        #   run: pnpm generate

        - name: Build
          run: pnpm build
 
        - name: Test
          run: pnpm test<|MERGE_RESOLUTION|>--- conflicted
+++ resolved
@@ -19,13 +19,6 @@
         BRIDGE_URL: ${{ secrets.BRIDGE_URL }}
         EARN_URL: ${{ secrets.EARN_URL }}
         FURO_URL: ${{ secrets.FURO_URL }}
-<<<<<<< HEAD
-        ACADEMY_URL: ${{ secrets.ACADEMY_URL }}
-      strategy:
-        matrix:
-          os: [ubuntu-latest, macos-latest]
-
-=======
         INTERNAL_URL: ${{ secrets.INTERNAL_URL }}
         KASHI_URL: ${{ secrets.KASHI_URL }}
         PARTNER_URL: ${{ secrets.PARTNER_URL }}
@@ -37,8 +30,8 @@
         ALCHEMY_ID: ${{ secrets.NEXT_PUBLIC_ALCHEMY_ID }}
         TURBO_TOKEN: ${{ secrets.TURBO_TOKEN }}
         TURBO_TEAM: ${{ secrets.TURBO_TEAM }}
+        ACADEMY_URL: ${{ secrets.ACADEMY_URL }}
  
->>>>>>> 4c393ade
       steps:
         - name: Check out code
           uses: actions/checkout@v3
