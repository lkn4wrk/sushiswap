name: CI

on:
  push:
    branches: ["master"]
  pull_request:
    types: [opened, synchronize]

concurrency: ${{ github.workflow }}-${{ github.ref }}

env:
  CI: true
  TURBO_TOKEN: ${{ secrets.TURBO_TOKEN }}
  TURBO_TEAM: ${{ secrets.TURBO_TEAM }}

jobs:
  build:
      name: Build and Test
      timeout-minutes: 30
      runs-on: ubuntu-latest
      # To use Remote Caching, uncomment the next lines and follow the steps below.
      env:
        ROOT_URL: ${{ secrets.ROOT_URL }}
        ANALYTICS_URL: ${{ secrets.ANALYTICS_URL }}
        BLOG_URL: ${{ secrets.BLOG_URL }}
        BRIDGE_URL: ${{ secrets.BRIDGE_URL }}
        EARN_URL: ${{ secrets.EARN_URL }}
        FURO_URL: ${{ secrets.FURO_URL }}
        INTERNAL_URL: ${{ secrets.INTERNAL_URL }}
        KASHI_URL: ${{ secrets.KASHI_URL }}
        PARTNER_URL: ${{ secrets.PARTNER_URL }}
        SWAP_URL: ${{ secrets.SWAP_URL }}
        XSWAP_URL: ${{ secrets.XSWAP_URL }}
        NEXT_PUBLIC_INFURA_ID: ${{ secrets.NEXT_PUBLIC_INFURA_ID }}
        NEXT_PUBLIC_ALCHEMY_ID: ${{ secrets.NEXT_PUBLIC_ALCHEMY_ID }}
        INFURA_ID: ${{ secrets.NEXT_PUBLIC_INFURA_ID }}
        ALCHEMY_ID: ${{ secrets.NEXT_PUBLIC_ALCHEMY_ID }}
        TURBO_TOKEN: ${{ secrets.TURBO_TOKEN }}
        TURBO_TEAM: ${{ secrets.TURBO_TEAM }}
 
      steps:
        - name: Check out
          uses: actions/checkout@v3
          with:
            fetch-depth: 2
 
        - uses: pnpm/action-setup@v2
          with:
            version: 7
 
        - name: Setup Node.js
          uses: actions/setup-node@v3
          with:
            node-version: 16
            cache: 'pnpm'
 
        - name: Install dependencies
          run: pnpm install

        - name: Lint
          run: pnpm lint:ci

<<<<<<< HEAD
        - name: Generate
=======
        - name: Code generation
>>>>>>> 72d83fa0
          run: pnpm generate:ci

        - name: Build packages
          run: pnpm build-packages

        - name: Build protocols
          run: pnpm build-protocols

        - name: Build apps
          run: pnpm build-apps
 
        - name: Test packages
          run: pnpm test-packages

        - name: Test protocols
          run: pnpm test-protocols

        - name: Test apps
          run: pnpm test-apps

        # - name: Test
        #   run: pnpm test:ci<|MERGE_RESOLUTION|>--- conflicted
+++ resolved
@@ -60,11 +60,7 @@
         - name: Lint
           run: pnpm lint:ci
 
-<<<<<<< HEAD
-        - name: Generate
-=======
         - name: Code generation
->>>>>>> 72d83fa0
           run: pnpm generate:ci
 
         - name: Build packages
