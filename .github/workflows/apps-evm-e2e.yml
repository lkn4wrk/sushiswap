--- conflicted
+++ resolved
@@ -87,14 +87,6 @@
       - name: Test EVM app
         run: pnpm test-evm-app
         env:
-<<<<<<< HEAD
-          ACADEMY_URL: 'https://academy.sushi.com'
-          BLOG_URL: 'https://blog.sushi.com'
-          FURO_URL: 'https://furo.sushi.com'
-          ALCHEMY_ID: ${{ secrets.NEXT_PUBLIC_ALCHEMY_ID }}
-          CHAIN_ID: ${{ matrix.chain-id }}
-=======
->>>>>>> 97436a06
           ANVIL_FORK_URL: ${{ secrets.ANVIL_FORK_URL }}
           ANVIL_BLOCK_NUMBER: ${{ matrix.block-number }}
           ANVIL_PORT: 8545
