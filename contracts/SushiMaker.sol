// SPDX-License-Identifier: MIT
// P1 - P3: OK
pragma solidity 0.6.12;
<<<<<<< HEAD

import "@bartjman/boring-solidity/contracts/libraries/BoringMath.sol";
import "@bartjman/boring-solidity/contracts/libraries/BoringERC20.sol";
=======
import "./libraries/SafeMath.sol";
import "./libraries/SafeERC20.sol";
>>>>>>> d487cc77

import "./uniswapv2/interfaces/IUniswapV2ERC20.sol";
import "./uniswapv2/interfaces/IUniswapV2Pair.sol";
import "./uniswapv2/interfaces/IUniswapV2Factory.sol";

<<<<<<< HEAD
import "@bartjman/boring-solidity/contracts/BoringOwnable.sol";
=======
import "./Ownable.sol";
>>>>>>> d487cc77

// SushiMaker is MasterChef's left hand and kinda a wizard. He can cook up Sushi from pretty much anything!
// This contract handles "serving up" rewards for xSushi holders by trading tokens collected from fees for Sushi.

// T1 - T4: OK
contract SushiMaker is Ownable {
    using SafeMath for uint256;
    using SafeERC20 for IERC20;

    // V1 - V5: OK
    IUniswapV2Factory public immutable factory;
    //0xC0AEe478e3658e2610c5F7A4A2E1777cE9e4f2Ac
    // V1 - V5: OK
    address public immutable bar;
    //0x8798249c2E607446EfB7Ad49eC89dD1865Ff4272
    // V1 - V5: OK
    address private immutable sushi;
    //0x6B3595068778DD592e39A122f4f5a5cF09C90fE2
    // V1 - V5: OK
    address private immutable weth;
    //0xC02aaA39b223FE8D0A0e5C4F27eAD9083C756Cc2

    // V1 - V5: OK
    mapping(address => address) internal _bridges;

    // E1: OK
    event LogBridgeSet(address indexed token, address indexed bridge);
    // E1: OK
    event LogConvert(address indexed server, address indexed token0, address indexed token1, uint256 amount0, uint256 amount1, uint256 amountSUSHI);


    constructor (address _factory, address _bar, address _sushi, address _weth) public {
       factory = IUniswapV2Factory(_factory);
       bar = _bar;
       sushi = _sushi;
       weth = _weth;
    }

    // F1 - F10: OK
    // C1 - C24: OK
    function bridgeFor(address token) public view returns (address bridge) {
        bridge = _bridges[token];
        if (bridge == address(0)) {
            bridge = weth;
        }
    }

    // F1 - F10: OK
    // C1 - C24: OK
    function setBridge(address token, address bridge) external onlyOwner {
        // Checks
        require(token != sushi && token != weth && token != bridge, "SushiMaker: Invalid bridge");

        // Effects
        _bridges[token] = bridge;
        emit LogBridgeSet(token, bridge);
    }

    // M1 - M5: OK
    // C1 - C24: OK
    // C6: It's not a fool proof solution, but it prevents flash loans, so here it's ok to use tx.origin
    modifier onlyEOA() {
        // Try to make flash-loan exploit harder to do by only allowing externally owned addresses.
        require(msg.sender == tx.origin, "SushiMaker: must use EOA");
        _;
    }

    // F1 - F10: OK
    // F3: _convert is separate to save gas by only checking the 'onlyEOA' modifier once in case of convertMultiple
    // F6: There is an exploit to add lots of SUSHI to the bar, run convert, then remove the SUSHI again.
    //     As the size of the SushiBar has grown, this requires large amounts of funds and isn't super profitable anymore
    //     The onlyEOA modifier prevents this being done with a flash loan.
    // C1 - C24: OK
    function convert(address token0, address token1) external onlyEOA() {
        _convert(token0, token1);
    }

    // F1 - F10: OK, see convert
    // C1 - C24: OK
    // C3: Loop is under control of the caller
    function convertMultiple(address[] calldata token0, address[] calldata token1) external onlyEOA() {
        // TODO: This can be optimized a fair bit, but this is safer and simpler for now
        uint256 len = token0.length;
        for(uint256 i=0; i < len; i++) {
            _convert(token0[i], token1[i]);
        }
    }

    // F1 - F10: OK
    // C1- C24: OK
    function _convert(address token0, address token1) internal {
        // Interactions
        // S1 - S4: OK
        IUniswapV2Pair pair = IUniswapV2Pair(factory.getPair(token0, token1));
        require(address(pair) != address(0), "SushiMaker: Invalid pair");
        // balanceOf: S1 - S4: OK
        // transfer: X1 - X5: OK
        IERC20(address(pair)).safeTransfer(address(pair), pair.balanceOf(address(this)));
        // X1 - X5: OK
        (uint256 amount0, uint256 amount1) = pair.burn(address(this));
        if (token0 != pair.token0()) {
            (amount0, amount1) = (amount1, amount0);
        }
        emit LogConvert(msg.sender, token0, token1, amount0, amount1, _convertStep(token0, token1, amount0, amount1));
    }

    // F1 - F10: OK
    // C1 - C24: OK
    // All safeTransfer, _swap, _toSUSHI, _convertStep: X1 - X5: OK
    function _convertStep(address token0, address token1, uint256 amount0, uint256 amount1) internal returns(uint256 sushiOut) {
        // Interactions
        if (token0 == token1) {
            uint256 amount = amount0.add(amount1);
            if (token0 == sushi) {
                IERC20(sushi).safeTransfer(bar, amount);
                sushiOut = amount;
            } else if (token0 == weth) {
                sushiOut = _toSUSHI(weth, amount);
            } else {
                address bridge = bridgeFor(token0);
                amount = _swap(token0, bridge, amount, address(this));
                sushiOut = _convertStep(bridge, bridge, amount, 0);
            }
        } else if (token0 == sushi) { // eg. SUSHI - ETH
            IERC20(sushi).safeTransfer(bar, amount0);
            sushiOut = _toSUSHI(token1, amount1).add(amount0);
        } else if (token1 == sushi) { // eg. USDT - SUSHI
            IERC20(sushi).safeTransfer(bar, amount1);
            sushiOut = _toSUSHI(token0, amount0).add(amount1);
        } else if (token0 == weth) { // eg. ETH - USDC
            sushiOut = _toSUSHI(weth, _swap(token1, weth, amount1, address(this)).add(amount0));
        } else if (token1 == weth) { // eg. USDT - ETH
            sushiOut = _toSUSHI(weth, _swap(token0, weth, amount0, address(this)).add(amount1));
        } else { // eg. MIC - USDT
            address bridge0 = bridgeFor(token0);
            address bridge1 = bridgeFor(token1);
            if (bridge0 == token1) { // eg. MIC - USDT - and bridgeFor(MIC) = USDT
                sushiOut = _convertStep(bridge0, token1,
                    _swap(token0, bridge0, amount0, address(this)),
                    amount1
                );
            } else if (bridge1 == token0) { // eg. WBTC - DSD - and bridgeFor(DSD) = WBTC
                sushiOut = _convertStep(token0, bridge1,
                    amount0,
                    _swap(token1, bridge1, amount1, address(this))
                );
            } else {
                sushiOut = _convertStep(bridge0, bridge1, // eg. USDT - DSD - and bridgeFor(DSD) = WBTC
                    _swap(token0, bridge0, amount0, address(this)),
                    _swap(token1, bridge1, amount1, address(this))
                );
            }
        }
    }

    // F1 - F10: OK
    // C1 - C24: OK
    // All safeTransfer, swap: X1 - X5: OK
    function _swap(address fromToken, address toToken, uint256 amountIn, address to) internal returns (uint256 amountOut) {
        // Checks
        // X1 - X5: OK
        IUniswapV2Pair pair = IUniswapV2Pair(factory.getPair(fromToken, toToken));
        require(address(pair) != address(0), "SushiMaker: Cannot convert");

        // Interactions
        // X1 - X5: OK
        (uint256 reserve0, uint256 reserve1,) = pair.getReserves();
        uint256 amountInWithFee = amountIn.mul(997);
        if (fromToken == pair.token0()) {
            amountOut = amountIn.mul(997).mul(reserve1) / reserve0.mul(1000).add(amountInWithFee);
            IERC20(fromToken).safeTransfer(address(pair), amountIn);
            pair.swap(0, amountOut, to, new bytes(0));
            // TODO: Add maximum slippage?
        } else {
            amountOut = amountIn.mul(997).mul(reserve0) / reserve1.mul(1000).add(amountInWithFee);
            IERC20(fromToken).safeTransfer(address(pair), amountIn);
            pair.swap(amountOut, 0, to, new bytes(0));
            // TODO: Add maximum slippage?
        }
    }

    // F1 - F10: OK
    // C1 - C24: OK
    function _toSUSHI(address token, uint256 amountIn) internal returns(uint256 amountOut) {
        // X1 - X5: OK
        amountOut = _swap(token, sushi, amountIn, bar);
    }
}
<|MERGE_RESOLUTION|>--- conflicted
+++ resolved
@@ -1,209 +1,263 @@
-// SPDX-License-Identifier: MIT
-// P1 - P3: OK
-pragma solidity 0.6.12;
-<<<<<<< HEAD
-
-import "@bartjman/boring-solidity/contracts/libraries/BoringMath.sol";
-import "@bartjman/boring-solidity/contracts/libraries/BoringERC20.sol";
-=======
-import "./libraries/SafeMath.sol";
-import "./libraries/SafeERC20.sol";
->>>>>>> d487cc77
-
-import "./uniswapv2/interfaces/IUniswapV2ERC20.sol";
-import "./uniswapv2/interfaces/IUniswapV2Pair.sol";
-import "./uniswapv2/interfaces/IUniswapV2Factory.sol";
-
-<<<<<<< HEAD
-import "@bartjman/boring-solidity/contracts/BoringOwnable.sol";
-=======
-import "./Ownable.sol";
->>>>>>> d487cc77
-
-// SushiMaker is MasterChef's left hand and kinda a wizard. He can cook up Sushi from pretty much anything!
-// This contract handles "serving up" rewards for xSushi holders by trading tokens collected from fees for Sushi.
-
-// T1 - T4: OK
-contract SushiMaker is Ownable {
-    using SafeMath for uint256;
-    using SafeERC20 for IERC20;
-
-    // V1 - V5: OK
-    IUniswapV2Factory public immutable factory;
-    //0xC0AEe478e3658e2610c5F7A4A2E1777cE9e4f2Ac
-    // V1 - V5: OK
-    address public immutable bar;
-    //0x8798249c2E607446EfB7Ad49eC89dD1865Ff4272
-    // V1 - V5: OK
-    address private immutable sushi;
-    //0x6B3595068778DD592e39A122f4f5a5cF09C90fE2
-    // V1 - V5: OK
-    address private immutable weth;
-    //0xC02aaA39b223FE8D0A0e5C4F27eAD9083C756Cc2
-
-    // V1 - V5: OK
-    mapping(address => address) internal _bridges;
-
-    // E1: OK
-    event LogBridgeSet(address indexed token, address indexed bridge);
-    // E1: OK
-    event LogConvert(address indexed server, address indexed token0, address indexed token1, uint256 amount0, uint256 amount1, uint256 amountSUSHI);
-
-
-    constructor (address _factory, address _bar, address _sushi, address _weth) public {
-       factory = IUniswapV2Factory(_factory);
-       bar = _bar;
-       sushi = _sushi;
-       weth = _weth;
-    }
-
-    // F1 - F10: OK
-    // C1 - C24: OK
-    function bridgeFor(address token) public view returns (address bridge) {
-        bridge = _bridges[token];
-        if (bridge == address(0)) {
-            bridge = weth;
-        }
-    }
-
-    // F1 - F10: OK
-    // C1 - C24: OK
-    function setBridge(address token, address bridge) external onlyOwner {
-        // Checks
-        require(token != sushi && token != weth && token != bridge, "SushiMaker: Invalid bridge");
-
-        // Effects
-        _bridges[token] = bridge;
-        emit LogBridgeSet(token, bridge);
-    }
-
-    // M1 - M5: OK
-    // C1 - C24: OK
-    // C6: It's not a fool proof solution, but it prevents flash loans, so here it's ok to use tx.origin
-    modifier onlyEOA() {
-        // Try to make flash-loan exploit harder to do by only allowing externally owned addresses.
-        require(msg.sender == tx.origin, "SushiMaker: must use EOA");
-        _;
-    }
-
-    // F1 - F10: OK
-    // F3: _convert is separate to save gas by only checking the 'onlyEOA' modifier once in case of convertMultiple
-    // F6: There is an exploit to add lots of SUSHI to the bar, run convert, then remove the SUSHI again.
-    //     As the size of the SushiBar has grown, this requires large amounts of funds and isn't super profitable anymore
-    //     The onlyEOA modifier prevents this being done with a flash loan.
-    // C1 - C24: OK
-    function convert(address token0, address token1) external onlyEOA() {
-        _convert(token0, token1);
-    }
-
-    // F1 - F10: OK, see convert
-    // C1 - C24: OK
-    // C3: Loop is under control of the caller
-    function convertMultiple(address[] calldata token0, address[] calldata token1) external onlyEOA() {
-        // TODO: This can be optimized a fair bit, but this is safer and simpler for now
-        uint256 len = token0.length;
-        for(uint256 i=0; i < len; i++) {
-            _convert(token0[i], token1[i]);
-        }
-    }
-
-    // F1 - F10: OK
-    // C1- C24: OK
-    function _convert(address token0, address token1) internal {
-        // Interactions
-        // S1 - S4: OK
-        IUniswapV2Pair pair = IUniswapV2Pair(factory.getPair(token0, token1));
-        require(address(pair) != address(0), "SushiMaker: Invalid pair");
-        // balanceOf: S1 - S4: OK
-        // transfer: X1 - X5: OK
-        IERC20(address(pair)).safeTransfer(address(pair), pair.balanceOf(address(this)));
-        // X1 - X5: OK
-        (uint256 amount0, uint256 amount1) = pair.burn(address(this));
-        if (token0 != pair.token0()) {
-            (amount0, amount1) = (amount1, amount0);
-        }
-        emit LogConvert(msg.sender, token0, token1, amount0, amount1, _convertStep(token0, token1, amount0, amount1));
-    }
-
-    // F1 - F10: OK
-    // C1 - C24: OK
-    // All safeTransfer, _swap, _toSUSHI, _convertStep: X1 - X5: OK
-    function _convertStep(address token0, address token1, uint256 amount0, uint256 amount1) internal returns(uint256 sushiOut) {
-        // Interactions
-        if (token0 == token1) {
-            uint256 amount = amount0.add(amount1);
-            if (token0 == sushi) {
-                IERC20(sushi).safeTransfer(bar, amount);
-                sushiOut = amount;
-            } else if (token0 == weth) {
-                sushiOut = _toSUSHI(weth, amount);
-            } else {
-                address bridge = bridgeFor(token0);
-                amount = _swap(token0, bridge, amount, address(this));
-                sushiOut = _convertStep(bridge, bridge, amount, 0);
-            }
-        } else if (token0 == sushi) { // eg. SUSHI - ETH
-            IERC20(sushi).safeTransfer(bar, amount0);
-            sushiOut = _toSUSHI(token1, amount1).add(amount0);
-        } else if (token1 == sushi) { // eg. USDT - SUSHI
-            IERC20(sushi).safeTransfer(bar, amount1);
-            sushiOut = _toSUSHI(token0, amount0).add(amount1);
-        } else if (token0 == weth) { // eg. ETH - USDC
-            sushiOut = _toSUSHI(weth, _swap(token1, weth, amount1, address(this)).add(amount0));
-        } else if (token1 == weth) { // eg. USDT - ETH
-            sushiOut = _toSUSHI(weth, _swap(token0, weth, amount0, address(this)).add(amount1));
-        } else { // eg. MIC - USDT
-            address bridge0 = bridgeFor(token0);
-            address bridge1 = bridgeFor(token1);
-            if (bridge0 == token1) { // eg. MIC - USDT - and bridgeFor(MIC) = USDT
-                sushiOut = _convertStep(bridge0, token1,
-                    _swap(token0, bridge0, amount0, address(this)),
-                    amount1
-                );
-            } else if (bridge1 == token0) { // eg. WBTC - DSD - and bridgeFor(DSD) = WBTC
-                sushiOut = _convertStep(token0, bridge1,
-                    amount0,
-                    _swap(token1, bridge1, amount1, address(this))
-                );
-            } else {
-                sushiOut = _convertStep(bridge0, bridge1, // eg. USDT - DSD - and bridgeFor(DSD) = WBTC
-                    _swap(token0, bridge0, amount0, address(this)),
-                    _swap(token1, bridge1, amount1, address(this))
-                );
-            }
-        }
-    }
-
-    // F1 - F10: OK
-    // C1 - C24: OK
-    // All safeTransfer, swap: X1 - X5: OK
-    function _swap(address fromToken, address toToken, uint256 amountIn, address to) internal returns (uint256 amountOut) {
-        // Checks
-        // X1 - X5: OK
-        IUniswapV2Pair pair = IUniswapV2Pair(factory.getPair(fromToken, toToken));
-        require(address(pair) != address(0), "SushiMaker: Cannot convert");
-
-        // Interactions
-        // X1 - X5: OK
-        (uint256 reserve0, uint256 reserve1,) = pair.getReserves();
-        uint256 amountInWithFee = amountIn.mul(997);
-        if (fromToken == pair.token0()) {
-            amountOut = amountIn.mul(997).mul(reserve1) / reserve0.mul(1000).add(amountInWithFee);
-            IERC20(fromToken).safeTransfer(address(pair), amountIn);
-            pair.swap(0, amountOut, to, new bytes(0));
-            // TODO: Add maximum slippage?
-        } else {
-            amountOut = amountIn.mul(997).mul(reserve0) / reserve1.mul(1000).add(amountInWithFee);
-            IERC20(fromToken).safeTransfer(address(pair), amountIn);
-            pair.swap(amountOut, 0, to, new bytes(0));
-            // TODO: Add maximum slippage?
-        }
-    }
-
-    // F1 - F10: OK
-    // C1 - C24: OK
-    function _toSUSHI(address token, uint256 amountIn) internal returns(uint256 amountOut) {
-        // X1 - X5: OK
-        amountOut = _swap(token, sushi, amountIn, bar);
-    }
-}
+// SPDX-License-Identifier: MIT
+// P1 - P3: OK
+pragma solidity 0.6.12;
+import "./libraries/SafeMath.sol";
+import "./libraries/SafeERC20.sol";
+
+import "./uniswapv2/interfaces/IUniswapV2ERC20.sol";
+import "./uniswapv2/interfaces/IUniswapV2Pair.sol";
+import "./uniswapv2/interfaces/IUniswapV2Factory.sol";
+
+import "./Ownable.sol";
+
+// SushiMaker is MasterChef's left hand and kinda a wizard. He can cook up Sushi from pretty much anything!
+// This contract handles "serving up" rewards for xSushi holders by trading tokens collected from fees for Sushi.
+
+// T1 - T4: OK
+contract SushiMaker is Ownable {
+    using SafeMath for uint256;
+    using SafeERC20 for IERC20;
+
+    // V1 - V5: OK
+    IUniswapV2Factory public immutable factory;
+    //0xC0AEe478e3658e2610c5F7A4A2E1777cE9e4f2Ac
+    // V1 - V5: OK
+    address public immutable bar;
+    //0x8798249c2E607446EfB7Ad49eC89dD1865Ff4272
+    // V1 - V5: OK
+    address private immutable sushi;
+    //0x6B3595068778DD592e39A122f4f5a5cF09C90fE2
+    // V1 - V5: OK
+    address private immutable weth;
+    //0xC02aaA39b223FE8D0A0e5C4F27eAD9083C756Cc2
+
+    // V1 - V5: OK
+    mapping(address => address) internal _bridges;
+
+    // E1: OK
+    event LogBridgeSet(address indexed token, address indexed bridge);
+    // E1: OK
+    event LogConvert(
+        address indexed server,
+        address indexed token0,
+        address indexed token1,
+        uint256 amount0,
+        uint256 amount1,
+        uint256 amountSUSHI
+    );
+
+    constructor(
+        address _factory,
+        address _bar,
+        address _sushi,
+        address _weth
+    ) public {
+        factory = IUniswapV2Factory(_factory);
+        bar = _bar;
+        sushi = _sushi;
+        weth = _weth;
+    }
+
+    // F1 - F10: OK
+    // C1 - C24: OK
+    function bridgeFor(address token) public view returns (address bridge) {
+        bridge = _bridges[token];
+        if (bridge == address(0)) {
+            bridge = weth;
+        }
+    }
+
+    // F1 - F10: OK
+    // C1 - C24: OK
+    function setBridge(address token, address bridge) external onlyOwner {
+        // Checks
+        require(
+            token != sushi && token != weth && token != bridge,
+            "SushiMaker: Invalid bridge"
+        );
+
+        // Effects
+        _bridges[token] = bridge;
+        emit LogBridgeSet(token, bridge);
+    }
+
+    // M1 - M5: OK
+    // C1 - C24: OK
+    // C6: It's not a fool proof solution, but it prevents flash loans, so here it's ok to use tx.origin
+    modifier onlyEOA() {
+        // Try to make flash-loan exploit harder to do by only allowing externally owned addresses.
+        require(msg.sender == tx.origin, "SushiMaker: must use EOA");
+        _;
+    }
+
+    // F1 - F10: OK
+    // F3: _convert is separate to save gas by only checking the 'onlyEOA' modifier once in case of convertMultiple
+    // F6: There is an exploit to add lots of SUSHI to the bar, run convert, then remove the SUSHI again.
+    //     As the size of the SushiBar has grown, this requires large amounts of funds and isn't super profitable anymore
+    //     The onlyEOA modifier prevents this being done with a flash loan.
+    // C1 - C24: OK
+    function convert(address token0, address token1) external onlyEOA() {
+        _convert(token0, token1);
+    }
+
+    // F1 - F10: OK, see convert
+    // C1 - C24: OK
+    // C3: Loop is under control of the caller
+    function convertMultiple(
+        address[] calldata token0,
+        address[] calldata token1
+    ) external onlyEOA() {
+        // TODO: This can be optimized a fair bit, but this is safer and simpler for now
+        uint256 len = token0.length;
+        for (uint256 i = 0; i < len; i++) {
+            _convert(token0[i], token1[i]);
+        }
+    }
+
+    // F1 - F10: OK
+    // C1- C24: OK
+    function _convert(address token0, address token1) internal {
+        // Interactions
+        // S1 - S4: OK
+        IUniswapV2Pair pair = IUniswapV2Pair(factory.getPair(token0, token1));
+        require(address(pair) != address(0), "SushiMaker: Invalid pair");
+        // balanceOf: S1 - S4: OK
+        // transfer: X1 - X5: OK
+        IERC20(address(pair)).safeTransfer(
+            address(pair),
+            pair.balanceOf(address(this))
+        );
+        // X1 - X5: OK
+        (uint256 amount0, uint256 amount1) = pair.burn(address(this));
+        if (token0 != pair.token0()) {
+            (amount0, amount1) = (amount1, amount0);
+        }
+        emit LogConvert(
+            msg.sender,
+            token0,
+            token1,
+            amount0,
+            amount1,
+            _convertStep(token0, token1, amount0, amount1)
+        );
+    }
+
+    // F1 - F10: OK
+    // C1 - C24: OK
+    // All safeTransfer, _swap, _toSUSHI, _convertStep: X1 - X5: OK
+    function _convertStep(
+        address token0,
+        address token1,
+        uint256 amount0,
+        uint256 amount1
+    ) internal returns (uint256 sushiOut) {
+        // Interactions
+        if (token0 == token1) {
+            uint256 amount = amount0.add(amount1);
+            if (token0 == sushi) {
+                IERC20(sushi).safeTransfer(bar, amount);
+                sushiOut = amount;
+            } else if (token0 == weth) {
+                sushiOut = _toSUSHI(weth, amount);
+            } else {
+                address bridge = bridgeFor(token0);
+                amount = _swap(token0, bridge, amount, address(this));
+                sushiOut = _convertStep(bridge, bridge, amount, 0);
+            }
+        } else if (token0 == sushi) {
+            // eg. SUSHI - ETH
+            IERC20(sushi).safeTransfer(bar, amount0);
+            sushiOut = _toSUSHI(token1, amount1).add(amount0);
+        } else if (token1 == sushi) {
+            // eg. USDT - SUSHI
+            IERC20(sushi).safeTransfer(bar, amount1);
+            sushiOut = _toSUSHI(token0, amount0).add(amount1);
+        } else if (token0 == weth) {
+            // eg. ETH - USDC
+            sushiOut = _toSUSHI(
+                weth,
+                _swap(token1, weth, amount1, address(this)).add(amount0)
+            );
+        } else if (token1 == weth) {
+            // eg. USDT - ETH
+            sushiOut = _toSUSHI(
+                weth,
+                _swap(token0, weth, amount0, address(this)).add(amount1)
+            );
+        } else {
+            // eg. MIC - USDT
+            address bridge0 = bridgeFor(token0);
+            address bridge1 = bridgeFor(token1);
+            if (bridge0 == token1) {
+                // eg. MIC - USDT - and bridgeFor(MIC) = USDT
+                sushiOut = _convertStep(
+                    bridge0,
+                    token1,
+                    _swap(token0, bridge0, amount0, address(this)),
+                    amount1
+                );
+            } else if (bridge1 == token0) {
+                // eg. WBTC - DSD - and bridgeFor(DSD) = WBTC
+                sushiOut = _convertStep(
+                    token0,
+                    bridge1,
+                    amount0,
+                    _swap(token1, bridge1, amount1, address(this))
+                );
+            } else {
+                sushiOut = _convertStep(
+                    bridge0,
+                    bridge1, // eg. USDT - DSD - and bridgeFor(DSD) = WBTC
+                    _swap(token0, bridge0, amount0, address(this)),
+                    _swap(token1, bridge1, amount1, address(this))
+                );
+            }
+        }
+    }
+
+    // F1 - F10: OK
+    // C1 - C24: OK
+    // All safeTransfer, swap: X1 - X5: OK
+    function _swap(
+        address fromToken,
+        address toToken,
+        uint256 amountIn,
+        address to
+    ) internal returns (uint256 amountOut) {
+        // Checks
+        // X1 - X5: OK
+        IUniswapV2Pair pair =
+            IUniswapV2Pair(factory.getPair(fromToken, toToken));
+        require(address(pair) != address(0), "SushiMaker: Cannot convert");
+
+        // Interactions
+        // X1 - X5: OK
+        (uint256 reserve0, uint256 reserve1, ) = pair.getReserves();
+        uint256 amountInWithFee = amountIn.mul(997);
+        if (fromToken == pair.token0()) {
+            amountOut =
+                amountIn.mul(997).mul(reserve1) /
+                reserve0.mul(1000).add(amountInWithFee);
+            IERC20(fromToken).safeTransfer(address(pair), amountIn);
+            pair.swap(0, amountOut, to, new bytes(0));
+            // TODO: Add maximum slippage?
+        } else {
+            amountOut =
+                amountIn.mul(997).mul(reserve0) /
+                reserve1.mul(1000).add(amountInWithFee);
+            IERC20(fromToken).safeTransfer(address(pair), amountIn);
+            pair.swap(amountOut, 0, to, new bytes(0));
+            // TODO: Add maximum slippage?
+        }
+    }
+
+    // F1 - F10: OK
+    // C1 - C24: OK
+    function _toSUSHI(address token, uint256 amountIn)
+        internal
+        returns (uint256 amountOut)
+    {
+        // X1 - X5: OK
+        amountOut = _swap(token, sushi, amountIn, bar);
+    }
+}