import { getPools, getTokenPricesChain } from '@sushiswap/client'
import { Prisma, SteerStrategy, VaultState } from '@sushiswap/database'
<<<<<<< HEAD
import { getIdFromChainIdAddress } from '@sushiswap/format'
import { STEER_ENABLED_NETWORKS, STEER_SUBGRAPGH_NAME, SteerChainId, SUBGRAPH_HOST } from '@sushiswap/graph-config'
import { getSteerStrategyPayload, getSteerVaultAprs } from '@sushiswap/steer-sdk'
import { TickMath } from '@sushiswap/v3-sdk'
import { isPromiseFulfilled } from '@sushiswap/validate'
import { Address } from 'viem'
=======
import {
  STEER_ENABLED_NETWORKS,
  STEER_SUBGRAPGH_NAME,
  SteerChainId,
  SUBGRAPH_HOST,
} from '@sushiswap/graph-config'
import { isPromiseFulfilled } from 'sushi'
>>>>>>> 89e31983

import { getBuiltGraphSDK } from '../.graphclient/index.js'
import { updatePoolsWithSteerVaults } from './etl/pool/load.js'
import { upsertVaults } from './etl/steer/load.js'

export async function steer() {
  try {
    const startTime = performance.now()
    const chainsWithVaults = await extract()

    const transformed = transform(chainsWithVaults)

    await upsertVaults(transformed)
    await updatePoolsWithSteerVaults()

    const endTime = performance.now()
    console.log(
      `COMPLETE - Script ran for ${((endTime - startTime) / 1000).toFixed(
        1,
      )} seconds. `,
    )
  } catch (e) {
    console.error(e)
  }
}

async function extractChain(chainId: SteerChainId) {
  const sdk = getBuiltGraphSDK({
    host: SUBGRAPH_HOST[chainId],
    name: STEER_SUBGRAPGH_NAME[chainId],
  })

  const prices = await getTokenPricesChain({ chainId })
  const { vaults } = await sdk.SteerVaults()
  const pools = await getPools({
    ids: vaults.map((vault) => `${chainId}:${vault.pool.toLowerCase()}`),
    chainIds: [chainId],
  })

  const vaultsWithPayloads = await Promise.allSettled(
    vaults.map(async (vault) => {
      const poolId = `${chainId}:${vault.pool.toLowerCase()}`
      const pool = pools.find((pool) => pool.id === poolId)

      const token0Price = prices[vault.token0] || 0
      const token1Price = prices[vault.token1] || 0

      const reserve0USD = pool ? (Number(vault.reserve0) / 10 ** pool.token0.decimals) * token0Price : 0
      const fees0USD = pool ? (Number(vault.fees0) / 10 ** pool.token0.decimals) * token0Price : 0

      const reserve1USD = pool ? (Number(vault.reserve1) / 10 ** pool.token1.decimals) * token1Price : 0
      const fees1USD = pool ? (Number(vault.fees1) / 10 ** pool.token1.decimals) * token1Price : 0

      const reserveUSD = reserve0USD + reserve1USD
      const feesUSD = Number(fees0USD) + Number(fees1USD)

      const [payloadP, aprP] = await Promise.allSettled([
        getSteerStrategyPayload({ payloadHash: vault.payloadIpfs }),
        getSteerVaultAprs({ vaultId: getIdFromChainIdAddress(chainId, vault.id as Address) }),
      ])

      const payload = isPromiseFulfilled(payloadP) ? payloadP.value : null
      const { apr: annualPercentageYield, apr1w: annualPercentageWeeklyYield } =
        isPromiseFulfilled(aprP) && aprP.value ? aprP.value : { apr: null, apr1w: null }

      return {
        ...vault,
        poolId,
        payload,
        annualPercentageYield,
        annualPercentageWeeklyYield,
        reserve0USD,
        fees0USD,
        reserve1USD,
        fees1USD,
        reserveUSD,
        feesUSD,
      }
    }),
  )

  return {
    chainId,
    vaults: vaultsWithPayloads.filter(isPromiseFulfilled).map((r) => r.value),
  }
}

async function extract() {
  const result = await Promise.allSettled(
    STEER_ENABLED_NETWORKS.map(extractChain),
  )
  return result.filter(isPromiseFulfilled).map((r) => r.value)
}

const StrategyTypes: Record<string, SteerStrategy> = {
  'Classic Rebalance Strategy': SteerStrategy.ClassicRebalance,
  'Delta Neutral - Stables': SteerStrategy.DeltaNeutralStables,
  'Elastic Expansion Strategy': SteerStrategy.ElasticExpansion,
  'High Low Channel Strategy': SteerStrategy.HighLowChannel,
  'Moving Volatility Channel Strategy - Medium':
    SteerStrategy.MovingVolatilityChannelMedium,
  'Static Stable Strategy': SteerStrategy.StaticStable,
}

function transform(
  chainsWithVaults: Awaited<ReturnType<typeof extract>>,
): Prisma.SteerVaultCreateManyInput[] {
  return chainsWithVaults.flatMap(({ chainId, vaults }) =>
    vaults.flatMap((vault) => {
<<<<<<< HEAD
=======
      const lowestTick = vault.positions.reduce(
        (lowest, position) =>
          Number(position.lowerTick) < lowest
            ? Number(position.lowerTick)
            : lowest,
        0,
      )
      const highestTick = vault.positions.reduce(
        (highest, position) =>
          Number(position.upperTick) > highest
            ? Number(position.upperTick)
            : highest,
        0,
      )

>>>>>>> 89e31983
      // ! Missing strategies will be ignored
      const strategyType = StrategyTypes[vault?.payload?.strategyConfigData.name]
      if (!strategyType) return []

      const lowTicks = vault.positions.flatMap((position) => position.lowerTick)
      const lowestTick = Math.max(
        lowTicks.reduce((lowest, tick) => (Number(tick) < lowest ? Number(tick) : lowest), Number(lowTicks[0] || 0)),
        TickMath.MIN_TICK
      )

      const highTicks = vault.positions.flatMap((position) => position.upperTick)
      const highestTick = Math.min(
        highTicks.reduce(
          (highest, tick) => (Number(tick) > highest ? Number(tick) : highest),
          Number(highTicks[0] || 0)
        ),
        TickMath.MAX_TICK
      )

      return {
        id: `${chainId}:${vault.id}`.toLowerCase(),
        address: vault.id.toLowerCase(),
        chainId: chainId,

        poolId: vault.poolId,
        feeTier: Number(vault.feeTier) / 1000000,

        // apr1d, apr1m, apr1y are from the subgraph and inaccurate
        apr: Number(vault.annualPercentageYield),
        apr1w: Number(vault.annualPercentageWeeklyYield),
        apr1d: Number(vault.annualPercentageDailyYield),
        apr1m: Number(vault.annualPercentageMonthlyYield),
        apr1y: Number(vault.annualPercentageYearlyYield),

        token0Id: `${chainId}:${vault.token0}`.toLowerCase(),
        reserve0: vault.reserve0 as string,
        reserve0USD: vault.reserve0USD,
        fees0: vault.fees0 as string,
        fees0USD: vault.fees0USD,

        token1Id: `${chainId}:${vault.token1}`.toLowerCase(),
        reserve1: vault.reserve1 as string,
        reserve1USD: vault.reserve1USD,
        fees1: vault.fees1 as string,
        fees1USD: vault.fees1USD,

        reserveUSD: vault.reserveUSD,
        feesUSD: vault.feesUSD,

        strategy: strategyType,
        payloadHash: vault.payloadIpfs,
        description: vault.payload.strategyConfigData.description,
        state: Object.values(VaultState)[vault.state],

        performanceFee: 0.15, // currently constant

        lowerTick: lowestTick,
        upperTick: highestTick,

        adjustmentFrequency: Number(
          vault.payload.strategyConfigData.epochLength,
        ),
        lastAdjustmentTimestamp: Math.floor(
          vault.payload.strategyConfigData.epochStart,
        ),

        admin: vault.strategyToken.admin,
        creator: vault.strategyToken.creator.id,
        manager: vault.manager,
      } satisfies Prisma.SteerVaultCreateManyInput
    }),
  )
}<|MERGE_RESOLUTION|>--- conflicted
+++ resolved
@@ -1,21 +1,19 @@
 import { getPools, getTokenPricesChain } from '@sushiswap/client'
 import { Prisma, SteerStrategy, VaultState } from '@sushiswap/database'
-<<<<<<< HEAD
-import { getIdFromChainIdAddress } from '@sushiswap/format'
-import { STEER_ENABLED_NETWORKS, STEER_SUBGRAPGH_NAME, SteerChainId, SUBGRAPH_HOST } from '@sushiswap/graph-config'
-import { getSteerStrategyPayload, getSteerVaultAprs } from '@sushiswap/steer-sdk'
-import { TickMath } from '@sushiswap/v3-sdk'
-import { isPromiseFulfilled } from '@sushiswap/validate'
-import { Address } from 'viem'
-=======
 import {
   STEER_ENABLED_NETWORKS,
   STEER_SUBGRAPGH_NAME,
+  SUBGRAPH_HOST,
   SteerChainId,
-  SUBGRAPH_HOST,
 } from '@sushiswap/graph-config'
+import {
+  getSteerStrategyPayload,
+  getSteerVaultAprs,
+} from '@sushiswap/steer-sdk'
+import { TickMath } from '@sushiswap/v3-sdk'
 import { isPromiseFulfilled } from 'sushi'
->>>>>>> 89e31983
+import { getIdFromChainIdAddress } from 'sushi/format'
+import { Address } from 'viem'
 
 import { getBuiltGraphSDK } from '../.graphclient/index.js'
 import { updatePoolsWithSteerVaults } from './etl/pool/load.js'
@@ -63,23 +61,35 @@
       const token0Price = prices[vault.token0] || 0
       const token1Price = prices[vault.token1] || 0
 
-      const reserve0USD = pool ? (Number(vault.reserve0) / 10 ** pool.token0.decimals) * token0Price : 0
-      const fees0USD = pool ? (Number(vault.fees0) / 10 ** pool.token0.decimals) * token0Price : 0
-
-      const reserve1USD = pool ? (Number(vault.reserve1) / 10 ** pool.token1.decimals) * token1Price : 0
-      const fees1USD = pool ? (Number(vault.fees1) / 10 ** pool.token1.decimals) * token1Price : 0
+      const reserve0USD = pool
+        ? (Number(vault.reserve0) / 10 ** pool.token0.decimals) * token0Price
+        : 0
+      const fees0USD = pool
+        ? (Number(vault.fees0) / 10 ** pool.token0.decimals) * token0Price
+        : 0
+
+      const reserve1USD = pool
+        ? (Number(vault.reserve1) / 10 ** pool.token1.decimals) * token1Price
+        : 0
+      const fees1USD = pool
+        ? (Number(vault.fees1) / 10 ** pool.token1.decimals) * token1Price
+        : 0
 
       const reserveUSD = reserve0USD + reserve1USD
       const feesUSD = Number(fees0USD) + Number(fees1USD)
 
       const [payloadP, aprP] = await Promise.allSettled([
         getSteerStrategyPayload({ payloadHash: vault.payloadIpfs }),
-        getSteerVaultAprs({ vaultId: getIdFromChainIdAddress(chainId, vault.id as Address) }),
+        getSteerVaultAprs({
+          vaultId: getIdFromChainIdAddress(chainId, vault.id as Address),
+        }),
       ])
 
       const payload = isPromiseFulfilled(payloadP) ? payloadP.value : null
       const { apr: annualPercentageYield, apr1w: annualPercentageWeeklyYield } =
-        isPromiseFulfilled(aprP) && aprP.value ? aprP.value : { apr: null, apr1w: null }
+        isPromiseFulfilled(aprP) && aprP.value
+          ? aprP.value
+          : { apr: null, apr1w: null }
 
       return {
         ...vault,
@@ -125,41 +135,29 @@
 ): Prisma.SteerVaultCreateManyInput[] {
   return chainsWithVaults.flatMap(({ chainId, vaults }) =>
     vaults.flatMap((vault) => {
-<<<<<<< HEAD
-=======
-      const lowestTick = vault.positions.reduce(
-        (lowest, position) =>
-          Number(position.lowerTick) < lowest
-            ? Number(position.lowerTick)
-            : lowest,
-        0,
-      )
-      const highestTick = vault.positions.reduce(
-        (highest, position) =>
-          Number(position.upperTick) > highest
-            ? Number(position.upperTick)
-            : highest,
-        0,
-      )
-
->>>>>>> 89e31983
       // ! Missing strategies will be ignored
-      const strategyType = StrategyTypes[vault?.payload?.strategyConfigData.name]
+      const strategyType =
+        StrategyTypes[vault?.payload?.strategyConfigData.name]
       if (!strategyType) return []
 
       const lowTicks = vault.positions.flatMap((position) => position.lowerTick)
       const lowestTick = Math.max(
-        lowTicks.reduce((lowest, tick) => (Number(tick) < lowest ? Number(tick) : lowest), Number(lowTicks[0] || 0)),
-        TickMath.MIN_TICK
+        lowTicks.reduce(
+          (lowest, tick) => (Number(tick) < lowest ? Number(tick) : lowest),
+          Number(lowTicks[0] || 0),
+        ),
+        TickMath.MIN_TICK,
       )
 
-      const highTicks = vault.positions.flatMap((position) => position.upperTick)
+      const highTicks = vault.positions.flatMap(
+        (position) => position.upperTick,
+      )
       const highestTick = Math.min(
         highTicks.reduce(
           (highest, tick) => (Number(tick) > highest ? Number(tick) : highest),
-          Number(highTicks[0] || 0)
-        ),
-        TickMath.MAX_TICK
+          Number(highTicks[0] || 0),
+        ),
+        TickMath.MAX_TICK,
       )
 
       return {
