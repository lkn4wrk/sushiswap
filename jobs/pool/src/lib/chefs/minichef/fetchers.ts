--- conflicted
+++ resolved
@@ -108,18 +108,7 @@
     name: subgraphName,
   })
 
-<<<<<<< HEAD
-  console.log(`Trying to retrieve rewarders for ${chainId}-${subgraphName}`)
-
-  const { rewarders } = await sdk.MiniChefRewarders({
-    where: {
-      id_not: '0x0000000000000000000000000000000000000000',
-      rewardToken_not: '0x0000000000000000000000000000000000000000',
-    },
-  })
-=======
   const { rewarders } = await sdk.MiniChefRewarders()
->>>>>>> d5c1429e
   console.log(`Retrieved ${rewarders.length} rewarders from ${subgraphName}`)
 
   return Promise.all(
