--- conflicted
+++ resolved
@@ -651,7 +651,6 @@
     },
   },
   {
-<<<<<<< HEAD
     id: ChainId.HAQQ,
     name: 'Haqq',
     network: 'haqq',
@@ -690,10 +689,10 @@
         blockCreated: 5087121,
       },
     },
-=======
+  }, 
+  {
     ...telos,
     id: ChainId.TELOS,
->>>>>>> 1bc8fa5f
   },
 ]
 
