--- conflicted
+++ resolved
@@ -40,13 +40,8 @@
     "@sushiswap/jest-config": "workspace:*",
     "@sushiswap/prettier-config": "workspace:*",
     "@sushiswap/typescript-config": "workspace:*",
-<<<<<<< HEAD
-    "@tanstack/react-query": "4.14.5",
-    "@tanstack/react-query-devtools": "4.14.5",
-=======
     "@tanstack/react-query": "4.20.4",
     "@tanstack/react-query-devtools": "4.20.4",
->>>>>>> 78ea4a37
     "tsup": "6.5.0",
     "typescript": "4.9.4"
   },
