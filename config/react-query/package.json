--- conflicted
+++ resolved
@@ -46,12 +46,7 @@
     "typescript": "4.9.4"
   },
   "peerDependencies": {
-<<<<<<< HEAD
-    "@tanstack/react-query": "4.14.5",
-    "@tanstack/react-query-devtools": "4.14.5"
-=======
     "@tanstack/react-query": "4.28.0",
     "@tanstack/react-query-devtools": "4.28.0"
->>>>>>> e188da3e
   }
 }