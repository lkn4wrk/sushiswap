--- conflicted
+++ resolved
@@ -16,11 +16,6 @@
   "license": "MIT",
   "author": "Matthew Lilley <hello@matthewlilley.com>",
   "sideEffects": false,
-<<<<<<< HEAD
-  "main": "dist/index.js",
-  "source": "src/index.ts",
-  "typings": "dist/index.d.ts",
-=======
   "main": "./dist/index.cjs",
   "module": "dist/index.js",
   "source": "src/index.ts",
@@ -34,7 +29,6 @@
     "./package.json": "./package.json"
   },
   "type": "module",
->>>>>>> 46484672
   "files": [
     "dist"
   ],
