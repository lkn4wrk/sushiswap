--- conflicted
+++ resolved
@@ -15,31 +15,11 @@
   },
   "license": "MIT",
   "author": "Matthew Lilley <hello@matthewLilley.com>",
-<<<<<<< HEAD
-  "sideEffects": false,
-  "main": "dist/index.js",
-  "source": "src/index.ts",
-  "types": "dist/index.d.ts",
-=======
   "main": "index.js",
   "source": "index.js",
->>>>>>> 8ae2138d
   "files": [
     "index.js"
   ],
-<<<<<<< HEAD
-  "scripts": {
-    "build": "tsc",
-    "check": "tsc --pretty --noEmit",
-    "clean": "rm -rf .turbo && rm -rf node_modules && rm -rf dist",
-    "dev": "tsc -w",
-    "prepublishOnly": "pnpm build"
-  },
-  "jest": {
-    "preset": "@sushiswap/jest-config/node"
-  },
-=======
->>>>>>> 8ae2138d
   "dependencies": {
     "@matterlabs/hardhat-zksync-deploy": "0.6.2",
     "@matterlabs/hardhat-zksync-solc": "0.3.14",
@@ -54,18 +34,8 @@
     "hardhat-deploy-ethers": "0.3.0-beta.13"
   },
   "devDependencies": {
-<<<<<<< HEAD
-    "@sushiswap/jest-config": "workspace:*",
-    "@tsconfig/node18": "18.2.2",
-    "@tsconfig/strictest": "2.0.2",
-    "@types/node": "18",
-    "ethers": "5.7.2",
-    "hardhat": "2.17.0",
-    "typescript": "5.2.2"
-=======
     "ethers": "5.7.2",
     "hardhat": "2.17.0"
->>>>>>> 8ae2138d
   },
   "peerDependencies": {
     "ethers": "5.7.2",
