{
  "name": "@sushiswap/viem-config",
  "version": "1.0.2",
  "description": "Sushi Viem Config",
  "keywords": [
    "sushi",
    "viem",
    "config"
  ],
  "homepage": "https://www.sushi.com",
  "repository": {
    "type": "git",
    "url": "https://github.com/sushiswap/sushiswap.git",
    "directory": "packages/config/viem"
  },
  "license": "MIT",
  "author": "Matthew Lilley <hello@matthewlilley.com>",
  "sideEffects": false,
  "main": "dist/index.js",
  "types": "dist/index.d.ts",
  "files": [
    "/dist"
  ],
  "scripts": {
    "build": "tsup src/index.ts --format cjs --dts --external viem",
    "clean": "rm -rf .turbo && rm -rf node_modules && rm -rf dist"
  },
  "jest": {
    "preset": "@sushiswap/jest-config/node"
  },
  "dependencies": {
    "@sushiswap/chain": "workspace:*"
  },
  "devDependencies": {
    "@sushiswap/eslint-config": "workspace:*",
    "@sushiswap/jest-config": "workspace:*",
    "@sushiswap/prettier-config": "workspace:*",
    "@sushiswap/typescript-config": "workspace:*",
    "tsup": "7.1.0",
    "typescript": "5.1.6",
<<<<<<< HEAD
    "viem": "1.9.3"
=======
    "viem": "1.9.5"
>>>>>>> 65930e7a
  },
  "peerDependencies": {
    "viem": "*"
  },
  "peerDependenciesMeta": {
    "viem": {
      "optional": false
    }
  }
}<|MERGE_RESOLUTION|>--- conflicted
+++ resolved
@@ -38,11 +38,7 @@
     "@sushiswap/typescript-config": "workspace:*",
     "tsup": "7.1.0",
     "typescript": "5.1.6",
-<<<<<<< HEAD
-    "viem": "1.9.3"
-=======
-    "viem": "1.9.5"
->>>>>>> 65930e7a
+    "viem": "1.10.7"
   },
   "peerDependencies": {
     "viem": "*"
