--- conflicted
+++ resolved
@@ -1,10 +1,6 @@
 {
   "name": "@sushiswap/viem-config",
-<<<<<<< HEAD
-  "version": "0.0.1",
-=======
   "version": "0.0.2",
->>>>>>> 45ca54a6
   "private": true,
   "description": "Sushi Viem Config",
   "keywords": [
