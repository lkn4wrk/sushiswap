{
  "name": "@sushiswap/tailwindcss-config",
  "version": "0.0.0",
  "private": true,
  "description": "Sushi Tailwind Config",
  "keywords": [
    "sushi",
    "tailwindcss",
    "config"
  ],
  "homepage": "https://www.sushi.com",
  "repository": {
    "type": "git",
    "url": "https://github.com/sushiswap/sushiswap.git",
    "directory": "packages/config/tailwindcss"
  },
  "license": "MIT",
  "author": "Matthew Lilley <hello@matthewlilley.com>",
  "main": "dist/index.js",
  "module": "dist/index.mjs",
  "source": "src/index.ts",
  "typings": "dist/index.d.ts",
  "files": [
    "dist"
  ],
  "scripts": {
    "build": "tsup src/index.ts --format esm,cjs --dts",
    "clean": "rm -rf .turbo && rm -rf node_modules && rm -rf dist"
  },
  "jest": {
    "preset": "@sushiswap/jest-config/node"
  },
  "dependencies": {
<<<<<<< HEAD
    "@tailwindcss/aspect-ratio": "^0.4.0",
    "@tailwindcss/forms": "^0.5.1",
    "@tailwindcss/typography": "^0.5.2",
=======
    "@tailwindcss/aspect-ratio": "0.4.2",
    "@tailwindcss/forms": "0.5.3",
    "@tailwindcss/typography": "0.5.9",
>>>>>>> d3b183f2
    "tailwindcss": "3.3.2"
  },
  "devDependencies": {
    "@sushiswap/eslint-config": "workspace:*",
    "@sushiswap/jest-config": "workspace:*",
    "@sushiswap/prettier-config": "workspace:*",
    "@sushiswap/typescript-config": "workspace:*",
    "tsup": "6.5.0",
    "typescript": "5.0.4"
  },
  "peerDependencies": {
    "tailwindcss": "3.3.2"
  }
}<|MERGE_RESOLUTION|>--- conflicted
+++ resolved
@@ -31,15 +31,9 @@
     "preset": "@sushiswap/jest-config/node"
   },
   "dependencies": {
-<<<<<<< HEAD
-    "@tailwindcss/aspect-ratio": "^0.4.0",
-    "@tailwindcss/forms": "^0.5.1",
-    "@tailwindcss/typography": "^0.5.2",
-=======
     "@tailwindcss/aspect-ratio": "0.4.2",
     "@tailwindcss/forms": "0.5.3",
     "@tailwindcss/typography": "0.5.9",
->>>>>>> d3b183f2
     "tailwindcss": "3.3.2"
   },
   "devDependencies": {
