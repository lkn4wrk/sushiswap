import { MultiRoute, RToken, RouteLeg, RouteStatus } from '@sushiswap/tines'
import { ChainId } from 'sushi/chain'
import { Hex } from 'viem'

import {
  PermitData,
  TinesToRouteProcessor2,
  TokenType,
  getTokenType,
} from './TinesToRouteProcessor2'
import { PoolCode } from './pools/PoolCode'

class TinesToRouteProcessor4 extends TinesToRouteProcessor2 {
<<<<<<< HEAD
  constructor(
    routeProcessorAddress: string,
    chainId: ChainId,
    pools: Map<string, PoolCode>,
  ) {
    super(routeProcessorAddress, chainId, pools)
  }

  override getPoolCode(l: RouteLeg): PoolCode {
    const pc = this.pools.get(l.uniqueId)
    if (pc === undefined) {
      throw new Error(`unknown pool: ${l.uniqueId}`)
    }
    return pc
  }

=======
>>>>>>> 49a54e78
  override getRouteProcessorCode(
    route: MultiRoute,
    toAddress: string,
    permits: PermitData[] = [],
  ): Hex | '' {
    // 0. Check for no route
    if (route.status === RouteStatus.NoWay || route.legs.length === 0) return ''

    //this.presendedLegs = new Set()
    this.calcTokenOutputLegs(route)
    let res = '0x'

    res += this.processPermits(permits)

    const processedTokens = new Set<string | undefined>()
    route.legs.forEach((l, i) => {
      const token = l.tokenFrom
      if (processedTokens.has(token.tokenId)) return
      processedTokens.add(token.tokenId)

      if (this.isOnePoolOptimization(token, route))
        res += this.processOnePoolCode(token, route, toAddress)
      else {
        switch (getTokenType(token)) {
          case TokenType.NATIVE:
            res += this.processNativeCode(token, route, toAddress)
            break
          case TokenType.ERC20:
            res += this.processERC20Code(i > 0, token, route, toAddress)
            break
          case TokenType.BENTO:
            res += this.processBentoCode(token, route, toAddress)
            break
          default:
            throw new Error(`Unknown token type of token ${token.symbol}`)
        }
      }
    })

    return res as Hex
  }

  override isOnePoolOptimization(token: RToken, route: MultiRoute) {
    if (getTokenType(token) === TokenType.NATIVE) return false
    const outputDistribution =
      this.tokenOutputLegs.get(token.tokenId as string) || []
    if (outputDistribution.length !== 1) return false
    if (token.tokenId === route.fromToken.tokenId) return false

    const startPoint = this.getPoolCode(outputDistribution[0]).getStartPoint(
      outputDistribution[0],
      route,
    )
    return startPoint === outputDistribution[0].poolAddress
  }

  override swapCode(
    leg: RouteLeg,
    route: MultiRoute,
    toAddress: string,
  ): string {
    const pc = this.getPoolCode(leg)
    const to = this.getPoolOutputAddress(leg, route, toAddress)
    return pc.getSwapCodeForRouteProcessor4(leg, route, to)
  }
}

export function getRouteProcessor4Code(
  route: MultiRoute,
  routeProcessorAddress: string,
  toAddress: string,
  pools: Map<string, PoolCode>,
  permits: PermitData[] = [],
): string {
  const rpc = new TinesToRouteProcessor4(
    routeProcessorAddress,
    route.fromToken.chainId as ChainId,
    pools,
  )
  return rpc.getRouteProcessorCode(route, toAddress, permits)
}<|MERGE_RESOLUTION|>--- conflicted
+++ resolved
@@ -11,7 +11,6 @@
 import { PoolCode } from './pools/PoolCode'
 
 class TinesToRouteProcessor4 extends TinesToRouteProcessor2 {
-<<<<<<< HEAD
   constructor(
     routeProcessorAddress: string,
     chainId: ChainId,
@@ -28,8 +27,6 @@
     return pc
   }
 
-=======
->>>>>>> 49a54e78
   override getRouteProcessorCode(
     route: MultiRoute,
     toAddress: string,
