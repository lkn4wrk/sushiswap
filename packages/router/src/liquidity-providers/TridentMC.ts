--- conflicted
+++ resolved
@@ -1,12 +1,7 @@
 import { ChainId } from '@sushiswap/chain'
-<<<<<<< HEAD
-import { ADDITIONAL_BASES, BASES_TO_CHECK_TRADES_AGAINST, Token } from '@sushiswap/currency'
-import { BridgeBento, ConstantProductRPool, Rebase, RToken, StableSwapRPool, toShareBN } from '@sushiswap/tines'
-=======
 import { Token } from '@sushiswap/currency'
 import { ADDITIONAL_BASES, BASES_TO_CHECK_TRADES_AGAINST } from '@sushiswap/router-config'
-import { BridgeBento, ConstantProductRPool, RToken } from '@sushiswap/tines'
->>>>>>> fd1deab0
+import { BridgeBento, ConstantProductRPool, Rebase, RToken, StableSwapRPool, toShareBN } from '@sushiswap/tines'
 import type { ethers } from 'ethers'
 
 import type { Limited } from '../Limited'
