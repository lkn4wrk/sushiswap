import { ChainId } from '@sushiswap/chain'
<<<<<<< HEAD
=======
import { PrismaClient } from '@sushiswap/database'
>>>>>>> 78ea4a37
import { PublicClient } from 'viem'

import { LiquidityProviders } from './LiquidityProvider'
import { UniswapV2BaseProvider } from './UniswapV2Base'

export class UniswapV2Provider extends UniswapV2BaseProvider {
<<<<<<< HEAD
  constructor(chainId: ChainId, client: PublicClient) {
=======
  constructor(chainId: ChainId, web3Client: PublicClient, databaseClient: PrismaClient) {
>>>>>>> 78ea4a37
    const factory = {
      [ChainId.ETHEREUM]: '0x5C69bEe701ef814a2B6a3EDD4B1652CB9cc5aA6f',
    } as const
    const initCodeHash = {
      [ChainId.ETHEREUM]: '0x96e8ac4277198ff8b6f785478aa9a39f403cb768dd02cbee326c3e7da348845f',
    } as const
<<<<<<< HEAD
    super(chainId, client, factory, initCodeHash)
=======
    super(chainId, web3Client, databaseClient, factory, initCodeHash)
>>>>>>> 78ea4a37
  }
  getType(): LiquidityProviders {
    return LiquidityProviders.UniswapV2
  }
  getPoolProviderName(): string {
    return 'UniswapV2'
  }
}<|MERGE_RESOLUTION|>--- conflicted
+++ resolved
@@ -1,30 +1,19 @@
 import { ChainId } from '@sushiswap/chain'
-<<<<<<< HEAD
-=======
 import { PrismaClient } from '@sushiswap/database'
->>>>>>> 78ea4a37
 import { PublicClient } from 'viem'
 
 import { LiquidityProviders } from './LiquidityProvider'
 import { UniswapV2BaseProvider } from './UniswapV2Base'
 
 export class UniswapV2Provider extends UniswapV2BaseProvider {
-<<<<<<< HEAD
-  constructor(chainId: ChainId, client: PublicClient) {
-=======
   constructor(chainId: ChainId, web3Client: PublicClient, databaseClient: PrismaClient) {
->>>>>>> 78ea4a37
     const factory = {
       [ChainId.ETHEREUM]: '0x5C69bEe701ef814a2B6a3EDD4B1652CB9cc5aA6f',
     } as const
     const initCodeHash = {
       [ChainId.ETHEREUM]: '0x96e8ac4277198ff8b6f785478aa9a39f403cb768dd02cbee326c3e7da348845f',
     } as const
-<<<<<<< HEAD
-    super(chainId, client, factory, initCodeHash)
-=======
     super(chainId, web3Client, databaseClient, factory, initCodeHash)
->>>>>>> 78ea4a37
   }
   getType(): LiquidityProviders {
     return LiquidityProviders.UniswapV2
