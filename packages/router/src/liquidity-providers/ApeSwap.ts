--- conflicted
+++ resolved
@@ -1,19 +1,12 @@
 import { ChainId } from '@sushiswap/chain'
-<<<<<<< HEAD
-=======
 import { PrismaClient } from '@sushiswap/database'
->>>>>>> 78ea4a37
 import { PublicClient } from 'viem'
 
 import { LiquidityProviders } from './LiquidityProvider'
 import { UniswapV2BaseProvider } from './UniswapV2Base'
 
 export class ApeSwapProvider extends UniswapV2BaseProvider {
-<<<<<<< HEAD
-  constructor(chainId: ChainId, client: PublicClient) {
-=======
   constructor(chainId: ChainId, web3Client: PublicClient, databaseClient: PrismaClient) {
->>>>>>> 78ea4a37
     const factory = {
       [ChainId.ETHEREUM]: '0xBAe5dc9B19004883d0377419FeF3c2C8832d7d7B',
       [ChainId.POLYGON]: '0xCf083Be4164828f00cAE704EC15a36D711491284',
@@ -26,11 +19,7 @@
       [ChainId.BSC]: '0xf4ccce374816856d11f00e4069e7cada164065686fbef53c6167a63ec2fd8c5b',
       [ChainId.TELOS]: '0x7d4b9bb0d5808344c0184aada7d10aae8f6b0cc8ceb5eba8dd084f63b8c32099',
     } as const
-<<<<<<< HEAD
-    super(chainId, client, factory, initCodeHash)
-=======
     super(chainId, web3Client, databaseClient, factory, initCodeHash)
->>>>>>> 78ea4a37
   }
   getType(): LiquidityProviders {
     return LiquidityProviders.ApeSwap
