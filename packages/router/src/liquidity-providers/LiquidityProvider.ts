import { ChainId, chainShortName } from '@sushiswap/chain'
import type { Token } from '@sushiswap/currency'
import { Client } from 'viem'

import type { PoolCode } from '../pools/PoolCode'

export enum LiquidityProviders {
  SushiSwap = 'SushiSwap',
  UniswapV2 = 'UniswapV2',
  Trident = 'Trident',
  TridentCP = 'Trident CP',
  TridentStable = 'Trident Stable',
  QuickSwap = 'QuickSwap',
  ApeSwap = 'ApeSwap',
  PancakeSwap = 'PancakeSwap',
  TraderJoe = 'TraderJoe',
  Dfyn = 'Dfyn',
  Elk = 'Elk',
  JetSwap = 'JetSwap',
  SpookySwap = 'SpookySwap',
  NetSwap = 'NetSwap',
  NativeWrap = 'NativeWrap',
}

export abstract class LiquidityProvider {
  chainId: ChainId
  client: Client
  stateId = 0
  lastUpdateBlock = 0
<<<<<<< HEAD
  readonly ON_DEMAND_POOLS_BLOCK_LIFETIME = 150
  constructor(chainId: ChainId) {
=======
  constructor(chainId: ChainId, client: Client) {
>>>>>>> 59b85f5a
    this.chainId = chainId
    this.client = client
  }

  abstract getType(): LiquidityProviders

  /**
   * The name of liquidity provider to be used for pool naming. For example, 'SushiSwap'
   */
  abstract getPoolProviderName(): string

  /**
   * Initiates event listeners for top pools
   */
  abstract startFetchPoolsData(): void

  /**
   * Fetches relevant pools for the given tokens
   * @param t0 Token
   * @param t1 Token
   */
  abstract fetchPoolsForToken(t0: Token, t1: Token): void

  /**
   * Returns a list of PoolCode
   * @param t0 Token
   * @param t1 Token
   * @returns PoolCode[]
   */
  abstract getCurrentPoolList(t0: Token, t1: Token): PoolCode[]

  /**
   * Returns current stateId
   * @returns current stateId
   */
  getCurrentPoolStateId() {
    return this.stateId
  }

  abstract stopFetchPoolsData(): void

  /**
   * Returns last processed block number
   * @returns last processed block number
   */
  getLastUpdateBlock(): number {
    return this.lastUpdateBlock
  }

  /**
   * Logs a message with the following format:
   * <chainId>~<lastUpdateBlock>~<providerName>
   * Example: 1~123456~SushiSwap
   * @returns string
   */
  getLogPrefix(): string {
    return `${chainShortName[this.chainId]}/${this.chainId}~${this.lastUpdateBlock}~${this.getType()}`
  }

  getTradeId = (t0: Token, t1: Token) =>
    [t0.address, t1.address].sort((first, second) => (first > second ? -1 : 1)).join(':')
}<|MERGE_RESOLUTION|>--- conflicted
+++ resolved
@@ -8,8 +8,6 @@
   SushiSwap = 'SushiSwap',
   UniswapV2 = 'UniswapV2',
   Trident = 'Trident',
-  TridentCP = 'Trident CP',
-  TridentStable = 'Trident Stable',
   QuickSwap = 'QuickSwap',
   ApeSwap = 'ApeSwap',
   PancakeSwap = 'PancakeSwap',
@@ -27,12 +25,9 @@
   client: Client
   stateId = 0
   lastUpdateBlock = 0
-<<<<<<< HEAD
   readonly ON_DEMAND_POOLS_BLOCK_LIFETIME = 150
-  constructor(chainId: ChainId) {
-=======
+
   constructor(chainId: ChainId, client: Client) {
->>>>>>> 59b85f5a
     this.chainId = chainId
     this.client = client
   }
