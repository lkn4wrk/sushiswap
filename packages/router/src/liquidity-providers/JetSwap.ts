import { ChainId } from '@sushiswap/chain'
<<<<<<< HEAD
=======
import { PrismaClient } from '@sushiswap/database'
>>>>>>> 78ea4a37
import { PublicClient } from 'viem'

import { LiquidityProviders } from './LiquidityProvider'
import { UniswapV2BaseProvider } from './UniswapV2Base'

export class JetSwapProvider extends UniswapV2BaseProvider {
<<<<<<< HEAD
  constructor(chainId: ChainId, client: PublicClient) {
=======

  constructor(chainId: ChainId, web3Client: PublicClient, databaseClient: PrismaClient) {
>>>>>>> 78ea4a37
    const factory = {
      [ChainId.POLYGON]: '0x668ad0ed2622C62E24f0d5ab6B6Ac1b9D2cD4AC7',
      [ChainId.BSC]: '0x0eb58E5c8aA63314ff5547289185cC4583DfCBD5',
      [ChainId.FANTOM]: '0xf6488205957f0b4497053d6422F49e27944eE3Dd',
    } as const
    const initCodeHash = {
      [ChainId.POLYGON]: '0x505c843b83f01afef714149e8b174427d552e1aca4834b4f9b4b525f426ff3c6',
      [ChainId.BSC]: '0x3125d0a15fa7af49ce234ba1cf5f931bad0504242e0e1ee9fcd7d1d7aa88c651',
      [ChainId.FANTOM]: '0xa5e6089ea250dac750e4867fc4ce7f2a864bd94446564351fe9329f378963974',
    } as const
<<<<<<< HEAD
    super(chainId, client, factory, initCodeHash)
=======
    super(chainId, web3Client, databaseClient, factory, initCodeHash)
>>>>>>> 78ea4a37
  }
  getType(): LiquidityProviders {
    return LiquidityProviders.JetSwap
  }
  getPoolProviderName(): string {
    return 'JetSwap'
  }
}<|MERGE_RESOLUTION|>--- conflicted
+++ resolved
@@ -1,20 +1,12 @@
 import { ChainId } from '@sushiswap/chain'
-<<<<<<< HEAD
-=======
 import { PrismaClient } from '@sushiswap/database'
->>>>>>> 78ea4a37
 import { PublicClient } from 'viem'
 
 import { LiquidityProviders } from './LiquidityProvider'
 import { UniswapV2BaseProvider } from './UniswapV2Base'
 
 export class JetSwapProvider extends UniswapV2BaseProvider {
-<<<<<<< HEAD
-  constructor(chainId: ChainId, client: PublicClient) {
-=======
-
   constructor(chainId: ChainId, web3Client: PublicClient, databaseClient: PrismaClient) {
->>>>>>> 78ea4a37
     const factory = {
       [ChainId.POLYGON]: '0x668ad0ed2622C62E24f0d5ab6B6Ac1b9D2cD4AC7',
       [ChainId.BSC]: '0x0eb58E5c8aA63314ff5547289185cC4583DfCBD5',
@@ -25,11 +17,7 @@
       [ChainId.BSC]: '0x3125d0a15fa7af49ce234ba1cf5f931bad0504242e0e1ee9fcd7d1d7aa88c651',
       [ChainId.FANTOM]: '0xa5e6089ea250dac750e4867fc4ce7f2a864bd94446564351fe9329f378963974',
     } as const
-<<<<<<< HEAD
-    super(chainId, client, factory, initCodeHash)
-=======
     super(chainId, web3Client, databaseClient, factory, initCodeHash)
->>>>>>> 78ea4a37
   }
   getType(): LiquidityProviders {
     return LiquidityProviders.JetSwap
