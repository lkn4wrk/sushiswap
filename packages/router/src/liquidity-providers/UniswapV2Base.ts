--- conflicted
+++ resolved
@@ -4,10 +4,6 @@
 import { Token } from '@sushiswap/currency'
 import { ADDITIONAL_BASES, BASES_TO_CHECK_TRADES_AGAINST } from '@sushiswap/router-config'
 import { ConstantProductRPool, RToken } from '@sushiswap/tines'
-<<<<<<< HEAD
-import { Address, readContracts, watchBlockNumber } from '@wagmi/core'
-=======
->>>>>>> 59b85f5a
 import { BigNumber } from 'ethers'
 import { getCreate2Address } from 'ethers/lib/utils'
 import { Address, Client, decodeHex, Hex, multicall, watchBlockNumber, watchEvent } from 'viem'
@@ -16,10 +12,6 @@
 import { ConstantProductPoolCode } from '../pools/ConstantProductPool'
 import type { PoolCode } from '../pools/PoolCode'
 import { LiquidityProvider, LiquidityProviders } from './LiquidityProvider'
-<<<<<<< HEAD
-
-=======
->>>>>>> 59b85f5a
 interface PoolInfo {
   poolCode: PoolCode
   validUntilBlock: number
@@ -29,7 +21,7 @@
   initialPools: Map<string, PoolCode> = new Map()
   poolsByTrade: Map<string, string[]> = new Map()
   onDemandPools: Map<string, PoolInfo> = new Map()
-  
+
   blockListener?: () => void
   unwatchBlockNumber?: () => void
   unwatchMulticall?: () => void
@@ -67,37 +59,13 @@
       this.TOP_POOL_LIQUIDITY_THRESHOLD
     )
     if (topPools.size > 0) {
-<<<<<<< HEAD
       console.debug(`${this.getLogPrefix()} - INIT: top pools found: ${topPools.size}`)
     } else {
       console.debug(`${this.getLogPrefix()} - INIT: NO pools found.`)
-=======
-      console.debug(
-        `${chainShortName[this.chainId]}/${this.chainId}~${
-          this.lastUpdateBlock
-        }~${this.getType()} - INIT: top pools found: ${topPools.size}`
-      )
-    } else {
-      console.debug(
-        `${chainShortName[this.chainId]}/${this.chainId}~${
-          this.lastUpdateBlock
-        }~${this.getType()} - INIT: NO pools found.`
-      )
->>>>>>> 59b85f5a
       return
     }
 
     const pools = Array.from(topPools.values())
-
-    // const reserves = await readContracts({
-    //   allowFailure: true,
-    //   contracts: pools.map((pool) => ({
-    //     address: pool.address as Address,
-    //     chainId: this.chainId,
-    //     abi: getReservesAbi,
-    //     functionName: 'getReserves',
-    //   })),
-    // })
 
     const results = await multicall(this.client, {
       multicallAddress: '0xcA11bde05977b3631167028862bE2a173976CA11' as Address,
@@ -114,10 +82,6 @@
     })
 
     pools.map((pool, i) => {
-      // const res = reserves[i]
-
-      // results[i].error && console.error(results[i].error)
-
       const res0 = results?.[i]?.result?.[0]
       const res1 = results?.[i]?.result?.[1]
 
@@ -140,67 +104,7 @@
       }
     })
 
-<<<<<<< HEAD
     console.debug(`${this.getLogPrefix()} - INIT, WATCHING ${this.initialPools.size} POOLS`)
-=======
-    this.pools.forEach((p) => {
-      const pool = p.poolCode.pool
-      if (this.unwatchSyncEvents.has(pool.address)) return
-      console.log('Set watch event for pool: ', pool.address)
-      this.unwatchSyncEvents.set(
-        pool.address,
-        watchEvent(this.client, {
-          address: pool.address as Address,
-          event: 'Sync(uint112 reserve0, uint112 reserve1)',
-          onLogs: (logs) => {
-            logs.forEach((log) => {
-              const res0 = BigNumber.from(decodeHex(log.data.slice(0, 66) as Hex, 'bigint'))
-              const res1 = BigNumber.from(
-                decodeHex(log.data.slice(0, 2).concat(log.data.slice(66, 130)) as Hex, 'bigint')
-              )
-              console.debug(
-                `${chainShortName[this.chainId]}/${this.chainId}~${log.blockNumber}~${type} - SYNC ${
-                  p.poolCode.poolName
-                }, ${pool.token0.symbol}/${pool.token1.symbol}.`
-              )
-
-              pool.updateReserves(res0, res1)
-              p.updatedAtBlock = Number(log.blockNumber)
-            })
-          },
-          onError: (error) => {
-            console.log('LOGS ERROR', error)
-          },
-        })
-
-        // watchContractEvent(
-        //   {
-        //     address: pool.address as Address,
-        //     abi: syncAbi,
-        //     eventName: 'Sync',
-        //     chainId: this.chainId,
-        //   },
-        //   (reserve0, reserve1) => {
-        //     const res0 = BigNumber.from(reserve0)
-        //     const res1 = BigNumber.from(reserve1)
-        //     console.debug(
-        //       `${chainShortName[this.chainId]}/${this.chainId}~${this.lastUpdateBlock}~${type} - SYNC ${
-        //         p.poolCode.poolName
-        //       }, ${pool.token0.symbol}/${pool.token1.symbol}.`
-        //     )
-        //     pool.updateReserves(res0, res1)
-        //     p.updatedAtBlock = blockNumber
-        //   }
-        // )
-      )
-    })
-
-    console.debug(
-      `${chainShortName[this.chainId]}/${this.chainId}~${this.lastUpdateBlock}~${this.getType()} - INIT, WATCHING ${
-        this.pools.size
-      } POOLS`
-    )
->>>>>>> 59b85f5a
   }
 
   async getOnDemandPools(t0: Token, t1: Token): Promise<void> {
@@ -220,67 +124,25 @@
       this.ON_DEMAND_POOL_SIZE
     )
 
-<<<<<<< HEAD
     const pools = Array.from(poolsOnDemand.values()).filter((pool) => !this.initialPools.has(pool.address))
-=======
-    console.debug(
-      `${chainShortName[this.chainId]}/${this.chainId}~${
-        this.lastUpdateBlock
-      }~${this.getType()} - ON DEMAND: Begin fetching reserves for ${poolsOnDemand.size} pools`
+
+    this.poolsByTrade.set(
+      this.getTradeId(t0, t1),
+      pools.map((pool) => pool.address)
     )
->>>>>>> 59b85f5a
-
-    this.poolsByTrade.set(this.getTradeId(t0, t1), pools.map((pool) => pool.address))
-
-<<<<<<< HEAD
+
     const validUntilBlock = this.lastUpdateBlock + this.ON_DEMAND_POOLS_BLOCK_LIFETIME
     pools.forEach((pool) => {
       const existingPool = this.onDemandPools.get(pool.address)
       if (existingPool === undefined) {
-=======
-    // const reserves = await readContracts({
-    //   allowFailure: true,
-    //   contracts: pools.map((pool) => ({
-    //     address: pool.address as Address,
-    //     chainId: this.chainId,
-    //     abi: getReservesAbi,
-    //     functionName: 'getReserves',
-    //   })),
-    // })
-
-    const results = await multicall(this.client, {
-      multicallAddress: '0xcA11bde05977b3631167028862bE2a173976CA11' as Address,
-      allowFailure: true,
-      contracts: pools.map(
-        (pool) =>
-          ({
-            address: pool.address as Address,
-            chainId: this.chainId,
-            abi: getReservesAbi,
-            functionName: 'getReserves',
-          } as const)
-      ),
-    })
-
-    pools.map((pool, i) => {
-      const res0 = results?.[i]?.result?.[0]
-      const res1 = results?.[i]?.result?.[1]
-
-      if (res0 && res1) {
->>>>>>> 59b85f5a
         const toks = [pool.token0, pool.token1]
         const rPool = new ConstantProductRPool(
           pool.address,
           toks[0] as RToken,
           toks[1] as RToken,
           this.fee,
-<<<<<<< HEAD
           BigNumber.from(0),
           BigNumber.from(0)
-=======
-          BigNumber.from(res0),
-          BigNumber.from(res1)
->>>>>>> 59b85f5a
         )
 
         const pc = new ConstantProductPoolCode(rPool, this.getType(), this.getPoolProviderName())
@@ -292,78 +154,80 @@
     console.debug(`${this.getLogPrefix()} - ON DEMAND: Found ${pools.length} pools`)
   }
 
-  async updatePools() {
+  async updatePools(currentBlockNumber: number) {
     if (this.isInitialized) {
-      this.removeStalePools()
+      this.removeStalePools(currentBlockNumber)
 
       const initialPools = Array.from(this.initialPools.values())
-      const onDemandPools = Array.from(this.onDemandPools.values())
+      const onDemandPools = Array.from(this.onDemandPools.values()).map((pi) => pi.poolCode)
 
       const [initialPoolsReserves, onDemandPoolsReserves] = await Promise.all([
-        readContracts({
+        multicall(this.client, {
+          multicallAddress: '0xcA11bde05977b3631167028862bE2a173976CA11' as Address,
           allowFailure: true,
-          contracts: initialPools.map((poolCode) => ({
-            address: poolCode.pool.address as Address,
-            chainId: this.chainId,
-            abi: getReservesAbi,
-            functionName: 'getReserves',
-          })),
+          contracts: initialPools.map(
+            (poolCode) =>
+              ({
+                address: poolCode.pool.address as Address,
+                chainId: this.chainId,
+                abi: getReservesAbi,
+                functionName: 'getReserves',
+              } as const)
+          ),
         }),
-        readContracts({
+        multicall(this.client, {
+          multicallAddress: '0xcA11bde05977b3631167028862bE2a173976CA11' as Address,
           allowFailure: true,
-          contracts: onDemandPools.map((poolInfo) => ({
-            address: poolInfo.poolCode.pool.address as Address,
-            chainId: this.chainId,
-            abi: getReservesAbi,
-            functionName: 'getReserves',
-          })),
+          contracts: onDemandPools.map(
+            (poolCode) =>
+              ({
+                address: poolCode.pool.address as Address,
+                chainId: this.chainId,
+                abi: getReservesAbi,
+                functionName: 'getReserves',
+              } as const)
+          ),
         }),
       ])
 
-      initialPools.forEach((poolCode, i) => {
-        const pool = poolCode.pool
-        const res = initialPoolsReserves[i]
-        if (res !== null && res !== undefined) {
-          if (!pool.reserve0.eq(res[0]) || !pool.reserve1.eq(res[1])) {
-            pool.updateReserves(res[0], res[1])
-            console.info(
-              `${this.getLogPrefix()} - SYNC, init-pool: ${pool.address} ${pool.token0.symbol}/${
-                pool.token1.symbol
-              } ${res[0].toString()} ${res[1].toString()}`
-            )
-            ++this.stateId
-          }
-        } else {
-          console.error(
-            `${this.getLogPrefix()} - ERROR UPDATING RESERVES for a initial pool, Failed to fetch reserves for pool: ${
-              pool.address
-            }`
+      this.updatePoolWithReserves(initialPools, initialPoolsReserves, 'ON_DEMAND')
+      this.updatePoolWithReserves(onDemandPools, onDemandPoolsReserves, 'ON_DEMAND')
+    }
+  }
+
+  private updatePoolWithReserves(
+    pools: PoolCode[],
+    reserves: (
+      | { error: Error; result?: undefined; status: 'error' }
+      | { error?: undefined; result: readonly [bigint, bigint, number]; status: 'success' }
+    )[],
+    type: 'INITIAL' | 'ON_DEMAND'
+  ) {
+    pools.forEach((poolCode, i) => {
+      const pool = poolCode.pool
+      const res0 = reserves?.[i]?.result?.[0]
+      const res1 = reserves?.[i]?.result?.[1]
+
+      if (res0 && res1) {
+        const res0BN = BigNumber.from(res0)
+        const res1BN = BigNumber.from(res1)
+        if (!pool.reserve0.eq(res0BN) || !pool.reserve1.eq(res1BN)) {
+          pool.updateReserves(res0BN, res1BN)
+          console.info(
+            `${this.getLogPrefix()} - SYNC, ${type}: ${pool.address} ${pool.token0.symbol}/${
+              pool.token1.symbol
+            } ${res0BN.toString()} ${res1BN.toString()}`
           )
+          ++this.stateId
         }
-      })
-
-      onDemandPools.forEach((poolInfo, i) => {
-        const pool = poolInfo.poolCode.pool
-        const res = onDemandPoolsReserves[i]
-        if (res !== null && res !== undefined) {
-          if (!pool.reserve0.eq(res[0]) || !pool.reserve1.eq(res[1])) {
-            pool.updateReserves(res[0], res[1])
-            console.info(
-              `${this.getLogPrefix()} - SYNC, on-demand pool: ${pool.address} ${pool.token0.symbol}/${
-                pool.token1.symbol
-              } ${res[0].toString()} ${res[1].toString()}`
-            )
-            ++this.stateId
-          }
-        } else {
-          console.error(
-            `${this.getLogPrefix()} - ERROR UPDATING RESERVES for a on-demand pool, Failed to fetch reserves for pool: ${
-              pool.address
-            }`
-          )
-        }
-      })
-    }
+      } else {
+        console.error(
+          `${this.getLogPrefix()} - ERROR UPDATING RESERVES for a ${type} pool, Failed to fetch reserves for pool: ${
+            pool.address
+          }`
+        )
+      }
+    })
   }
 
   _getPoolAddress(t1: Token, t2: Token): string {
@@ -390,49 +254,29 @@
     this.stopFetchPoolsData()
     this.initialPools = new Map()
 
-<<<<<<< HEAD
-    this.unwatchBlockNumber = watchBlockNumber(
-      {
-        listen: true,
-      },
-      (blockNumber) => {
-        this.lastUpdateBlock = blockNumber
-        this.updatePools()
-
-        if (!this.isInitialized) {
-          this.initialize()
-=======
     this.unwatchBlockNumber = watchBlockNumber(this.client, {
       onBlockNumber: (blockNumber) => {
         this.lastUpdateBlock = Number(blockNumber)
-        this.removeStalePools(Number(blockNumber))
 
         if (!this.isInitialized) {
-          this.initialize(Number(blockNumber))
->>>>>>> 59b85f5a
+          this.initialize()
+        } else {
+          this.updatePools(Number(blockNumber))
         }
       },
     })
   }
 
-  private removeStalePools() {
+  private removeStalePools(currentBlockNumber: number) {
     let removed = 0
     for (const poolInfo of this.onDemandPools.values()) {
-      if (poolInfo.validUntilBlock < this.lastUpdateBlock) {
+      if (poolInfo.validUntilBlock < currentBlockNumber) {
         this.onDemandPools.delete(poolInfo.poolCode.pool.address)
         removed++
       }
     }
     if (removed > 0) {
-<<<<<<< HEAD
       console.log(`${this.getLogPrefix()} -Removed ${removed} stale pools`)
-=======
-      console.log(
-        `${chainShortName[this.chainId]}/${this.chainId}~${
-          this.lastUpdateBlock
-        }~${this.getType()} -Removed ${removed} stale pools`
-      )
->>>>>>> 59b85f5a
     }
   }
 
@@ -454,12 +298,7 @@
 
   stopFetchPoolsData() {
     if (this.unwatchBlockNumber) this.unwatchBlockNumber()
-<<<<<<< HEAD
     if (this.unwatchMulticall) this.unwatchMulticall()
-=======
-    if (this.unwatchSyncEvents.size > 0) this.unwatchSyncEvents?.forEach((unwatch) => unwatch())
-    // if (this.blockListener) this.chainDataProvider.off('block', this.blockListener)
->>>>>>> 59b85f5a
     this.blockListener = undefined
   }
 }