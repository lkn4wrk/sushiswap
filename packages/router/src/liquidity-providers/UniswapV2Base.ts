--- conflicted
+++ resolved
@@ -4,22 +4,13 @@
 import { Token } from '@sushiswap/currency'
 import { PrismaClient } from '@sushiswap/database'
 import { ADDITIONAL_BASES, BASES_TO_CHECK_TRADES_AGAINST } from '@sushiswap/router-config'
-<<<<<<< HEAD
-import { ConstantProductRPool, RToken } from '@sushiswap/tines'
-import { add, getUnixTime } from 'date-fns'
-=======
 import { ConstantProductRPool, RPool, RToken } from '@sushiswap/tines'
 import { add, getDate, getUnixTime } from 'date-fns'
->>>>>>> 78ea4a37
 import { BigNumber } from 'ethers'
 import { getCreate2Address } from 'ethers/lib/utils'
 import { Address, PublicClient } from 'viem'
 
-<<<<<<< HEAD
-import { getPoolsByTokenIds, getTopPools, PoolResponse } from '../lib/api'
-=======
 import { discoverNewPools, filterOnDemandPools, filterTopPools, getAllPools, mapToken, PoolResponse2 } from '../lib/api'
->>>>>>> 78ea4a37
 import { ConstantProductPoolCode } from '../pools/ConstantProductPool'
 import type { PoolCode } from '../pools/PoolCode'
 import { LiquidityProvider, LiquidityProviders } from './LiquidityProvider'
@@ -34,16 +25,10 @@
   readonly ON_DEMAND_POOL_SIZE = 20
   readonly REFRESH_INITIAL_POOLS_INTERVAL = 60 // SECONDS
 
-<<<<<<< HEAD
-  initialPools: Map<string, PoolCode> = new Map()
-  poolsByTrade: Map<string, string[]> = new Map()
-  onDemandPools: Map<string, PoolInfo> = new Map()
-=======
   topPools: Map<string, PoolCode> = new Map()
   poolsByTrade: Map<string, string[]> = new Map()
   onDemandPools: Map<string, PoolInfo> = new Map()
   availablePools: Map<string, PoolResponse2> = new Map()
->>>>>>> 78ea4a37
 
   blockListener?: () => void
   unwatchBlockNumber?: () => void
@@ -52,17 +37,6 @@
   isInitialized = false
   factory: { [chainId: number]: Address } = {}
   initCodeHash: { [chainId: number]: string } = {}
-<<<<<<< HEAD
-  refreshInitialPoolsTimestamp = getUnixTime(add(Date.now(), { seconds: this.REFRESH_INITIAL_POOLS_INTERVAL }))
-
-  constructor(
-    chainId: ChainId,
-    client: PublicClient,
-    factory: { [chainId: number]: Address },
-    initCodeHash: { [chainId: number]: string }
-  ) {
-    super(chainId, client)
-=======
   latestPoolCreatedAtTimestamp = new Date()
   discoverNewPoolsTimestamp = getUnixTime(add(Date.now(), { seconds: this.REFRESH_INITIAL_POOLS_INTERVAL }))
   refreshAvailablePoolsTimestamp = getUnixTime(add(Date.now(), { seconds: this.FETCH_AVAILABLE_POOLS_AFTER_SECONDS }))
@@ -76,22 +50,11 @@
     initCodeHash: { [chainId: number]: string }
   ) {
     super(chainId, web3Client)
->>>>>>> 78ea4a37
     this.factory = factory
     this.initCodeHash = initCodeHash
     if (!(chainId in this.factory) || !(chainId in this.initCodeHash)) {
       throw new Error(`${this.getType()} cannot be instantiated for chainid ${chainId}, no factory or initCodeHash`)
     }
-<<<<<<< HEAD
-  }
-
-  async initialize() {
-    this.isInitialized = true
-    const pools = await this.getInitialPools()
-
-    if (pools.length > 0) {
-      console.debug(`${this.getLogPrefix()} - INIT: top pools found: ${pools.length}`)
-=======
     this.databaseClient = databaseClient
   }
 
@@ -107,26 +70,16 @@
 
     if (topPools.length > 0) {
       console.debug(`${this.getLogPrefix()} - INIT: top pools found: ${topPools.length}`)
->>>>>>> 78ea4a37
     } else {
       console.debug(`${this.getLogPrefix()} - INIT: NO pools found.`)
       return []
     }
 
-<<<<<<< HEAD
-    // TODO: generate pools from a list of tokens, exclude if they are included in the list above, multicall to see if the rest exist, keep the pools that exist.
-
-=======
->>>>>>> 78ea4a37
     const results = await this.client
       .multicall({
         multicallAddress: this.client.chain?.contracts?.multicall3?.address as Address,
         allowFailure: true,
-<<<<<<< HEAD
-        contracts: pools.map(
-=======
         contracts: topPools.map(
->>>>>>> 78ea4a37
           (pool) =>
             ({
               address: pool.address as Address,
@@ -141,80 +94,28 @@
         return undefined
       })
 
-<<<<<<< HEAD
-    pools.forEach((pool, i) => {
-=======
     topPools.forEach((pool, i) => {
->>>>>>> 78ea4a37
       const res0 = results?.[i]?.result?.[0]
       const res1 = results?.[i]?.result?.[1]
 
       if (res0 && res1) {
-<<<<<<< HEAD
-        const toks = [pool.token0, pool.token1]
-
-        const rPool = new ConstantProductRPool(
-          pool.address,
-          toks[0] as RToken,
-          toks[1] as RToken,
-=======
         const token0 = mapToken(this.chainId, pool.token0) as RToken
         const token1 = mapToken(this.chainId, pool.token1) as RToken
         const rPool = new ConstantProductRPool(
           pool.address,
           token0,
           token1,
->>>>>>> 78ea4a37
           this.fee,
           BigNumber.from(res0),
           BigNumber.from(res1)
         )
         const pc = new ConstantProductPoolCode(rPool, this.getType(), this.getPoolProviderName())
-<<<<<<< HEAD
-        this.initialPools.set(pool.address, pc)
-=======
         this.topPools.set(pool.address, pc)
->>>>>>> 78ea4a37
       } else {
         console.error(`${this.getLogPrefix()} - ERROR INIT SYNC, Failed to fetch reserves for pool: ${pool.address}`)
       }
     })
 
-<<<<<<< HEAD
-    console.debug(`${this.getLogPrefix()} - INIT, WATCHING ${this.initialPools.size} POOLS`)
-  }
-
-  private async getInitialPools(): Promise<PoolResponse[]> {
-    const topPools = await getTopPools(
-      this.chainId,
-      this.getType() === LiquidityProviders.UniswapV2 ? 'Uniswap' : this.getType(),
-      this.getType() === LiquidityProviders.SushiSwap ? 'LEGACY' : 'V2',
-      ['CONSTANT_PRODUCT_POOL'],
-      this.TOP_POOL_SIZE,
-      this.TOP_POOL_LIQUIDITY_THRESHOLD
-    )
-
-    return Array.from(topPools.values())
-  }
-
-  async getOnDemandPools(t0: Token, t1: Token): Promise<void> {
-    const type = this.getType()
-
-    const poolsOnDemand = await getPoolsByTokenIds(
-      this.chainId,
-      type === LiquidityProviders.UniswapV2 ? 'Uniswap' : type,
-      type === LiquidityProviders.SushiSwap ? 'LEGACY' : 'V2',
-      ['CONSTANT_PRODUCT_POOL'],
-      t0.address,
-      t1.address,
-      this.TOP_POOL_SIZE,
-      this.TOP_POOL_LIQUIDITY_THRESHOLD,
-      this.ON_DEMAND_POOL_SIZE
-    )
-
-    const pools = Array.from(poolsOnDemand.values()).filter((pool) => !this.initialPools.has(pool.address))
-
-=======
     console.debug(`${this.getLogPrefix()} - INIT, WATCHING ${this.topPools.size} POOLS`)
   }
 
@@ -244,7 +145,6 @@
       return
     }
 
->>>>>>> 78ea4a37
     this.poolsByTrade.set(
       this.getTradeId(t0, t1),
       pools.map((pool) => pool.address)
@@ -300,31 +200,6 @@
       const res0 = reserves?.[i]?.result?.[0]
       const res1 = reserves?.[i]?.result?.[1]
 
-<<<<<<< HEAD
-    const validUntilTimestamp = getUnixTime(add(Date.now(), { seconds: this.ON_DEMAND_POOLS_LIFETIME_IN_SECONDS }))
-
-    let created = 0
-    let updated = 0
-    pools.forEach((pool) => {
-      const existingPool = this.onDemandPools.get(pool.address)
-      if (existingPool === undefined) {
-        const toks = [pool.token0, pool.token1]
-        const rPool = new ConstantProductRPool(
-          pool.address,
-          toks[0] as RToken,
-          toks[1] as RToken,
-          this.fee,
-          BigNumber.from(0),
-          BigNumber.from(0)
-        )
-
-        const pc = new ConstantProductPoolCode(rPool, this.getType(), this.getPoolProviderName())
-        this.onDemandPools.set(pool.address, { poolCode: pc, validUntilTimestamp })
-        ++created
-      } else {
-        existingPool.validUntilTimestamp = validUntilTimestamp
-        ++updated
-=======
       if (res0 !== undefined && res1 !== undefined) {
         pool.updateReserves(BigNumber.from(res0), BigNumber.from(res1))
         this.onDemandPools.set(pool.address, { poolCode, validUntilTimestamp })
@@ -335,20 +210,22 @@
       } else {
         console.error(`${this.getLogPrefix()} - ERROR FETCHING RESERVES, initialize on demand pool: ${pool.address}`)
         // TODO: some pools seem to be initialized with 0 in reserves, they should just be ignored, shouldn't log error
->>>>>>> 78ea4a37
-      }
-    })
+      }
+    })
+
     console.debug(
-      `${this.getLogPrefix()} - ON DEMAND: Created ${created} pools, extended 'lifetime' for ${updated} pools`
+      `${this.getLogPrefix()} - ON DEMAND: Created and fetched reserves for ${created} pools, extended 'lifetime' for ${updated} pools`
     )
   }
 
   async updatePools() {
     if (this.isInitialized) {
       this.removeStalePools()
-      this.refreshInitialPools()
-
-      const initialPools = Array.from(this.initialPools.values())
+      // The two calls below are Async functions, but we do not want them to block. If they find any pools they will be updated next interval
+      this.discoverNewPools()
+      this.updateAvailablePools()
+
+      const initialPools = Array.from(this.topPools.values())
       const onDemandPools = Array.from(this.onDemandPools.values()).map((pi) => pi.poolCode)
 
       if (initialPools.length === 0 && onDemandPools.length === 0) {
@@ -394,105 +271,11 @@
           }),
       ])
 
-<<<<<<< HEAD
-=======
-    console.debug(
-      `${this.getLogPrefix()} - ON DEMAND: Created and fetched reserves for ${created} pools, extended 'lifetime' for ${updated} pools`
-    )
-  }
-
-  async updatePools() {
-    if (this.isInitialized) {
-      this.removeStalePools()
-      // The two calls below are Async functions, but we do not want them to block. If they find any pools they will be updated next interval
-      this.discoverNewPools()
-      this.updateAvailablePools()
-
-      const initialPools = Array.from(this.topPools.values())
-      const onDemandPools = Array.from(this.onDemandPools.values()).map((pi) => pi.poolCode)
-
-      if (initialPools.length === 0 && onDemandPools.length === 0) {
-        return
-      }
-
-      const [initialPoolsReserves, onDemandPoolsReserves] = await Promise.all([
-        this.client
-          .multicall({
-            multicallAddress: this.client.chain?.contracts?.multicall3?.address as Address,
-            allowFailure: true,
-            contracts: initialPools.map(
-              (poolCode) =>
-                ({
-                  address: poolCode.pool.address as Address,
-                  chainId: this.chainId,
-                  abi: getReservesAbi,
-                  functionName: 'getReserves',
-                } as const)
-            ),
-          })
-          .catch((e) => {
-            console.warn(`${this.getLogPrefix()} - UPDATE: initPools multicall failed, message: ${e.message}`)
-            return undefined
-          }),
-        this.client
-          .multicall({
-            multicallAddress: this.client.chain?.contracts?.multicall3?.address as Address,
-            allowFailure: true,
-            contracts: onDemandPools.map(
-              (poolCode) =>
-                ({
-                  address: poolCode.pool.address as Address,
-                  chainId: this.chainId,
-                  abi: getReservesAbi,
-                  functionName: 'getReserves',
-                } as const)
-            ),
-          })
-          .catch((e) => {
-            console.warn(`${this.getLogPrefix()} - UPDATE: on-demand pools multicall failed, message: ${e.message}`)
-            return undefined
-          }),
-      ])
-
->>>>>>> 78ea4a37
       this.updatePoolWithReserves(initialPools, initialPoolsReserves, 'INITIAL')
       this.updatePoolWithReserves(onDemandPools, onDemandPoolsReserves, 'ON_DEMAND')
     }
   }
 
-<<<<<<< HEAD
-  private async refreshInitialPools() {
-    if (this.refreshInitialPoolsTimestamp > getUnixTime(Date.now())) {
-      return
-    }
-
-    this.refreshInitialPoolsTimestamp = getUnixTime(add(Date.now(), { seconds: this.REFRESH_INITIAL_POOLS_INTERVAL }))
-
-    const freshInitPools = await this.getInitialPools()
-    // TODO: ideally this should remove pools which are no longer included too, but since the list shouldn't change much,
-    // we can keep them in memory and they will disappear the next time the server is restarted
-    const poolsToAdd = freshInitPools.filter((pool) => !this.initialPools.has(pool.address))
-    poolsToAdd.forEach((pool) => {
-      const rPool = new ConstantProductRPool(
-        pool.address,
-        pool.token0 as RToken,
-        pool.token1 as RToken,
-        this.fee,
-        BigNumber.from(0),
-        BigNumber.from(0)
-      )
-      const pc = new ConstantProductPoolCode(rPool, this.getType(), this.getPoolProviderName())
-      this.initialPools.set(pool.address, pc)
-      console.log(
-        `${this.getLogPrefix()} - REFRESH INITIAL POOLS: Added pool ${pool.address} (${pool.token0.symbol}/${
-          pool.token1.symbol
-        })`
-      )
-    })
-
-    console.debug(
-      `* MEM ${this.getLogPrefix()} INIT COUNT: ${this.initialPools.size} ON DEMAND COUNT: ${this.onDemandPools.size}`
-=======
   private async discoverNewPools() {
     if (this.discoverNewPoolsTimestamp > getUnixTime(Date.now())) {
       return
@@ -508,8 +291,79 @@
       this.getType() === LiquidityProviders.SushiSwap ? 'LEGACY' : 'V2',
       ['CONSTANT_PRODUCT_POOL'],
       this.latestPoolCreatedAtTimestamp
->>>>>>> 78ea4a37
-    )
+    )
+
+    if (discoveredPools.size > 0) {
+      let addedPools = 0
+      this.latestPoolCreatedAtTimestamp = newDate
+      discoveredPools.forEach((pool) => {
+        if (!this.availablePools.has(pool.address)) {
+          this.availablePools.set(pool.address, pool)
+          addedPools++
+        }
+      })
+      if (addedPools > 0) {
+        this.prioritizeTopPools()
+      }
+    }
+
+    console.debug(
+      `* MEM ${this.getLogPrefix()} INIT COUNT: ${this.topPools.size} ON DEMAND COUNT: ${this.onDemandPools.size}`
+    )
+  }
+
+  private async updateAvailablePools() {
+    if (this.refreshAvailablePoolsTimestamp > getUnixTime(Date.now())) {
+      return
+    }
+
+    this.refreshAvailablePoolsTimestamp = getUnixTime(
+      add(Date.now(), { seconds: this.FETCH_AVAILABLE_POOLS_AFTER_SECONDS })
+    )
+
+    const freshInitPools = await this.getInitialPools()
+
+    freshInitPools.forEach((updatedPool) => {
+      // Don't do `this.availablePools = freshInitPools`, in case the db requests for any reason fail, it shouldn't be completely overwritten.
+      this.availablePools.set(updatedPool.address, updatedPool)
+    })
+    this.prioritizeTopPools()
+  }
+
+  private prioritizeTopPools() {
+    const newTopPools = filterTopPools(Array.from(this.availablePools.values()), this.TOP_POOL_SIZE)
+
+    const currentTopPoolAddresses = Array.from(this.topPools.keys())
+    const newTopPoolAddresses = Array.from(newTopPools.map((pool) => pool.address))
+    const poolsToRemove = currentTopPoolAddresses.filter((x) => !newTopPoolAddresses.includes(x))
+    const poolsToAdd = newTopPoolAddresses.filter((x) => !currentTopPoolAddresses.includes(x))
+
+    poolsToRemove.forEach((address) => {
+      this.topPools.delete(address)
+      console.log(`${this.getLogPrefix()} - PRIORITIZE POOLS: Removed ${address} from top pools`)
+    })
+
+    poolsToAdd.forEach((address) => {
+      const poolsToCreate = this.availablePools.get(address)
+      if (poolsToCreate) {
+        const token0 = mapToken(this.chainId, poolsToCreate.token0) as RToken
+        const token1 = mapToken(this.chainId, poolsToCreate.token1) as RToken
+        const rPool = new ConstantProductRPool(
+          poolsToCreate.address,
+          token0,
+          token1,
+          this.fee,
+          BigNumber.from(0),
+          BigNumber.from(0)
+        )
+        const pc = new ConstantProductPoolCode(rPool, this.getType(), this.getPoolProviderName())
+        this.topPools.set(poolsToCreate.address, pc)
+
+        console.log(`${this.getLogPrefix()} - PRIORITIZE POOLS: Added ${address} to top pools`)
+      } else {
+        console.warn(`${this.getLogPrefix()} - PRIORITIZE POOLS: Could not find pool, unexpected state.`)
+      }
+    })
   }
 
   private updatePoolWithReserves(
@@ -528,7 +382,6 @@
       const res0 = reserves?.[i]?.result?.[0]
       const res1 = reserves?.[i]?.result?.[1]
 
-<<<<<<< HEAD
       if (res0 && res1) {
         const res0BN = BigNumber.from(res0)
         const res1BN = BigNumber.from(res1)
@@ -546,123 +399,10 @@
             pool.address
           }`
         )
-=======
-    if (discoveredPools.size > 0) {
-      let addedPools = 0
-      this.latestPoolCreatedAtTimestamp = newDate
-      discoveredPools.forEach((pool) => {
-        if (!this.availablePools.has(pool.address)) {
-          this.availablePools.set(pool.address, pool)
-          addedPools++
-        }
-      })
-      if (addedPools > 0) {
-        this.prioritizeTopPools()
->>>>>>> 78ea4a37
-      }
-    }
-
-    console.debug(
-      `* MEM ${this.getLogPrefix()} INIT COUNT: ${this.topPools.size} ON DEMAND COUNT: ${this.onDemandPools.size}`
-    )
-  }
-
-  private async updateAvailablePools() {
-    if (this.refreshAvailablePoolsTimestamp > getUnixTime(Date.now())) {
-      return
-    }
-
-    this.refreshAvailablePoolsTimestamp = getUnixTime(
-      add(Date.now(), { seconds: this.FETCH_AVAILABLE_POOLS_AFTER_SECONDS })
-    )
-
-    const freshInitPools = await this.getInitialPools()
-
-    freshInitPools.forEach((updatedPool) => {
-      // Don't do `this.availablePools = freshInitPools`, in case the db requests for any reason fail, it shouldn't be completely overwritten.
-      this.availablePools.set(updatedPool.address, updatedPool)
-    })
-<<<<<<< HEAD
-  }
-
-=======
-    this.prioritizeTopPools()
-  }
-
-  private prioritizeTopPools() {
-    const newTopPools = filterTopPools(Array.from(this.availablePools.values()), this.TOP_POOL_SIZE)
-
-    const currentTopPoolAddresses = Array.from(this.topPools.keys())
-    const newTopPoolAddresses = Array.from(newTopPools.map((pool) => pool.address))
-    const poolsToRemove = currentTopPoolAddresses.filter((x) => !newTopPoolAddresses.includes(x))
-    const poolsToAdd = newTopPoolAddresses.filter((x) => !currentTopPoolAddresses.includes(x))
-
-    poolsToRemove.forEach((address) => {
-      this.topPools.delete(address)
-      console.log(`${this.getLogPrefix()} - PRIORITIZE POOLS: Removed ${address} from top pools`)
-    })
-
-    poolsToAdd.forEach((address) => {
-      const poolsToCreate = this.availablePools.get(address)
-      if (poolsToCreate) {
-        const token0 = mapToken(this.chainId, poolsToCreate.token0) as RToken
-        const token1 = mapToken(this.chainId, poolsToCreate.token1) as RToken
-        const rPool = new ConstantProductRPool(
-          poolsToCreate.address,
-          token0,
-          token1,
-          this.fee,
-          BigNumber.from(0),
-          BigNumber.from(0)
-        )
-        const pc = new ConstantProductPoolCode(rPool, this.getType(), this.getPoolProviderName())
-        this.topPools.set(poolsToCreate.address, pc)
-
-        console.log(`${this.getLogPrefix()} - PRIORITIZE POOLS: Added ${address} to top pools`)
-      } else {
-        console.warn(`${this.getLogPrefix()} - PRIORITIZE POOLS: Could not find pool, unexpected state.`)
-      }
-    })
-  }
-
-  private updatePoolWithReserves(
-    pools: PoolCode[],
-    reserves:
-      | (
-          | { error: Error; result?: undefined; status: 'error' }
-          | { error?: undefined; result: readonly [bigint, bigint, number]; status: 'success' }
-        )[]
-      | undefined,
-    type: 'INITIAL' | 'ON_DEMAND'
-  ) {
-    if (!reserves) return
-    pools.forEach((poolCode, i) => {
-      const pool = poolCode.pool
-      const res0 = reserves?.[i]?.result?.[0]
-      const res1 = reserves?.[i]?.result?.[1]
-
-      if (res0 && res1) {
-        const res0BN = BigNumber.from(res0)
-        const res1BN = BigNumber.from(res1)
-        if (!pool.reserve0.eq(res0BN) || !pool.reserve1.eq(res1BN)) {
-          pool.updateReserves(res0BN, res1BN)
-          console.info(
-            `${this.getLogPrefix()} - SYNC, ${type}: ${pool.address} ${pool.token0.symbol}/${
-              pool.token1.symbol
-            } ${res0BN.toString()} ${res1BN.toString()}`
-          )
-        }
-      } else {
-        console.error(
-          `${this.getLogPrefix()} - ERROR UPDATING RESERVES for a ${type} pool, Failed to fetch reserves for pool: ${
-            pool.address
-          }`
-        )
-      }
-    })
-  }
-
->>>>>>> 78ea4a37
+      }
+    })
+  }
+
   _getPoolAddress(t1: Token, t2: Token): string {
     return getCreate2Address(
       this.factory[this.chainId as keyof typeof this.factory],
@@ -685,11 +425,7 @@
 
   startFetchPoolsData() {
     this.stopFetchPoolsData()
-<<<<<<< HEAD
-    this.initialPools = new Map()
-=======
     this.topPools = new Map()
->>>>>>> 78ea4a37
     this.unwatchBlockNumber = this.client.watchBlockNumber({
       onBlockNumber: (blockNumber) => {
         this.lastUpdateBlock = Number(blockNumber)
@@ -738,11 +474,7 @@
           .map(([, p]) => p.poolCode)
       : []
 
-<<<<<<< HEAD
-    return [...this.initialPools.values(), onDemandPoolCodes].flat()
-=======
     return [...this.topPools.values(), onDemandPoolCodes].flat()
->>>>>>> 78ea4a37
   }
 
   stopFetchPoolsData() {
