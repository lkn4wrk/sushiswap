--- conflicted
+++ resolved
@@ -1,24 +1,15 @@
 import { FACTORY_ADDRESS, INIT_CODE_HASH } from '@sushiswap/amm'
 import { ChainId } from '@sushiswap/chain'
-<<<<<<< HEAD
-=======
 import { PrismaClient } from '@sushiswap/database'
->>>>>>> 78ea4a37
 import { PublicClient } from 'viem'
 
 import { LiquidityProviders } from './LiquidityProvider'
 import { UniswapV2BaseProvider } from './UniswapV2Base'
 
 export class SushiProvider extends UniswapV2BaseProvider {
-<<<<<<< HEAD
-  constructor(chainId: ChainId, client: PublicClient) {
-    const factory = FACTORY_ADDRESS as { [chainId: number]: `0x${string}` }
-    super(chainId, client, factory, INIT_CODE_HASH)
-=======
   constructor(chainId: ChainId, web3Client: PublicClient, databaseClient: PrismaClient) {
     const factory = FACTORY_ADDRESS as { [chainId: number]: `0x${string}` }
     super(chainId, web3Client, databaseClient, factory, INIT_CODE_HASH)
->>>>>>> 78ea4a37
   }
   getType(): LiquidityProviders {
     return LiquidityProviders.SushiSwap
