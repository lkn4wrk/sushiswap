--- conflicted
+++ resolved
@@ -1,10 +1,7 @@
 import { balanceOfAbi, getReservesAbi, getStableReservesAbi, totalsAbi } from '@sushiswap/abi'
 import { bentoBoxV1Address, BentoBoxV1ChainId } from '@sushiswap/bentobox'
 import { Token } from '@sushiswap/currency'
-<<<<<<< HEAD
-=======
 import { PrismaClient } from '@sushiswap/database'
->>>>>>> 78ea4a37
 import { BridgeBento, ConstantProductRPool, Rebase, RToken, StableSwapRPool, toShareBN } from '@sushiswap/tines'
 import {
   constantProductPoolFactoryAddress,
@@ -16,11 +13,7 @@
 import { BigNumber } from 'ethers'
 import { Address, PublicClient } from 'viem'
 
-<<<<<<< HEAD
-import { getPoolsByTokenIds, getTopPools, PoolResponse } from '../lib/api'
-=======
 import { discoverNewPools, filterOnDemandPools, filterTopPools, getAllPools, mapToken, PoolResponse2 } from '../lib/api'
->>>>>>> 78ea4a37
 import { BentoBridgePoolCode } from '../pools/BentoBridge'
 import { BentoPoolCode } from '../pools/BentoPool'
 import type { PoolCode } from '../pools/PoolCode'
@@ -61,39 +54,18 @@
   readonly REFRESH_INITIAL_POOLS_INTERVAL = 60 // SECONDS
 
   isInitialized = false
-<<<<<<< HEAD
-  initialClassicPools: Map<string, PoolCode> = new Map()
-  initialStablePools: Map<string, PoolCode> = new Map()
-=======
   topClassicPools: Map<string, PoolCode> = new Map()
   topStablePools: Map<string, PoolCode> = new Map()
->>>>>>> 78ea4a37
 
   onDemandClassicPools: Map<string, PoolInfo> = new Map()
   onDemandStablePools: Map<string, PoolInfo> = new Map()
   poolsByTrade: Map<string, string[]> = new Map()
-<<<<<<< HEAD
-=======
   availablePools: Map<string, PoolResponse2> = new Map()
->>>>>>> 78ea4a37
 
   bridges: Map<string, PoolCode> = new Map()
   bentoBox = bentoBoxV1Address
   constantProductPoolFactory = constantProductPoolFactoryAddress
   stablePoolFactory = stablePoolFactoryAddress
-<<<<<<< HEAD
-  refreshInitialPoolsTimestamp = getUnixTime(add(Date.now(), { seconds: this.REFRESH_INITIAL_POOLS_INTERVAL }))
-
-  blockListener?: () => void
-  unwatchBlockNumber?: () => void
-
-  constructor(
-    chainId: BentoBoxV1ChainId & ConstantProductPoolFactoryChainId & StablePoolFactoryChainId,
-    client: PublicClient
-  ) {
-    super(chainId, client)
-    this.chainId = chainId
-=======
   latestPoolCreatedAtTimestamp = new Date()
   discoverNewPoolsTimestamp = getUnixTime(add(Date.now(), { seconds: this.REFRESH_INITIAL_POOLS_INTERVAL }))
   refreshAvailablePoolsTimestamp = getUnixTime(add(Date.now(), { seconds: this.FETCH_AVAILABLE_POOLS_AFTER_SECONDS }))
@@ -111,7 +83,6 @@
     super(chainId, web3Client)
     this.chainId = chainId
     this.databaseClient = databaseClient
->>>>>>> 78ea4a37
     if (
       !(chainId in this.bentoBox) ||
       !(chainId in this.constantProductPoolFactory) ||
@@ -130,12 +101,6 @@
   }
 
   async initialize() {
-<<<<<<< HEAD
-    this.isInitialized = true
-    const pools = await this.getInitialPools()
-    if (pools.length > 0) {
-      console.debug(`${this.getLogPrefix()} - INIT: top pools found: ${pools.length}`)
-=======
     // TODO: retry logic, every X seconds? dont flag as true until the end of the function ideally. add isInitalizing? to avoid it being called twice before completed.
     this.isInitialized = true
     const availablePools = await this.getInitialPools()
@@ -149,186 +114,11 @@
 
     if (topPools.length > 0) {
       console.debug(`${this.getLogPrefix()} - INIT: top pools found: ${topPools.length}`)
->>>>>>> 78ea4a37
     } else {
       console.debug(`${this.getLogPrefix()} - INIT: NO pools found.`)
       return []
     }
 
-<<<<<<< HEAD
-    await this.initPools(pools)
-
-    // TODO: generate pools from a list of tokens, exclude if they are included in the list above, multicall to see if the rest exist, keep the pools that exist.
-
-    console.debug(
-      `${this.getLogPrefix()} - INIT, WATCHING ${this.initialClassicPools.size} CLASSIC AND ${
-        this.initialStablePools.size
-      } STABLE POOLS`
-    )
-  }
-
-  private async getInitialPools(): Promise<PoolResponse[]> {
-    const topPools = await getTopPools(
-      this.chainId,
-      'SushiSwap',
-      'TRIDENT',
-      ['CONSTANT_PRODUCT_POOL', 'STABLE_POOL'],
-      this.TOP_POOL_SIZE,
-      this.TOP_POOL_LIQUIDITY_THRESHOLD
-    )
-
-    return Array.from(topPools.values())
-  }
-
-  async initPools(pools: PoolResponse[]): Promise<void> {
-    const classicPools = pools.filter((p) => p.type === 'CONSTANT_PRODUCT_POOL')
-    const stablePools = pools.filter((p) => p.type === 'STABLE_POOL')
-    const sortedTokens = this.poolResponseToSortedTokens(pools)
-
-    const classicReservePromise = this.client
-      .multicall({
-        multicallAddress: this.client.chain?.contracts?.multicall3?.address as Address,
-        allowFailure: true,
-        contracts: pools.map(
-          (pool) =>
-            ({
-              address: pool.address as Address,
-              chainId: this.chainId,
-              abi: getReservesAbi,
-              functionName: 'getReserves',
-            } as const)
-        ),
-      })
-      .catch((e) => {
-        console.warn(`${this.getLogPrefix()} - INIT: multicall failed, message: ${e.message}`)
-      })
-
-    const stableReservePromise = this.client
-      .multicall({
-        multicallAddress: this.client.chain?.contracts?.multicall3?.address as Address,
-        allowFailure: true,
-        contracts: stablePools.map(
-          (p) =>
-            ({
-              address: p.address as Address,
-              chainId: this.chainId,
-              abi: getStableReservesAbi,
-              functionName: 'getReserves',
-            } as const)
-        ),
-      })
-      .catch((e) => {
-        console.warn(`${this.getLogPrefix()} - INIT: multicall failed, message: ${e.message}`)
-      })
-
-    const totalsPromise = this.client
-      .multicall({
-        multicallAddress: this.client.chain?.contracts?.multicall3?.address as Address,
-        allowFailure: true,
-        contracts: sortedTokens.map(
-          (t) =>
-            ({
-              args: [t.address as Address],
-              address: this.bentoBox[this.chainId],
-              chainId: this.chainId,
-              abi: totalsAbi,
-              functionName: 'totals',
-            } as const)
-        ),
-      })
-      .catch((e) => {
-        console.warn(`${this.getLogPrefix()} - INIT: multicall failed, message: ${e.message}`)
-      })
-
-    const balancesPromise = this.client
-      .multicall({
-        multicallAddress: this.client.chain?.contracts?.multicall3?.address as Address,
-        allowFailure: true,
-        contracts: sortedTokens.map(
-          (t) =>
-            ({
-              args: [this.bentoBox[this.chainId] as Address],
-              address: t.address as Address,
-              chainId: this.chainId,
-              abi: balanceOfAbi,
-              functionName: 'balanceOf',
-            } as const)
-        ),
-      })
-      .catch((e) => {
-        console.warn(`${this.getLogPrefix()} - INIT: multicall failed, message: ${e.message}`)
-      })
-
-    const [classicReserves, stableReserves, totals, balances] = await Promise.all([
-      classicReservePromise,
-      stableReservePromise,
-      totalsPromise,
-      balancesPromise,
-    ])
-
-    classicPools.forEach((pr, i) => {
-      const res0 = classicReserves?.[i]?.result?.[0]
-      const res1 = classicReserves?.[i]?.result?.[1]
-      if (!res0 || !res1) return
-      const tokens = [convertTokenToBento(pr.token0), convertTokenToBento(pr.token1)]
-      const rPool = new ConstantProductRPool(
-        pr.address,
-        tokens[0],
-        tokens[1],
-        pr.swapFee,
-        BigNumber.from(res0),
-        BigNumber.from(res1)
-      )
-      const pc = new BentoPoolCode(rPool, this.getType(), this.getPoolProviderName())
-      this.initialClassicPools.set(pr.address, pc)
-    })
-
-    const rebases: Map<string, Rebase> = new Map()
-
-    sortedTokens.forEach((t, i) => {
-      const elastic = totals?.[i]?.result?.[0]
-      const base = totals?.[i]?.result?.[1]
-      const balance = balances?.[i]?.result
-      if (!elastic || !base || !balance) return
-      const pool = new BridgeBento(
-        `Bento bridge for ${t.symbol}`,
-        t as RToken,
-        convertTokenToBento(t),
-        BigNumber.from(elastic),
-        BigNumber.from(base),
-        BigNumber.from(balance)
-      )
-      this.bridges.set(
-        t.address,
-        new BentoBridgePoolCode(pool, this.getType(), this.getPoolProviderName(), this.bentoBox[this.chainId])
-      )
-      rebases.set(t.address, {
-        elastic: BigNumber.from(elastic),
-        base: BigNumber.from(base),
-      })
-    })
-
-    stablePools.forEach((pr, i) => {
-      const res0 = stableReserves?.[i]?.result?.[0]
-      const res1 = stableReserves?.[i]?.result?.[1]
-      const totals0 = rebases.get(pr.token0.address)
-      const totals1 = rebases.get(pr.token1.address)
-      if (!res0 || !res1 || totals0 === undefined || totals1 === undefined) return
-
-      const stablePool = new StableSwapRPool(
-        pr.address,
-        convertTokenToBento(pr.token0),
-        convertTokenToBento(pr.token1),
-        pr.swapFee,
-        toShareBN(BigNumber.from(res0), totals0),
-        toShareBN(BigNumber.from(res1), totals1),
-        pr.token0.decimals,
-        pr.token1.decimals,
-        totals0,
-        totals1
-      )
-      this.initialStablePools.set(pr.address, new BentoPoolCode(stablePool, this.getType(), this.getPoolProviderName()))
-=======
     await this.initPools(topPools)
 
     console.debug(
@@ -501,22 +291,19 @@
         totals0,
         totals1
       )
-      this.topStablePools.set(
-        pool.address,
-        new BentoPoolCode(stablePool, this.getType(), this.getPoolProviderName())
-      )
->>>>>>> 78ea4a37
+      this.topStablePools.set(pool.address, new BentoPoolCode(stablePool, this.getType(), this.getPoolProviderName()))
     })
   }
 
   async updatePools(): Promise<void> {
     this.removeStalePools()
 
-<<<<<<< HEAD
-    this.refreshInitialPools()
-
-    const initialClassicPools = Array.from(this.initialClassicPools.values())
-    const initialStablePools = Array.from(this.initialStablePools.values())
+    // The two calls below are Async functions, but we do not want them to block. If they find any pools they will be updated next interval
+    this.discoverNewPools()
+    this.updateAvailablePools()
+
+    const initialClassicPools = Array.from(this.topClassicPools.values())
+    const initialStablePools = Array.from(this.topStablePools.values())
 
     const onDemandClassicPools = Array.from(this.onDemandClassicPools.values()).map((p) => p.poolCode)
     const onDemandStablePools = Array.from(this.onDemandStablePools.values()).map((p) => p.poolCode)
@@ -530,27 +317,6 @@
       return
     }
 
-=======
-      // The two calls below are Async functions, but we do not want them to block. If they find any pools they will be updated next interval
-    this.discoverNewPools()
-    this.updateAvailablePools()
-
-    const initialClassicPools = Array.from(this.topClassicPools.values())
-    const initialStablePools = Array.from(this.topStablePools.values())
-
-    const onDemandClassicPools = Array.from(this.onDemandClassicPools.values()).map((p) => p.poolCode)
-    const onDemandStablePools = Array.from(this.onDemandStablePools.values()).map((p) => p.poolCode)
-
-    if (
-      initialClassicPools.length === 0 &&
-      initialStablePools.length === 0 &&
-      onDemandClassicPools.length === 0 &&
-      onDemandStablePools.length === 0
-    ) {
-      return
-    }
-
->>>>>>> 78ea4a37
     const bridges = Array.from(this.bridges.values())
 
     const initClassicReservePromise = this.client
@@ -694,11 +460,7 @@
       }
       const elasticBN = BigNumber.from(elastic)
       const baseBN = BigNumber.from(base)
-<<<<<<< HEAD
-      rebases.set(t.address, {
-=======
       rebases.set(t.address.toLowerCase(), {
->>>>>>> 78ea4a37
         elastic: elasticBN,
         base: baseBN,
       })
@@ -717,23 +479,6 @@
 
     this.updateStablePools(initialStablePools, rebases, initStableReserves)
     this.updateStablePools(onDemandStablePools, rebases, onDemandStableReserves)
-<<<<<<< HEAD
-
-    console.debug(`${this.getLogPrefix()} - UPDATED POOLS`)
-  }
-
-  async getOnDemandPools(t0: Token, t1: Token): Promise<void> {
-    const poolsOnDemand = await getPoolsByTokenIds(
-      this.chainId,
-      'SushiSwap',
-      'TRIDENT',
-      ['CONSTANT_PRODUCT_POOL', 'STABLE_POOL'],
-      t0.address,
-      t1.address,
-      this.TOP_POOL_SIZE,
-      this.TOP_POOL_LIQUIDITY_THRESHOLD,
-      this.ON_DEMAND_POOL_SIZE
-=======
 
     console.debug(`${this.getLogPrefix()} - UPDATED POOLS`)
   }
@@ -755,91 +500,12 @@
     this.poolsByTrade.set(
       this.getTradeId(t0, t1),
       pools.map((pool) => pool.address)
->>>>>>> 78ea4a37
     )
-    console.debug(`${this.getLogPrefix()} - ON DEMAND: Begin fetching reserves for ${poolsOnDemand.size} pools`)
-    const pools = Array.from(poolsOnDemand.values())
-    const onDemandClassicPools = pools.filter(
-      (p) => p.type === 'CONSTANT_PRODUCT_POOL' && !this.initialClassicPools.has(p.address)
-    )
-    const onDemandStablePools = pools.filter((p) => p.type === 'STABLE_POOL' && this.initialStablePools.has(p.address))
-
-<<<<<<< HEAD
-    this.poolsByTrade.set(
-      this.getTradeId(t0, t1),
-      pools.map((pool) => pool.address)
-=======
+
     const onDemandClassicPools = pools.filter(
       (p) => p.type === 'CONSTANT_PRODUCT_POOL' && !this.topClassicPools.has(p.address)
->>>>>>> 78ea4a37
     )
-    const validUntilTimestamp = getUnixTime(add(Date.now(), { seconds: this.ON_DEMAND_POOLS_LIFETIME_IN_SECONDS }))
-
-    const sortedTokens = this.poolResponseToSortedTokens(pools)
-    let newBridges = 0
-    let updated = 0
-    let created = 0
-    sortedTokens.forEach((t, i) => {
-      if (!this.bridges.has(t.address)) {
-        const pool = new BridgeBento(
-          `Bento bridge for ${t.symbol}`,
-          t as RToken,
-          convertTokenToBento(t),
-          BigNumber.from(0),
-          BigNumber.from(0),
-          BigNumber.from(0)
-        )
-        this.bridges.set(
-          t.address,
-          new BentoBridgePoolCode(pool, this.getType(), this.getPoolProviderName(), this.bentoBox[this.chainId])
-        )
-        ++newBridges
-      }
-    })
-
-    onDemandClassicPools.forEach((pr) => {
-      const existingPool = this.onDemandClassicPools.get(pr.address)
-      if (existingPool === undefined) {
-        const tokens = [convertTokenToBento(pr.token0), convertTokenToBento(pr.token1)]
-        const rPool = new ConstantProductRPool(
-          pr.address,
-          tokens[0],
-          tokens[1],
-          pr.swapFee,
-          BigNumber.from(0),
-          BigNumber.from(0)
-        )
-        const pc = new BentoPoolCode(rPool, this.getType(), this.getPoolProviderName())
-
-<<<<<<< HEAD
-        this.onDemandClassicPools.set(pr.address, { poolCode: pc, validUntilTimestamp })
-        ++created
-      } else {
-        existingPool.validUntilTimestamp = validUntilTimestamp
-        ++updated
-      }
-    })
-
-    onDemandStablePools.forEach((pr) => {
-      const existingPool = this.onDemandStablePools.get(pr.address)
-      if (existingPool === undefined) {
-        const stablePool = new StableSwapRPool(
-          pr.address,
-          convertTokenToBento(pr.token0),
-          convertTokenToBento(pr.token1),
-          pr.swapFee,
-          BigNumber.from(0),
-          BigNumber.from(0),
-          pr.token0.decimals,
-          pr.token1.decimals,
-          { elastic: BigNumber.from(0), base: BigNumber.from(0) },
-          { elastic: BigNumber.from(0), base: BigNumber.from(0) }
-        )
-
-        const pc = new BentoPoolCode(stablePool, this.getType(), this.getPoolProviderName())
-        this.onDemandStablePools.set(pr.address, { poolCode: pc, validUntilTimestamp: validUntilTimestamp })
-        ++created
-=======
+
     const onDemandStablePools = pools.filter((p) => p.type === 'STABLE_POOL' && this.topStablePools.has(p.address))
     const validUntilTimestamp = getUnixTime(add(Date.now(), { seconds: this.ON_DEMAND_POOLS_LIFETIME_IN_SECONDS }))
 
@@ -886,106 +552,12 @@
         const pc = new BentoPoolCode(rPool, this.getType(), this.getPoolProviderName())
 
         classicPoolCodesToCreate.push(pc)
->>>>>>> 78ea4a37
       } else {
         existingPool.validUntilTimestamp = validUntilTimestamp
         ++updated
       }
     })
 
-<<<<<<< HEAD
-    console.debug(
-      `${this.getLogPrefix()} - ON DEMAND: Created ${created} pools, extended 'lifetime' for ${updated} pools and added ${newBridges} bridges`
-    )
-  }
-
-  private async refreshInitialPools() {
-    if (this.refreshInitialPoolsTimestamp > getUnixTime(Date.now())) {
-      return
-    }
-
-    this.refreshInitialPoolsTimestamp = getUnixTime(add(Date.now(), { seconds: this.REFRESH_INITIAL_POOLS_INTERVAL }))
-    const pools = await this.getInitialPools()
-
-    const poolsToAdd = pools.filter(
-      (pool) => !this.initialClassicPools.has(pool.address) || !this.initialStablePools.has(pool.address)
-    )
-    if (poolsToAdd.length === 0) {
-      return
-    }
-
-    const initClassicPools = poolsToAdd.filter(
-      (p) => p.type === 'CONSTANT_PRODUCT_POOL' && !this.initialClassicPools.has(p.address)
-    )
-    const initStablePools = poolsToAdd.filter((p) => p.type === 'STABLE_POOL' && this.initialStablePools.has(p.address))
-
-    const sortedTokens = this.poolResponseToSortedTokens(poolsToAdd)
-
-    sortedTokens.forEach((t, i) => {
-      if (!this.bridges.has(t.address)) {
-        const pool = new BridgeBento(
-          `Bento bridge for ${t.symbol}`,
-          t as RToken,
-          convertTokenToBento(t),
-          BigNumber.from(0),
-          BigNumber.from(0),
-          BigNumber.from(0)
-        )
-        this.bridges.set(
-          t.address,
-          new BentoBridgePoolCode(pool, this.getType(), this.getPoolProviderName(), this.bentoBox[this.chainId])
-        )
-        console.log(`${this.getLogPrefix()} - REFRESH INITIAL POOLS: Added bridge (${pool.token0.symbol})`)
-      }
-    })
-
-    initClassicPools.forEach((pr) => {
-      const existingPool = this.initialClassicPools.get(pr.address)
-      if (existingPool === undefined) {
-        const tokens = [convertTokenToBento(pr.token0), convertTokenToBento(pr.token1)]
-        const rPool = new ConstantProductRPool(
-          pr.address,
-          tokens[0],
-          tokens[1],
-          pr.swapFee,
-          BigNumber.from(0),
-          BigNumber.from(0)
-        )
-        const pc = new BentoPoolCode(rPool, this.getType(), this.getPoolProviderName())
-        this.initialClassicPools.set(pr.address, pc)
-        console.log(
-          `${this.getLogPrefix()} - REFRESH INITIAL POOLS: Added classic pool ${rPool.address} (${
-            rPool.token0.symbol
-          }/${rPool.token1.symbol})`
-        )
-      }
-    })
-
-    initStablePools.forEach((pr) => {
-      const existingPool = this.initialStablePools.get(pr.address)
-      if (existingPool === undefined) {
-        const stablePool = new StableSwapRPool(
-          pr.address,
-          convertTokenToBento(pr.token0),
-          convertTokenToBento(pr.token1),
-          pr.swapFee,
-          BigNumber.from(0),
-          BigNumber.from(0),
-          pr.token0.decimals,
-          pr.token1.decimals,
-          { elastic: BigNumber.from(0), base: BigNumber.from(0) },
-          { elastic: BigNumber.from(0), base: BigNumber.from(0) }
-        )
-        this.initialStablePools.set(
-          pr.address,
-          new BentoPoolCode(stablePool, this.getType(), this.getPoolProviderName())
-        )
-        console.log(
-          `${this.getLogPrefix()} - REFRESH INITIAL POOLS: Added stable pool ${stablePool.address} (${
-            stablePool.token0.symbol
-          }/${stablePool.token1.symbol})`
-        )
-=======
     onDemandStablePools.forEach((pr) => {
       const existingPool = this.onDemandStablePools.get(pr.address)
       if (existingPool === undefined) {
@@ -1009,7 +581,6 @@
         const pc = new BentoPoolCode(stablePool, this.getType(), this.getPoolProviderName())
 
         stablePoolCodesToCreate.push(pc)
-
       } else {
         existingPool.validUntilTimestamp = validUntilTimestamp
         ++updated
@@ -1131,7 +702,6 @@
       const balance = balances?.[i]?.result
       if (!elastic || !base || !balance) {
         return
->>>>>>> 78ea4a37
       }
       const elasticBN = BigNumber.from(elastic)
       const baseBN = BigNumber.from(base)
@@ -1143,155 +713,9 @@
       bridge.freeLiquidity = Number(balance)
       this.bridges.set(bridge.address.toLowerCase(), bc)
     })
-<<<<<<< HEAD
-
-    console.debug(
-      `****** MEM - ${this.getLogPrefix()} 
-      init classic pools: ${this.initialClassicPools.size} 
-      on demand classic pools: ${this.onDemandClassicPools.size} 
-      init stable pools: ${this.initialStablePools.size} 
-      on demand stable pools: ${this.onDemandStablePools.size} 
-      bridges: ${this.bridges.size}`
-    )
-  }
-
-  startFetchPoolsData() {
-    this.stopFetchPoolsData()
-    this.initialClassicPools = new Map()
-    this.initialStablePools = new Map()
-    this.bridges = new Map()
-
-    this.unwatchBlockNumber = this.client.watchBlockNumber({
-      onBlockNumber: (blockNumber) => {
-        this.lastUpdateBlock = Number(blockNumber)
-        if (!this.isInitialized) {
-          this.initialize()
-        } else {
-          this.updatePools()
-        }
-      },
-      onError: (error) => {
-        console.error(`${this.getLogPrefix()} - Error watching block number: ${error.message}`)
-      },
-    })
-  }
-
-  private removeStalePools() {
-    let removed = 0
-    const now = getUnixTime(Date.now())
-    for (const poolInfo of this.onDemandClassicPools.values()) {
-      if (poolInfo.validUntilTimestamp < now) {
-        this.onDemandClassicPools.delete(poolInfo.poolCode.pool.address)
-        removed++
-      }
-    }
-
-    for (const poolInfo of this.onDemandStablePools.values()) {
-      if (poolInfo.validUntilTimestamp < now) {
-        this.onDemandStablePools.delete(poolInfo.poolCode.pool.address)
-        removed++
-      }
-    }
-
-    if (removed > 0) {
-      console.log(`${this.getLogPrefix()} -Removed ${removed} stale pools`)
-    }
-  }
-
-  async fetchPoolsForToken(t0: Token, t1: Token): Promise<void> {
-    await this.getOnDemandPools(t0, t1)
-  }
-
-  getCurrentPoolList(t0: Token, t1: Token): PoolCode[] {
-    const tradeId = this.getTradeId(t0, t1)
-    const poolsByTrade = this.poolsByTrade.get(tradeId) ?? []
-    const onDemandPoolCodes = poolsByTrade
-      ? [Array.from(this.onDemandClassicPools), Array.from(this.onDemandStablePools)]
-          .flat()
-          .filter(([poolAddress]) => poolsByTrade.includes(poolAddress))
-          .map(([, p]) => p.poolCode)
-      : []
-
-    return [
-      ...this.initialClassicPools.values(),
-      ...this.initialStablePools.values(),
-      ...onDemandPoolCodes,
-      ...this.bridges.values(),
-    ]
-  }
-
-  stopFetchPoolsData() {
-    if (this.unwatchBlockNumber) this.unwatchBlockNumber()
-    this.blockListener = undefined
-  }
-
-  private updateClassicReserves(
-    poolCodes: PoolCode[],
-    reserves:
-      | (
-          | {
-              error: Error
-              result?: undefined
-              status: 'error'
-            }
-          | {
-              error?: undefined
-              result: readonly [bigint, bigint, number]
-              status: 'success'
-            }
-        )[]
-      | undefined
-  ) {
-    if (!reserves) return
-    poolCodes.forEach((pc, i) => {
-      const pool = pc.pool
-      const res0 = reserves?.[i]?.result?.[0]
-      const res1 = reserves?.[i]?.result?.[1]
-
-      const res0BN = BigNumber.from(res0)
-      const res1BN = BigNumber.from(res1)
-      if (!res0 || !res1) {
-        return
-      }
-      if (pool.reserve0.eq(res0BN) && pool.reserve1.eq(res1BN)) {
-        return
-      }
-
-      pool.updateReserves(res0BN, res1BN)
-      console.info(
-        `${this.getLogPrefix()} - SYNC, classic pool: ${pool.address} ${pool.token0.symbol}/${
-          pool.token1.symbol
-        } ${res0BN.toString()} ${res1BN.toString()}`
-      )
-    })
-  }
-
-  private updateStablePools(
-    poolCodes: PoolCode[],
-    rebases: Map<string, Rebase>,
-    reserves:
-      | (
-          | {
-              error: Error
-              result?: undefined
-              status: 'error'
-            }
-          | {
-              error?: undefined
-              result: readonly [bigint, bigint]
-              status: 'success'
-            }
-        )[]
-      | undefined
-  ) {
-    if (!reserves) return
-    poolCodes.forEach((pc, i) => {
-      const pool = pc.pool as StableSwapRPool
-=======
 
     stablePoolCodesToCreate.forEach((poolCode, i) => {
       const pool = poolCode.pool as StableSwapRPool
->>>>>>> 78ea4a37
       const total0 = rebases.get(pool.token0.address)
       if (total0) {
         const current = pool.getTotal0()
@@ -1306,24 +730,14 @@
           pool.updateTotal1(total1)
         }
       }
-<<<<<<< HEAD
-      const res0 = reserves?.[i]?.result?.[0]
-      const res1 = reserves?.[i]?.result?.[1]
-=======
       const res0 = stableReserves?.[i]?.result?.[0]
       const res1 = stableReserves?.[i]?.result?.[1]
->>>>>>> 78ea4a37
 
       const res0BN = BigNumber.from(res0)
       const res1BN = BigNumber.from(res1)
       if (!res0 || !res1 || !pool.reserve0.eq(res0BN) || !pool.reserve1.eq(res1BN)) {
         return
       }
-<<<<<<< HEAD
-      // Always updating because reserve0 and 1 is being converted to amount and adjusted to wei using realReservesToAdjusted()
-      // but the res0 and res1 are not adjusted.
-      pool.updateReserves(toShareBN(res0BN, pool.getTotal0()), toShareBN(res1BN, pool.getTotal1()))
-=======
       pool.updateReserves(toShareBN(res0BN, pool.getTotal0()), toShareBN(res1BN, pool.getTotal1()))
 
       this.onDemandStablePools.set(pool.address, { poolCode, validUntilTimestamp })
@@ -1334,7 +748,6 @@
         })`
       )
       ++created
->>>>>>> 78ea4a37
     })
 
     console.debug(
@@ -1342,21 +755,6 @@
     )
   }
 
-<<<<<<< HEAD
-  private poolResponseToSortedTokens(poolResults: PoolResponse[]) {
-    const tokenMap = new Map<string, Token>()
-    poolResults.forEach((pool) => {
-      tokenMap.set(pool.token0.address, pool.token0)
-      tokenMap.set(pool.token1.address, pool.token1)
-    })
-    const tokensDedup = Array.from(tokenMap.values())
-    // tokens sorting
-    const tok0: [string, Token][] = tokensDedup.map((t) => [
-      t.address.toLocaleLowerCase().substring(2).padStart(40, '0'),
-      t,
-    ])
-    return tok0.sort((a, b) => (b[0] > a[0] ? -1 : 1)).map(([, t]) => t)
-=======
   private async discoverNewPools() {
     if (this.discoverNewPoolsTimestamp > getUnixTime(Date.now())) {
       return
@@ -1521,7 +919,6 @@
     })
   }
 
-
   startFetchPoolsData() {
     this.stopFetchPoolsData()
     this.topClassicPools = new Map()
@@ -1590,7 +987,6 @@
   stopFetchPoolsData() {
     if (this.unwatchBlockNumber) this.unwatchBlockNumber()
     this.blockListener = undefined
->>>>>>> 78ea4a37
   }
 
   private updateClassicReserves(
