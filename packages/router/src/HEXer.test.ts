--- conflicted
+++ resolved
@@ -13,7 +13,6 @@
       expect(HEXER.toString()).toEqual('')
     })
   })
-<<<<<<< HEAD
   describe('#toString', () => {
     const address = '0xa0b86991c6218b36c1d19d4a2e9eb0ce3606eb48'
     it('should return the address without a 0x prefix', () => {
@@ -35,7 +34,6 @@
     it('should return the address without 0x prefix', () => {
       expect(HEXER.hexData(address).toString()).toEqual(address.slice(2))
     })
-
   })
 
   describe('#toHexString', () => {
@@ -152,8 +150,6 @@
       expect(() => HEXER.share16(n)).not.toThrowError()
     })
   })
-=======
->>>>>>> 5d900f4b
 
   describe('#address', () => {
     it('throws when address is RouteProcessor', () => {
@@ -164,18 +160,8 @@
       const address = '0x00000000000000000000000000000000000000000'
       expect(() => HEXER.address(address)).toThrow('Wrong address: ' + address)
     })
-<<<<<<< HEAD
 
     it('throws when address has a length less than 42', () => {
-=======
-    it('throws when address is "RouteProcessor"', () => {
-      // "RouteProcessor"
-      const address = 'RouteProcessor'
-      expect(() => hexer.address(address)).toThrow('Wrong address: ' + address)
-    })
-    it.skip('throws when address has a length less than 42', () => {
-      // 41 characters
->>>>>>> 5d900f4b
       const address = '0x000000000000000000000000000000000000000'
       expect(() => HEXER.address(address)).toThrow('Wrong address: ' + address)
     })
@@ -215,7 +201,6 @@
   })
 
   describe('#bool', () => {
-
     it('should return hexed value 0 + padding', () => {
       expect(HEXER.bool(false).toString()).toEqual('00')
     })
@@ -223,6 +208,5 @@
     it('should return hexed value 1 + padding', () => {
       expect(HEXER.bool(true).toString()).toEqual('01')
     })
-
   })
 })