import type { BigNumber } from 'ethers'

export class HEXer {
  private hex: string

  constructor() {
    this.hex = ''
  }

  toString() {
    return this.hex
  }

  toHexString(): `0x${string}` {
    return `0x${this.hex}`
  }

  toString0x() {
    // for backwards compatibility for now
    return this.toHexString()
  }

  uint8(data: number): HEXer {
    if (data > 255 || data < 0 || data !== Math.round(data)) {
      throw new Error('Wrong uint8: ' + data)
    }
    this.hex += data.toString(16).padStart(2, '0')

    return this
  }

  bool(data: boolean): HEXer {
    return this.uint8(data ? 1 : 0)
  }

  uint16(data: number): HEXer {
    if (data >= 256 * 256 || data < 0 || data !== Math.round(data)) {
      throw new Error('Wrong uint16: ' + data)
    }
    this.hex += data.toString(16).padStart(4, '0')

    return this
  }

  share16(share: number): HEXer {
    return this.uint16(Math.round(share * 65535))
  }

  uint32(data: number): HEXer {
    if (data >= 256 * 256 * 256 * 256 || data < 0 || data !== Math.round(data)) {
      throw new Error('Wrong uint32: ' + data)
    }
    this.hex += data.toString(16).padStart(8, '0')

    return this
  }

  uint256(data: BigNumber | number): HEXer {
    if (typeof data == 'number') {
      if (data > Number.MAX_SAFE_INTEGER || data < 0 || data !== Math.round(data)) {
        throw new Error('Wrong uint256: ' + data)
      }
      this.hex += data.toString(16).padStart(64, '0')

      return this
    } else {
      const hex = data.toHexString().slice(2).padStart(64, '0')
      if (data.lt(0) || hex.length > 64) {
        throw new Error('Wrong uin256: ' + data.toString())
      }
      this.hex += hex

      return this
    }
  }

  uint(data: BigNumber | number): HEXer {
    return this.uint256(data)
  }

  address(addr: string): HEXer {
<<<<<<< HEAD
    if (addr.length > 42 || addr == 'RouteProcessor') {
=======
    if (addr.length > 42 || addr === 'RouteProcessor') {
>>>>>>> 8267eca0
      throw new Error('Wrong address: ' + addr)
    }
    // 0xabcd => 0000abcd
    this.hex += addr.slice(2).padStart(40, '0')

    return this
  }

  hexData(data: string): HEXer {
    if (data.length % 2 != 0) {
      throw new Error('Wrong hex data length: ' + data.length)
    }

    if (data.startsWith('0x')) data = data.slice(2)
    this.hex += data

    return this
  }

  bytes(data: string): HEXer {
    if (data.length % 2 != 0) {
      throw new Error('Wrong hex data length: ' + data.length)
    }

    if (data.startsWith('0x')) data = data.slice(2)
    this.uint(data.length / 2)
    this.hex += data

    return this
  }
}<|MERGE_RESOLUTION|>--- conflicted
+++ resolved
@@ -79,11 +79,7 @@
   }
 
   address(addr: string): HEXer {
-<<<<<<< HEAD
-    if (addr.length > 42 || addr == 'RouteProcessor') {
-=======
     if (addr.length > 42 || addr === 'RouteProcessor') {
->>>>>>> 8267eca0
       throw new Error('Wrong address: ' + addr)
     }
     // 0xabcd => 0000abcd
