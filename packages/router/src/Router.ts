--- conflicted
+++ resolved
@@ -1,20 +1,11 @@
 import { ChainId } from '@sushiswap/chain'
 import { Token, Type, WNATIVE } from '@sushiswap/currency'
-import { findMultiRouteExactIn, getBigNumber, MultiRoute, NetworkInfo, RouteStatus, RPool, RToken } from '@sushiswap/tines'
+import { findMultiRouteExactIn, getBigNumber, MultiRoute, NetworkInfo, RPool, RToken } from '@sushiswap/tines'
 import { BigNumber } from 'ethers'
-import { DataFetcher } from './DataFetcher'
 
-<<<<<<< HEAD
-import type { LiquidityProviders } from './liquidity-providers/LiquidityProvider'
-import { convertTokenToBento, getBentoChainId } from './liquidity-providers/TridentBase'
-import { PoolCode } from './pools/PoolCode'
-=======
-import type { DataFetcher } from './DataFetcher'
-// import { convertTokenToBento, getBentoChainId } from './liquidity-providers/TridentBase'
-// import { convertTokenToBento, getBentoChainId } from './liquidity-providers/Trident'
 import { convertTokenToBento, getBentoChainId } from './lib/convert'
 import type { LiquidityProviders } from './liquidity-providers/LiquidityProvider'
->>>>>>> 59b85f5a
+import { PoolCode } from './pools/PoolCode'
 import { getRouteProcessorCode } from './TinesToRouteProcessor'
 
 function TokenToRToken(t: Type): RToken {
