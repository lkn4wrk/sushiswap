import { ChainId } from '@sushiswap/chain'
import { Token, Type, WNATIVE, WNATIVE_ADDRESS } from '@sushiswap/currency'
import { findMultiRouteExactIn, getBigInt, MultiRoute, NetworkInfo, RouteStatus, RPool, RToken } from '@sushiswap/tines'
import { Address, Hex } from 'viem'

import { convertTokenToBento, getBentoChainId } from './lib/convert'
import { LiquidityProviders } from './liquidity-providers/LiquidityProvider'
import { PoolCode } from './pools/PoolCode'
import { getRouteProcessorCode } from './TinesToRouteProcessor'
import { getRouteProcessor2Code, PermitData, RouterLiquiditySource } from './TinesToRouteProcessor2'
import { getRouteProcessor4Code } from './TinesToRouteProcessor4'

function TokenToRToken(t: Type): RToken {
  if (t instanceof Token) return t as RToken
  const nativeRToken: RToken = {
    address: '',
    name: t.name,
    symbol: t.symbol,
    chainId: t.chainId,
    decimals: 18,
  }
  return nativeRToken
}

export interface RPParams {
  tokenIn: Address
  amountIn: bigint
  tokenOut: Address
  amountOutMin: bigint
  to: Address
  routeCode: Hex
  value?: bigint
}

export type PoolFilter = (list: RPool) => boolean

export class Router {
  static findSushiRoute(
    poolCodesMap: Map<string, PoolCode>,
    chainId: ChainId,
    fromToken: Type,
    amountIn: bigint,
    toToken: Type,
    gasPrice: number
  ) {
    return Router.findBestRoute(poolCodesMap, chainId, fromToken, amountIn, toToken, gasPrice, [
      LiquidityProviders.NativeWrap,
      LiquidityProviders.SushiSwapV2,
      LiquidityProviders.SushiSwapV3,
      LiquidityProviders.Trident,
    ])
  }

  static findSpecialRoute(
    poolCodesMap: Map<string, PoolCode>,
    chainId: ChainId,
    fromToken: Type,
    amountIn: bigint,
    toToken: Type,
    gasPrice: number,
    maxPriceImpact = 10 // 10%
  ) {
    // Find preferrable route
    const preferrableRoute = Router.findBestRoute(poolCodesMap, chainId, fromToken, amountIn, toToken, gasPrice, [
      LiquidityProviders.NativeWrap,
      LiquidityProviders.SushiSwapV2,
      LiquidityProviders.SushiSwapV3,
      LiquidityProviders.Trident,
    ])
    // If the route is successful and the price impact is less than maxPriceImpact, then return the route
    if (
      preferrableRoute.status === RouteStatus.Success &&
      preferrableRoute.priceImpact !== undefined &&
      preferrableRoute.priceImpact < maxPriceImpact / 100
    ) {
      return preferrableRoute
    }
    // Otherwise, find the route using all possible liquidity providers
    return Router.findBestRoute(poolCodesMap, chainId, fromToken, amountIn, toToken, gasPrice)
  }

  static findBestRoute(
    poolCodesMap: Map<string, PoolCode>,
    chainId: ChainId,
    fromToken: Type,
    amountIn: bigint,
    toToken: Type,
    gasPrice: number,
    providers?: LiquidityProviders[], // all providers if undefined
    poolFilter?: PoolFilter
  ): MultiRoute {
    const networks: NetworkInfo[] = [
      {
        chainId: chainId,
        baseToken: WNATIVE[chainId] as RToken,
        gasPrice: gasPrice as number,
      },
      {
        chainId: getBentoChainId(chainId),
        baseToken: convertTokenToBento(WNATIVE[chainId]),
        gasPrice: gasPrice as number,
      },
    ]

    let poolCodes = Array.from(poolCodesMap.values())
    if (providers) {
      poolCodes = poolCodes.filter((pc) => [...providers, LiquidityProviders.NativeWrap].includes(pc.liquidityProvider))
    }
    let pools = Array.from(poolCodes).map((pc) => pc.pool)

    // console.log('before', pools.length)
    if (poolFilter) pools = pools.filter(poolFilter)
    // console.log('after', pools.length)
    // console.log({pools})
    const route = findMultiRouteExactIn(
      TokenToRToken(fromToken),
      TokenToRToken(toToken),
      amountIn,
      pools,
      networks,
      gasPrice
    )

    return {
      ...route,
      legs: route.legs.map((l) => ({
        ...l,
        poolName: poolCodesMap.get(l.poolAddress)?.poolName ?? 'Unknown Pool',
      })),
    }
  }

  static routeProcessorParams(
    poolCodesMap: Map<string, PoolCode>,
    route: MultiRoute,
    fromToken: Type,
    toToken: Type,
    to: Address,
    RPAddr: Address,
    maxPriceImpact = 0.005
  ): RPParams {
    const tokenIn =
      fromToken instanceof Token
        ? (fromToken.address as Address)
        : fromToken.chainId === ChainId.CELO
        ? WNATIVE_ADDRESS[ChainId.CELO] /*CELO native coin has ERC20 interface*/
        : '0xEeeeeEeeeEeEeeEeEeEeeEEEeeeeEeeeeeeeEEeE'
    const tokenOut =
      toToken instanceof Token ? (toToken.address as Address) : '0xEeeeeEeeeEeEeeEeEeEeeEEEeeeeEeeeeeeeEEeE'
    const amountOutMin = (route.amountOutBN * getBigInt((1 - maxPriceImpact) * 1_000_000)) / 1_000_000n

    return {
      tokenIn,
      amountIn: route.amountInBN,
      tokenOut,
      amountOutMin,
      to,
      routeCode: getRouteProcessorCode(route, RPAddr, to, poolCodesMap) as Hex,
      value: fromToken instanceof Token ? undefined : route.amountInBN,
    }
  }

  static routeProcessor2Params(
    poolCodesMap: Map<string, PoolCode>,
    route: MultiRoute,
    fromToken: Type,
    toToken: Type,
    to: Address,
    RPAddr: Address,
    permits: PermitData[] = [],
    maxPriceImpact = 0.005,
    source = RouterLiquiditySource.Sender
  ): RPParams {
    const tokenIn =
      fromToken instanceof Token ? (fromToken.address as Address) : '0xEeeeeEeeeEeEeeEeEeEeeEEEeeeeEeeeeeeeEEeE'
    const tokenOut =
      toToken instanceof Token ? (toToken.address as Address) : '0xEeeeeEeeeEeEeeEeEeEeeEEEeeeeEeeeeeeeEEeE'
    const amountOutMin = (route.amountOutBN * getBigInt((1 - maxPriceImpact) * 1_000_000)) / 1_000_000n

    return {
      tokenIn,
      amountIn: source == RouterLiquiditySource.Sender ? route.amountInBN : BigNumber.from(0),
      tokenOut,
      amountOutMin,
      to,
<<<<<<< HEAD
      routeCode: getRouteProcessor2Code(route, RPAddr, to, poolCodesMap, permits) as Hex,
=======
      routeCode: getRouteProcessor2Code(route, RPAddr, to, poolCodesMap, permits, source),
>>>>>>> 20097b3b
      value: fromToken instanceof Token ? undefined : route.amountInBN,
    }
  }

  static routeProcessor3Params(
    poolCodesMap: Map<string, PoolCode>,
    route: MultiRoute,
    fromToken: Type,
    toToken: Type,
    to: Address,
    RPAddr: Address,
    permits: PermitData[] = [],
    maxPriceImpact = 0.005
  ): RPParams {
    return Router.routeProcessor2Params(poolCodesMap, route, fromToken, toToken, to, RPAddr, permits, maxPriceImpact)
  }

  static routeProcessor4Params(
    poolCodesMap: Map<string, PoolCode>,
    route: MultiRoute,
    fromToken: Type,
    toToken: Type,
    to: Address,
    RPAddr: Address,
    permits: PermitData[] = [],
    maxPriceImpact = 0.005
  ): RPParams {
    const tokenIn =
      fromToken instanceof Token ? (fromToken.address as Address) : '0xEeeeeEeeeEeEeeEeEeEeeEEEeeeeEeeeeeeeEEeE'
    const tokenOut =
      toToken instanceof Token ? (toToken.address as Address) : '0xEeeeeEeeeEeEeeEeEeEeeEEEeeeeEeeeeeeeEEeE'
    const amountOutMin = (route.amountOutBN * getBigInt((1 - maxPriceImpact) * 1_000_000)) / 1_000_000n

    return {
      tokenIn,
      amountIn: route.amountInBN,
      tokenOut,
      amountOutMin,
      to,
      routeCode: getRouteProcessor4Code(route, RPAddr, to, poolCodesMap, permits) as Hex,
      value: fromToken instanceof Token ? undefined : route.amountInBN,
    }
  }

  // Human-readable route printing
  static routeToHumanString(
    poolCodesMap: Map<string, PoolCode>,
    route: MultiRoute,
    fromToken: Type,
    toToken: Type,
    shiftPrimary = '',
    shiftSub = '    '
  ): string {
    let res = ''
    res += `${shiftPrimary}Route Status: ${route.status}\n`
    res += `${shiftPrimary}Input: ${route.amountIn / Math.pow(10, fromToken.decimals)} ${fromToken.symbol}\n`
    route.legs.forEach((l, i) => {
      res += `${shiftSub}${i + 1}. ${l.tokenFrom.symbol} ${Math.round(l.absolutePortion * 100)}% -> [${
        poolCodesMap.get(l.poolAddress)?.poolName
      }] -> ${l.tokenTo.symbol}\n`
      //console.log(l.poolAddress, l.assumedAmountIn, l.assumedAmountOut)
    })
    const output = parseInt(route.amountOutBN.toString()) / Math.pow(10, toToken.decimals)
    res += `${shiftPrimary}Output: ${output} ${route.toToken.symbol}`

    return res
  }
}

export function tokenQuantityString(token: Type, amount: bigint) {
  const denominator = 10n ** BigInt(token.decimals)
  const integer = amount / denominator
  const fractional = amount - integer * denominator
  if (fractional === 0n) return `${integer} ${token.symbol}`
  const paddedFractional = fractional.toString().padStart(token.decimals, '0')
  return `${integer}.${paddedFractional} ${token.symbol}`
}<|MERGE_RESOLUTION|>--- conflicted
+++ resolved
@@ -179,15 +179,11 @@
 
     return {
       tokenIn,
-      amountIn: source == RouterLiquiditySource.Sender ? route.amountInBN : BigNumber.from(0),
+      amountIn: source === RouterLiquiditySource.Sender ? route.amountInBN : 0n,
       tokenOut,
       amountOutMin,
       to,
-<<<<<<< HEAD
-      routeCode: getRouteProcessor2Code(route, RPAddr, to, poolCodesMap, permits) as Hex,
-=======
-      routeCode: getRouteProcessor2Code(route, RPAddr, to, poolCodesMap, permits, source),
->>>>>>> 20097b3b
+      routeCode: getRouteProcessor2Code(route, RPAddr, to, poolCodesMap, permits, source) as Hex,
       value: fromToken instanceof Token ? undefined : route.amountInBN,
     }
   }
