--- conflicted
+++ resolved
@@ -44,11 +44,7 @@
   dataFetcherPreviousState = 0
   routeCallBack?: RouteCallBack
   currentBestRoute?: MultiRoute | undefined
-<<<<<<< HEAD
   timer?: NodeJS.Timer // timer from setInterval
-=======
-  timer?: NodeJS.Timer
->>>>>>> 2e60a0d6
 
   constructor(
     dataFetcher: DataFetcher,
