--- conflicted
+++ resolved
@@ -50,7 +50,6 @@
     gasPrice: number,
     maxPriceImpact = 10 // 10%
   ) {
-<<<<<<< HEAD
     // Find preferrable route
     const preferrableRoute = Router.findBestRoute(poolCodesMap, chainId, fromToken, amountIn, toToken, gasPrice, [
       LiquidityProviders.NativeWrap,
@@ -64,143 +63,6 @@
       preferrableRoute.priceImpact < maxPriceImpact / 100
     ) {
       return preferrableRoute
-=======
-    this.dataFetcher = dataFetcher
-    this.fromToken = fromToken
-    this.amountIn = amountIn
-    this.toToken = toToken
-    this.gasPrice = gasPrice
-    this.providers = providers
-    this.minUpdateDelay = minUpdateDelay
-    this.poolFilter = poolFilter
-  }
-
-  startRouting(p: RouteCallBack) {
-    this.stopRouting()
-    this.routeCallBack = p
-    this.currentBestRoute = undefined
-    this.dataFetcherPreviousState = 0
-    this._checkRouteUpdate() // Maybe a route is ready
-    this.timer = setInterval(() => this._checkRouteUpdate(), this.minUpdateDelay)
-  }
-
-  // To stop gather pool data and routing calculation
-  stopRouting() {
-    if (this.timer) clearInterval(this.timer)
-    this.timer = undefined
-  }
-
-  getBestRoute() {
-    return this.currentBestRoute
-  }
-
-  _checkRouteUpdate() {
-    const currentDataFetcherStateId = this.dataFetcher.getCurrentPoolStateId(this.providers)
-    if (this.dataFetcherPreviousState != currentDataFetcherStateId) {
-      this.dataFetcherPreviousState = currentDataFetcherStateId
-
-      const networks: NetworkInfo[] = [
-        {
-          chainId: this.dataFetcher.chainId,
-          baseToken: WNATIVE[this.dataFetcher.chainId] as RToken,
-          gasPrice: this.gasPrice as number,
-        },
-        {
-          chainId: getBentoChainId(this.dataFetcher.chainId),
-          baseToken: convertTokenToBento(WNATIVE[this.dataFetcher.chainId]),
-          gasPrice: this.gasPrice as number,
-        },
-      ]
-
-      let pools = this.dataFetcher.getCurrentPoolCodeList(this.providers).map((pc) => pc.pool)
-      if (this.poolFilter) pools = pools.filter(this.poolFilter)
-
-      const route = findMultiRouteExactIn(
-        TokenToRToken(this.fromToken),
-        TokenToRToken(this.toToken),
-        this.amountIn,
-        pools,
-        networks,
-        this.gasPrice
-      )
-
-      if (route.status != RouteStatus.NoWay) {
-        this.currentBestRoute = route
-        if (this.routeCallBack) this.routeCallBack(route)
-      }
-    }
-  }
-
-  changeRouteParams(fromToken: Type, amountIn: BigNumber, toToken: Type, gasPrice: number) {
-    this.fromToken = fromToken
-    this.amountIn = amountIn
-    this.toToken = toToken
-    this.gasPrice = gasPrice
-    this.currentBestRoute = undefined
-    this._checkRouteUpdate() // Recalc route immediately
-  }
-
-  getCurrentRouteRPParams(to: string, RPAddr: string, maxPriceImpact = 0.005): RPParams | undefined {
-    if (this.currentBestRoute !== undefined) {
-      return Router.routeProcessorParams(
-        this.dataFetcher,
-        this.currentBestRoute,
-        this.fromToken,
-        this.toToken,
-        to,
-        RPAddr,
-        maxPriceImpact
-      )
-    }
-  }
-
-  getCurrentRouteRP2Params(to: string, RPAddr: string, maxPriceImpact = 0.005): RPParams | undefined {
-    if (this.currentBestRoute !== undefined) {
-      return Router.routeProcessor2Params(
-        this.dataFetcher,
-        this.currentBestRoute,
-        this.fromToken,
-        this.toToken,
-        to,
-        RPAddr,
-        maxPriceImpact
-      )
-    }
-  }
-
-  getCurrentRouteHumanString(shiftPrimary = '', shiftSub = '    '): string | void {
-    if (this.currentBestRoute !== undefined) {
-      return Router.routeToHumanString(
-        this.dataFetcher,
-        this.currentBestRoute,
-        this.fromToken,
-        this.toToken,
-        shiftPrimary,
-        shiftSub
-      )
-    }
-  }
-
-  getCurrentRouteHumanArray(): string[] | void {
-    if (this.currentBestRoute !== undefined) {
-      const poolCodesMap = this.dataFetcher.getCurrentPoolCodeMap()
-      return [
-        `Route Status: ${this.currentBestRoute.status}`,
-        `Input: ${this.currentBestRoute.amountInBN.div(BigNumber.from(10).pow(this.fromToken.decimals))} ${
-          this.fromToken.symbol
-        }`,
-        ...this.currentBestRoute.legs.map((l, i) => {
-          return (
-            `${i + 1}. ${l.tokenFrom.symbol} ${Math.round(l.absolutePortion * 100)}%` +
-            ` -> [${poolCodesMap.get(l.poolAddress)?.poolName}] -> ${l.tokenTo.symbol}`
-          )
-        }),
-        `Output: ${this.currentBestRoute.amountOutBN.div(BigNumber.from(10).pow(this.toToken.decimals))} ${
-          this.toToken.symbol
-        }`,
-        `Price Impact: ${(Number(this.currentBestRoute.priceImpact) * 100).toFixed(2)}%`,
-      ]
->>>>>>> f01135e2
     }
     // Otherwise, find the route using all possible liquidity providers
     return Router.findBestRoute(poolCodesMap, chainId, fromToken, amountIn, toToken, gasPrice)
@@ -285,15 +147,8 @@
     }
   }
 
-<<<<<<< HEAD
-  static routeToArray(poolCodesMap: Map<string, PoolCode>, route: MultiRoute) {
-    return route.legs.map((l) => ({
-      ...l,
-      poolName: poolCodesMap.get(l.poolAddress)?.poolName ?? 'Unknown Pool',
-    }))
-=======
   static routeProcessor2Params(
-    dataFetcher: DataFetcher,
+    poolCodesMap: Map<string, PoolCode>,
     route: MultiRoute,
     fromToken: Type,
     toToken: Type,
@@ -311,10 +166,9 @@
       tokenOut,
       amountOutMin,
       to,
-      routeCode: getRouteProcessor2Code(route, RPAddr, to, dataFetcher.getCurrentPoolCodeMap()),
+      routeCode: getRouteProcessor2Code(route, RPAddr, to, poolCodesMap),
       value: fromToken instanceof Token ? undefined : route.amountInBN,
     }
->>>>>>> f01135e2
   }
 
   // Human-readable route printing
