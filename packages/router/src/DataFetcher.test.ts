--- conflicted
+++ resolved
@@ -1,38 +1,26 @@
 import { ChainId } from '@sushiswap/chain'
-<<<<<<< HEAD
-// import { Native, USDC } from '@sushiswap/currency'
-=======
 import { Native, USDC } from '@sushiswap/currency'
 import { createClient, fallback, http } from 'viem'
 import { mainnet } from 'viem/chains'
->>>>>>> 59b85f5a
+import { DataFetcher } from './DataFetcher'
 
 // import { DataFetcher } from './DataFetcher'
 // import { LiquidityProviders } from './liquidity-providers/LiquidityProvider'
 // import { NativeWrapProvider } from './liquidity-providers/NativeWrapProvider'
 // import { SushiProvider } from './liquidity-providers/Sushi'
 
-<<<<<<< HEAD
-// const DATA_FETCHER = new DataFetcher(ChainId.ETHEREUM)
+// const DATA_FETCHER = new DataFetcher(
+//   ChainId.ETHEREUM,
+//   createClient({
+//     chain: mainnet,
+//     transport: fallback([http(mainnet.rpcUrls.alchemy + process.env.ALCHEMY_ID)]),
+//   })
+// )
 // const DEFAULT_PROVIDERS = [LiquidityProviders.SushiSwap]
 // beforeAll(() => {
 //   expect(DATA_FETCHER).toBeInstanceOf(DataFetcher)
 //   DATA_FETCHER.startDataFetching(DEFAULT_PROVIDERS)
 // })
-=======
-const DATA_FETCHER = new DataFetcher(
-  ChainId.ETHEREUM,
-  createClient({
-    chain: mainnet,
-    transport: fallback([http(mainnet.rpcUrls.alchemy + '/kxJMJX53VvORsKQjLcV_lGTFeLBZhVoa')]),
-  })
-)
-const DEFAULT_PROVIDERS = [LiquidityProviders.SushiSwap]
-beforeAll(() => {
-  expect(DATA_FETCHER).toBeInstanceOf(DataFetcher)
-  DATA_FETCHER.startDataFetching(DEFAULT_PROVIDERS)
-})
->>>>>>> 59b85f5a
 
 // afterAll(() => {
 //   DATA_FETCHER.stopDataFetching()
