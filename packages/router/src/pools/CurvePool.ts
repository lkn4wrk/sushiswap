<<<<<<< HEAD
import { ChainId } from 'sushi/chain'
import { CurveMultitokenPool, CurvePool, MultiRoute, RouteLeg } from '@sushiswap/tines'
=======
import type { CurvePool, MultiRoute, RouteLeg } from '@sushiswap/tines'
import { ChainId } from 'sushi/chain'
>>>>>>> 49a54e78

import { HEXer } from '../HEXer'
import {
  CURVE_NON_FACTORY_POOLS,
  CurvePoolType,
  LiquidityProviders,
} from '../liquidity-providers'
import { PoolCode } from './PoolCode'

export class CurvePoolCode extends PoolCode {
  constructor(
    pool: CurvePool | CurveMultitokenPool,
    liquidityProvider: LiquidityProviders,
    providerName: string,
  ) {
    super(pool, liquidityProvider, `${providerName} ${(pool?.fee || 0) * 100}%`)
  }

  override getStartPoint(): string {
    return PoolCode.RouteProcessorAddress
  }

  getSwapCodeForRouteProcessor(): string {
    return 'CurvePool is not supported by RP1'
  }

  override getSwapCodeForRouteProcessor2(): string {
    return 'CurvePool is not supported by RP2'
  }

  override getSwapCodeForRouteProcessor4(
    leg: RouteLeg,
    _: MultiRoute,
    to: string,
  ): string {
    // supports only 2-token pools currently

    let poolType = 0
    if (leg.tokenFrom.chainId !== undefined) {
      const index = CURVE_NON_FACTORY_POOLS[
        leg.tokenFrom.chainId as ChainId
      ].findIndex(([addr]) => addr === this.pool.address)
      if (
        index >= 0 &&
        CURVE_NON_FACTORY_POOLS[leg.tokenFrom.chainId as ChainId][index][1] !==
          CurvePoolType.Legacy
      )
        poolType = 1
    }

<<<<<<< HEAD
    const [index0, index1] = this.pool instanceof CurveMultitokenPool ? [this.pool.index0, this.pool.index1] : [0, 1]
    const [fromIndex, toIndex] = 
      this.pool.token0.tokenId == leg.tokenFrom.tokenId ? [index0, index1] : [index1, index0]
=======
    const [fromIndex, toIndex] =
      leg.tokenFrom.tokenId === this.pool.token0.tokenId ? [0, 1] : [1, 0]
>>>>>>> 49a54e78
    const code = new HEXer()
      .uint8(5) // Curve pool
      .address(this.pool.address)
      .uint8(poolType)
      .uint8(fromIndex)
      .uint8(toIndex)
      .address(to)
      .address(
        leg.tokenTo.address || '0xEeeeeEeeeEeEeeEeEeEeeEEEeeeeEeeeeeeeEEeE',
      )
      .toString()

    return code
  }
}<|MERGE_RESOLUTION|>--- conflicted
+++ resolved
@@ -1,10 +1,5 @@
-<<<<<<< HEAD
+import { CurveMultitokenPool, CurvePool, MultiRoute, RouteLeg } from '@sushiswap/tines'
 import { ChainId } from 'sushi/chain'
-import { CurveMultitokenPool, CurvePool, MultiRoute, RouteLeg } from '@sushiswap/tines'
-=======
-import type { CurvePool, MultiRoute, RouteLeg } from '@sushiswap/tines'
-import { ChainId } from 'sushi/chain'
->>>>>>> 49a54e78
 
 import { HEXer } from '../HEXer'
 import {
@@ -55,14 +50,9 @@
         poolType = 1
     }
 
-<<<<<<< HEAD
     const [index0, index1] = this.pool instanceof CurveMultitokenPool ? [this.pool.index0, this.pool.index1] : [0, 1]
     const [fromIndex, toIndex] = 
-      this.pool.token0.tokenId == leg.tokenFrom.tokenId ? [index0, index1] : [index1, index0]
-=======
-    const [fromIndex, toIndex] =
-      leg.tokenFrom.tokenId === this.pool.token0.tokenId ? [0, 1] : [1, 0]
->>>>>>> 49a54e78
+      this.pool.token0.tokenId === leg.tokenFrom.tokenId ? [index0, index1] : [index1, index0]
     const code = new HEXer()
       .uint8(5) // Curve pool
       .address(this.pool.address)
