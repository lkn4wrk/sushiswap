--- conflicted
+++ resolved
@@ -230,19 +230,12 @@
     this.providers.forEach((p) => p.stopFetchPoolsData())
   }
 
-<<<<<<< HEAD
-  async fetchPoolsForToken(t0: Type, t1: Type, excludePools?: Set<string>): Promise<void> {
-    const token0 = this.transformToken(t0)
-    const token1 = this.transformToken(t1)
-    await Promise.all(this.providers.map((p) => p.fetchPoolsForToken(token0, token1, excludePools)))
-=======
-  async fetchPoolsForToken(currency0: Type, currency1: Type): Promise<void> {
+  async fetchPoolsForToken(currency0: Type, currency1: Type, excludePools?: Set<string>): Promise<void> {
     const [token0, token1] =
       currency0.wrapped.equals(currency1.wrapped) || currency0.wrapped.sortsBefore(currency1.wrapped)
         ? [currency0.wrapped, currency1.wrapped]
         : [currency1.wrapped, currency0.wrapped]
-    await Promise.all(this.providers.map((p) => p.fetchPoolsForToken(token0, token1)))
->>>>>>> 5fefbcea
+    await Promise.all(this.providers.map((p) => p.fetchPoolsForToken(token0, token1, excludePools)))
   }
 
   getCurrentPoolCodeMap(currency0: Type, currency1: Type): Map<string, PoolCode> {
