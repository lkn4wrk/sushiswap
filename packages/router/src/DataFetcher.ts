import { isBentoBoxV1ChainId } from '@sushiswap/bentobox'
import { ChainId, chainShortName } from '@sushiswap/chain'
import { Native, Token, Type, WNATIVE } from '@sushiswap/currency'
<<<<<<< HEAD
=======
import { PrismaClient } from '@sushiswap/database'
>>>>>>> 78ea4a37
import { isConstantProductPoolFactoryChainId, isStablePoolFactoryChainId } from '@sushiswap/trident'
import { PublicClient } from 'viem'

import { ApeSwapProvider } from './liquidity-providers/ApeSwap'
import { BiswapProvider } from './liquidity-providers/Biswap'
import { DfynProvider } from './liquidity-providers/Dfyn'
import { ElkProvider } from './liquidity-providers/Elk'
import { HoneySwapProvider } from './liquidity-providers/HoneySwap'
import { JetSwapProvider } from './liquidity-providers/JetSwap'
import { LiquidityProvider, LiquidityProviders } from './liquidity-providers/LiquidityProvider'
import { NativeWrapProvider } from './liquidity-providers/NativeWrapProvider'
import { NetSwapProvider } from './liquidity-providers/NetSwap'
import { PancakeSwapProvider } from './liquidity-providers/PancakeSwap'
import { QuickSwapProvider } from './liquidity-providers/QuickSwap'
import { SpookySwapProvider } from './liquidity-providers/SpookySwap'
import { SushiProvider } from './liquidity-providers/Sushi'
import { TraderJoeProvider } from './liquidity-providers/TraderJoe'
import { TridentProvider } from './liquidity-providers/Trident'
import { UbeSwapProvider } from './liquidity-providers/UbeSwap'
import { UniswapV2Provider } from './liquidity-providers/UniswapV2'
import type { PoolCode } from './pools/PoolCode'

// import { create } from 'viem'

// Gathers pools info, creates routing in 'incremental' mode
// This means that new routing recalculates each time new pool fetching data comes
export class DataFetcher {
  chainId: ChainId
  providers: LiquidityProvider[] = []
  // Provider to poolAddress to PoolCode
  poolCodes: Map<LiquidityProviders, Map<string, PoolCode>> = new Map()
  stateId = 0
<<<<<<< HEAD
  client: PublicClient

  constructor(chainId: ChainId, client: PublicClient) {
    this.chainId = chainId
    this.client = client
=======
  web3Client: PublicClient
  databaseClient: PrismaClient

  constructor(chainId: ChainId, web3Client: PublicClient, databaseClient: PrismaClient) {
    this.chainId = chainId
    this.web3Client = web3Client
    this.databaseClient = databaseClient
>>>>>>> 78ea4a37
  }

  _providerIsIncluded(lp: LiquidityProviders, liquidity?: LiquidityProviders[]) {
    if (!liquidity) return true
    if (lp === LiquidityProviders.NativeWrap) return true
    return liquidity.some((l) => l == lp)
  }

  // Starts pool data fetching
  startDataFetching(
    providers?: LiquidityProviders[] // all providers if undefined
  ) {
    this.stopDataFetching()
    this.poolCodes = new Map()

<<<<<<< HEAD
    this.providers = [new NativeWrapProvider(this.chainId, this.client)]

    if (this._providerIsIncluded(LiquidityProviders.SushiSwap, providers)) {
      try {
        const provider = new SushiProvider(this.chainId, this.client)
=======
    this.providers = [new NativeWrapProvider(this.chainId, this.web3Client)]

    if (this._providerIsIncluded(LiquidityProviders.SushiSwap, providers)) {
      try {
        const provider = new SushiProvider(this.chainId, this.web3Client, this.databaseClient)
>>>>>>> 78ea4a37
        this.providers.push(provider)
      } catch (e: any) {
        // console.warn(e.message)
      }
    }

    if (
      this._providerIsIncluded(LiquidityProviders.Trident, providers) &&
      isBentoBoxV1ChainId(this.chainId) &&
      (isConstantProductPoolFactoryChainId(this.chainId) || isStablePoolFactoryChainId(this.chainId))
    ) {
      try {
<<<<<<< HEAD
        const provider = new TridentProvider(this.chainId, this.client)
=======
        const provider = new TridentProvider(this.chainId, this.web3Client, this.databaseClient)
>>>>>>> 78ea4a37
        this.providers.push(provider)
      } catch (e: any) {
        // console.warn(e.message)
      }
    }

<<<<<<< HEAD
    if (this._providerIsIncluded(LiquidityProviders.ApeSwap, providers)) {
      try {
        const provider = new ApeSwapProvider(this.chainId, this.client)
        this.providers.push(provider)
      } catch (e: any) {
        // console.warn(e.message)
      }
    }

    if (this._providerIsIncluded(LiquidityProviders.Biswap, providers)) {
      try {
        const provider = new BiswapProvider(this.chainId, this.client)
        this.providers.push(provider)
      } catch (e: any) {
        // console.warn(e.message)
      }
    }

    if (this._providerIsIncluded(LiquidityProviders.Dfyn, providers)) {
      try {
        const provider = new DfynProvider(this.chainId, this.client)
        this.providers.push(provider)
      } catch (e: any) {
        // console.warn(e.message)
      }
    }

    if (this._providerIsIncluded(LiquidityProviders.Elk, providers)) {
      try {
        const provider = new ElkProvider(this.chainId, this.client)
        this.providers.push(provider)
      } catch (e: any) {
        // console.warn(e.message)
      }
    }

    if (this._providerIsIncluded(LiquidityProviders.HoneySwap, providers)) {
      try {
        const provider = new HoneySwapProvider(this.chainId, this.client)
        this.providers.push(provider)
      } catch (e: any) {
        // console.warn(e.message)
      }
    }

    if (this._providerIsIncluded(LiquidityProviders.JetSwap, providers)) {
      try {
        const provider = new JetSwapProvider(this.chainId, this.client)
        this.providers.push(provider)
      } catch (e: any) {
        // console.warn(e.message)
      }
    }

    if (this._providerIsIncluded(LiquidityProviders.NetSwap, providers)) {
      try {
        const provider = new NetSwapProvider(this.chainId, this.client)
        this.providers.push(provider)
      } catch (e: any) {
        // console.warn(e.message)
      }
    }

    if (this._providerIsIncluded(LiquidityProviders.PancakeSwap, providers)) {
      try {
        const provider = new PancakeSwapProvider(this.chainId, this.client)
        this.providers.push(provider)
      } catch (e: any) {
        // console.warn(e.message)
      }
    }

    if (this._providerIsIncluded(LiquidityProviders.QuickSwap, providers)) {
      try {
        const provider = new QuickSwapProvider(this.chainId, this.client)
        this.providers.push(provider)
      } catch (e: any) {
        // console.warn(e.message)
      }
    }

    if (this._providerIsIncluded(LiquidityProviders.SpookySwap, providers)) {
      try {
        const provider = new SpookySwapProvider(this.chainId, this.client)
        this.providers.push(provider)
      } catch (e: any) {
        // console.warn(e.message)
      }
    }

    if (this._providerIsIncluded(LiquidityProviders.TraderJoe, providers)) {
      try {
        const provider = new TraderJoeProvider(this.chainId, this.client)
        this.providers.push(provider)
      } catch (e: any) {
        // console.warn(e.message)
      }
    }

    if (this._providerIsIncluded(LiquidityProviders.UbeSwap, providers)) {
      try {
        const provider = new UbeSwapProvider(this.chainId, this.client)
        this.providers.push(provider)
      } catch (e: any) {
        // console.warn(e.message)
      }
    }

    if (this._providerIsIncluded(LiquidityProviders.UniswapV2, providers)) {
      try {
        const provider = new UniswapV2Provider(this.chainId, this.client)
        this.providers.push(provider)
      } catch (e: any) {
        // console.warn(e.message)
      }
    }
=======
    // if (this._providerIsIncluded(LiquidityProviders.ApeSwap, providers)) {
    //   try {
    //     const provider = new ApeSwapProvider(this.chainId, this.web3Client, this.databaseClient)
    //     this.providers.push(provider)
    //   } catch (e: any) {
    //     // console.warn(e.message)
    //   }
    // }

    // if (this._providerIsIncluded(LiquidityProviders.Biswap, providers)) {
    //   try {
    //     const provider = new BiswapProvider(this.chainId, this.web3Client, this.databaseClient)
    //     this.providers.push(provider)
    //   } catch (e: any) {
    //     // console.warn(e.message)
    //   }
    // }

    // if (this._providerIsIncluded(LiquidityProviders.Dfyn, providers)) {
    //   try {
    //     const provider = new DfynProvider(this.chainId, this.web3Client, this.databaseClient)
    //     this.providers.push(provider)
    //   } catch (e: any) {
    //     // console.warn(e.message)
    //   }
    // }

    // if (this._providerIsIncluded(LiquidityProviders.Elk, providers)) {
    //   try {
    //     const provider = new ElkProvider(this.chainId, this.web3Client, this.databaseClient)
    //     this.providers.push(provider)
    //   } catch (e: any) {
    //     // console.warn(e.message)
    //   }
    // }

    // if (this._providerIsIncluded(LiquidityProviders.HoneySwap, providers)) {
    //   try {
    //     const provider = new HoneySwapProvider(this.chainId, this.web3Client, this.databaseClient)
    //     this.providers.push(provider)
    //   } catch (e: any) {
    //     // console.warn(e.message)
    //   }
    // }

    // if (this._providerIsIncluded(LiquidityProviders.JetSwap, providers)) {
    //   try {
    //     const provider = new JetSwapProvider(this.chainId, this.web3Client, this.databaseClient)
    //     this.providers.push(provider)
    //   } catch (e: any) {
    //     // console.warn(e.message)
    //   }
    // }

    // if (this._providerIsIncluded(LiquidityProviders.NetSwap, providers)) {
    //   try {
    //     const provider = new NetSwapProvider(this.chainId, this.web3Client, this.databaseClient)
    //     this.providers.push(provider)
    //   } catch (e: any) {
    //     // console.warn(e.message)
    //   }
    // }

    // if (this._providerIsIncluded(LiquidityProviders.PancakeSwap, providers)) {
    //   try {
    //     const provider = new PancakeSwapProvider(this.chainId, this.web3Client, this.databaseClient)
    //     this.providers.push(provider)
    //   } catch (e: any) {
    //     // console.warn(e.message)
    //   }
    // }

    // if (this._providerIsIncluded(LiquidityProviders.QuickSwap, providers)) {
    //   try {
    //     const provider = new QuickSwapProvider(this.chainId, this.web3Client, this.databaseClient)
    //     this.providers.push(provider)
    //   } catch (e: any) {
    //     // console.warn(e.message)
    //   }
    // }

    // if (this._providerIsIncluded(LiquidityProviders.SpookySwap, providers)) {
    //   try {
    //     const provider = new SpookySwapProvider(this.chainId, this.web3Client, this.databaseClient)
    //     this.providers.push(provider)
    //   } catch (e: any) {
    //     // console.warn(e.message)
    //   }
    // }

    // if (this._providerIsIncluded(LiquidityProviders.TraderJoe, providers)) {
    //   try {
    //     const provider = new TraderJoeProvider(this.chainId, this.web3Client, this.databaseClient)
    //     this.providers.push(provider)
    //   } catch (e: any) {
    //     // console.warn(e.message)
    //   }
    // }

    // if (this._providerIsIncluded(LiquidityProviders.UbeSwap, providers)) {
    //   try {
    //     const provider = new UbeSwapProvider(this.chainId, this.web3Client, this.databaseClient)
    //     this.providers.push(provider)
    //   } catch (e: any) {
    //     // console.warn(e.message)
    //   }
    // }

    // if (this._providerIsIncluded(LiquidityProviders.UniswapV2, providers)) {
    //   try {
    //     const provider = new UniswapV2Provider(this.chainId, this.web3Client, this.databaseClient)
    //     this.providers.push(provider)
    //   } catch (e: any) {
    //     // console.warn(e.message)
    //   }
    // }
>>>>>>> 78ea4a37

    console.log(
      `${chainShortName[this.chainId]}/${this.chainId} - Included providers: ${this.providers
        .map((p) => p.getType())
        .join(', ')}`
    )
    this.providers.forEach((p) => p.startFetchPoolsData())
  }

  // To stop fetch pool data
  stopDataFetching() {
    this.providers.forEach((p) => p.stopFetchPoolsData())
  }

  async fetchPoolsForToken(t0: Type, t1: Type): Promise<void> {
    const token0 = this.transformToken(t0)
    const token1 = this.transformToken(t1)
    await Promise.all(this.providers.map((p) => p.fetchPoolsForToken(token0, token1)))
  }

  getCurrentPoolCodeMap(t0: Type, t1: Type): Map<string, PoolCode> {
    const token0 = this.transformToken(t0)
    const token1 = this.transformToken(t1)
    const result: Map<string, PoolCode> = new Map()
    this.providers.forEach((p) => {
      const poolCodes = p.getCurrentPoolList(token0, token1)
      poolCodes.forEach((pc) => result.set(pc.pool.address, pc))
    })

    return result
  }

  getCurrentPoolCodeList(t0: Type, t1: Type): PoolCode[] {
    const token0 = this.transformToken(t0)
    const token1 = this.transformToken(t1)
    const pcMap = this.getCurrentPoolCodeMap(token0, token1)
    return Array.from(pcMap.values())
  }

  // returns the last processed by all LP block number
  getLastUpdateBlock(providers?: LiquidityProviders[]): number {
    let lastUpdateBlock: number | undefined
    this.providers.forEach((p) => {
      if (this._providerIsIncluded(p.getType(), providers)) {
        const last = p.getLastUpdateBlock()
        if (last < 0) return
        if (lastUpdateBlock === undefined) lastUpdateBlock = last
        else lastUpdateBlock = Math.min(lastUpdateBlock, last)
      }
    })
    return lastUpdateBlock === undefined ? 0 : lastUpdateBlock
  }

  transformToken(t: Type) {
    return t instanceof Native ? WNATIVE[t.chainId] : (t as Token)
  }
}<|MERGE_RESOLUTION|>--- conflicted
+++ resolved
@@ -1,10 +1,7 @@
 import { isBentoBoxV1ChainId } from '@sushiswap/bentobox'
 import { ChainId, chainShortName } from '@sushiswap/chain'
 import { Native, Token, Type, WNATIVE } from '@sushiswap/currency'
-<<<<<<< HEAD
-=======
 import { PrismaClient } from '@sushiswap/database'
->>>>>>> 78ea4a37
 import { isConstantProductPoolFactoryChainId, isStablePoolFactoryChainId } from '@sushiswap/trident'
 import { PublicClient } from 'viem'
 
@@ -37,13 +34,6 @@
   // Provider to poolAddress to PoolCode
   poolCodes: Map<LiquidityProviders, Map<string, PoolCode>> = new Map()
   stateId = 0
-<<<<<<< HEAD
-  client: PublicClient
-
-  constructor(chainId: ChainId, client: PublicClient) {
-    this.chainId = chainId
-    this.client = client
-=======
   web3Client: PublicClient
   databaseClient: PrismaClient
 
@@ -51,7 +41,6 @@
     this.chainId = chainId
     this.web3Client = web3Client
     this.databaseClient = databaseClient
->>>>>>> 78ea4a37
   }
 
   _providerIsIncluded(lp: LiquidityProviders, liquidity?: LiquidityProviders[]) {
@@ -67,19 +56,11 @@
     this.stopDataFetching()
     this.poolCodes = new Map()
 
-<<<<<<< HEAD
-    this.providers = [new NativeWrapProvider(this.chainId, this.client)]
-
-    if (this._providerIsIncluded(LiquidityProviders.SushiSwap, providers)) {
-      try {
-        const provider = new SushiProvider(this.chainId, this.client)
-=======
     this.providers = [new NativeWrapProvider(this.chainId, this.web3Client)]
 
     if (this._providerIsIncluded(LiquidityProviders.SushiSwap, providers)) {
       try {
         const provider = new SushiProvider(this.chainId, this.web3Client, this.databaseClient)
->>>>>>> 78ea4a37
         this.providers.push(provider)
       } catch (e: any) {
         // console.warn(e.message)
@@ -92,135 +73,13 @@
       (isConstantProductPoolFactoryChainId(this.chainId) || isStablePoolFactoryChainId(this.chainId))
     ) {
       try {
-<<<<<<< HEAD
-        const provider = new TridentProvider(this.chainId, this.client)
-=======
         const provider = new TridentProvider(this.chainId, this.web3Client, this.databaseClient)
->>>>>>> 78ea4a37
         this.providers.push(provider)
       } catch (e: any) {
         // console.warn(e.message)
       }
     }
 
-<<<<<<< HEAD
-    if (this._providerIsIncluded(LiquidityProviders.ApeSwap, providers)) {
-      try {
-        const provider = new ApeSwapProvider(this.chainId, this.client)
-        this.providers.push(provider)
-      } catch (e: any) {
-        // console.warn(e.message)
-      }
-    }
-
-    if (this._providerIsIncluded(LiquidityProviders.Biswap, providers)) {
-      try {
-        const provider = new BiswapProvider(this.chainId, this.client)
-        this.providers.push(provider)
-      } catch (e: any) {
-        // console.warn(e.message)
-      }
-    }
-
-    if (this._providerIsIncluded(LiquidityProviders.Dfyn, providers)) {
-      try {
-        const provider = new DfynProvider(this.chainId, this.client)
-        this.providers.push(provider)
-      } catch (e: any) {
-        // console.warn(e.message)
-      }
-    }
-
-    if (this._providerIsIncluded(LiquidityProviders.Elk, providers)) {
-      try {
-        const provider = new ElkProvider(this.chainId, this.client)
-        this.providers.push(provider)
-      } catch (e: any) {
-        // console.warn(e.message)
-      }
-    }
-
-    if (this._providerIsIncluded(LiquidityProviders.HoneySwap, providers)) {
-      try {
-        const provider = new HoneySwapProvider(this.chainId, this.client)
-        this.providers.push(provider)
-      } catch (e: any) {
-        // console.warn(e.message)
-      }
-    }
-
-    if (this._providerIsIncluded(LiquidityProviders.JetSwap, providers)) {
-      try {
-        const provider = new JetSwapProvider(this.chainId, this.client)
-        this.providers.push(provider)
-      } catch (e: any) {
-        // console.warn(e.message)
-      }
-    }
-
-    if (this._providerIsIncluded(LiquidityProviders.NetSwap, providers)) {
-      try {
-        const provider = new NetSwapProvider(this.chainId, this.client)
-        this.providers.push(provider)
-      } catch (e: any) {
-        // console.warn(e.message)
-      }
-    }
-
-    if (this._providerIsIncluded(LiquidityProviders.PancakeSwap, providers)) {
-      try {
-        const provider = new PancakeSwapProvider(this.chainId, this.client)
-        this.providers.push(provider)
-      } catch (e: any) {
-        // console.warn(e.message)
-      }
-    }
-
-    if (this._providerIsIncluded(LiquidityProviders.QuickSwap, providers)) {
-      try {
-        const provider = new QuickSwapProvider(this.chainId, this.client)
-        this.providers.push(provider)
-      } catch (e: any) {
-        // console.warn(e.message)
-      }
-    }
-
-    if (this._providerIsIncluded(LiquidityProviders.SpookySwap, providers)) {
-      try {
-        const provider = new SpookySwapProvider(this.chainId, this.client)
-        this.providers.push(provider)
-      } catch (e: any) {
-        // console.warn(e.message)
-      }
-    }
-
-    if (this._providerIsIncluded(LiquidityProviders.TraderJoe, providers)) {
-      try {
-        const provider = new TraderJoeProvider(this.chainId, this.client)
-        this.providers.push(provider)
-      } catch (e: any) {
-        // console.warn(e.message)
-      }
-    }
-
-    if (this._providerIsIncluded(LiquidityProviders.UbeSwap, providers)) {
-      try {
-        const provider = new UbeSwapProvider(this.chainId, this.client)
-        this.providers.push(provider)
-      } catch (e: any) {
-        // console.warn(e.message)
-      }
-    }
-
-    if (this._providerIsIncluded(LiquidityProviders.UniswapV2, providers)) {
-      try {
-        const provider = new UniswapV2Provider(this.chainId, this.client)
-        this.providers.push(provider)
-      } catch (e: any) {
-        // console.warn(e.message)
-      }
-    }
-=======
     // if (this._providerIsIncluded(LiquidityProviders.ApeSwap, providers)) {
     //   try {
     //     const provider = new ApeSwapProvider(this.chainId, this.web3Client, this.databaseClient)
@@ -337,7 +196,6 @@
     //     // console.warn(e.message)
     //   }
     // }
->>>>>>> 78ea4a37
 
     console.log(
       `${chainShortName[this.chainId]}/${this.chainId} - Included providers: ${this.providers
