--- conflicted
+++ resolved
@@ -101,11 +101,7 @@
       try {
         const provider = new SushiSwapV2Provider(this.chainId, this.web3Client, this.databaseClient)
         this.providers.push(provider)
-<<<<<<< HEAD
-      } catch (e) {
-=======
-      } catch (e: unknown) {
->>>>>>> eafbc24b
+      } catch (e: unknown) {
         // console.warn(e.message)
       }
     }
@@ -118,11 +114,7 @@
       try {
         const provider = new TridentProvider(this.chainId, this.web3Client, this.databaseClient)
         this.providers.push(provider)
-<<<<<<< HEAD
-      } catch (e) {
-=======
-      } catch (e: unknown) {
->>>>>>> eafbc24b
+      } catch (e: unknown) {
         // console.warn(e.message)
       }
     }
@@ -131,11 +123,7 @@
       try {
         const provider = new SushiSwapV3Provider(this.chainId, this.web3Client, this.databaseClient)
         this.providers.push(provider)
-<<<<<<< HEAD
-      } catch (e) {
-=======
-      } catch (e: unknown) {
->>>>>>> eafbc24b
+      } catch (e: unknown) {
         // console.warn(e.message)
       }
     }
@@ -144,11 +132,7 @@
       try {
         const provider = new UniswapV3Provider(this.chainId, this.web3Client, this.databaseClient)
         this.providers.push(provider)
-<<<<<<< HEAD
-      } catch (e) {
-=======
-      } catch (e: unknown) {
->>>>>>> eafbc24b
+      } catch (e: unknown) {
         // console.warn(e.message)
       }
     }
@@ -157,11 +141,7 @@
       try {
         const provider = new ApeSwapProvider(this.chainId, this.web3Client, this.databaseClient)
         this.providers.push(provider)
-<<<<<<< HEAD
-      } catch (e) {
-=======
-      } catch (e: unknown) {
->>>>>>> eafbc24b
+      } catch (e: unknown) {
         // console.warn(e.message)
       }
     }
@@ -170,11 +150,7 @@
       try {
         const provider = new BiswapProvider(this.chainId, this.web3Client, this.databaseClient)
         this.providers.push(provider)
-<<<<<<< HEAD
-      } catch (e) {
-=======
-      } catch (e: unknown) {
->>>>>>> eafbc24b
+      } catch (e: unknown) {
         // console.warn(e.message)
       }
     }
@@ -183,11 +159,7 @@
       try {
         const provider = new DfynProvider(this.chainId, this.web3Client, this.databaseClient)
         this.providers.push(provider)
-<<<<<<< HEAD
-      } catch (e) {
-=======
-      } catch (e: unknown) {
->>>>>>> eafbc24b
+      } catch (e: unknown) {
         // console.warn(e.message)
       }
     }
@@ -196,11 +168,7 @@
       try {
         const provider = new ElkProvider(this.chainId, this.web3Client, this.databaseClient)
         this.providers.push(provider)
-<<<<<<< HEAD
-      } catch (e) {
-=======
-      } catch (e: unknown) {
->>>>>>> eafbc24b
+      } catch (e: unknown) {
         // console.warn(e.message)
       }
     }
@@ -209,11 +177,7 @@
       try {
         const provider = new HoneySwapProvider(this.chainId, this.web3Client, this.databaseClient)
         this.providers.push(provider)
-<<<<<<< HEAD
-      } catch (e) {
-=======
-      } catch (e: unknown) {
->>>>>>> eafbc24b
+      } catch (e: unknown) {
         // console.warn(e.message)
       }
     }
@@ -222,11 +186,7 @@
       try {
         const provider = new JetSwapProvider(this.chainId, this.web3Client, this.databaseClient)
         this.providers.push(provider)
-<<<<<<< HEAD
-      } catch (e) {
-=======
-      } catch (e: unknown) {
->>>>>>> eafbc24b
+      } catch (e: unknown) {
         // console.warn(e.message)
       }
     }
@@ -235,11 +195,7 @@
       try {
         const provider = new NetSwapProvider(this.chainId, this.web3Client, this.databaseClient)
         this.providers.push(provider)
-<<<<<<< HEAD
-      } catch (e) {
-=======
-      } catch (e: unknown) {
->>>>>>> eafbc24b
+      } catch (e: unknown) {
         // console.warn(e.message)
       }
     }
@@ -248,11 +204,7 @@
       try {
         const provider = new PancakeSwapProvider(this.chainId, this.web3Client, this.databaseClient)
         this.providers.push(provider)
-<<<<<<< HEAD
-      } catch (e) {
-=======
-      } catch (e: unknown) {
->>>>>>> eafbc24b
+      } catch (e: unknown) {
         // console.warn(e.message)
       }
     }
@@ -261,11 +213,7 @@
       try {
         const provider = new QuickSwapProvider(this.chainId, this.web3Client, this.databaseClient)
         this.providers.push(provider)
-<<<<<<< HEAD
-      } catch (e) {
-=======
-      } catch (e: unknown) {
->>>>>>> eafbc24b
+      } catch (e: unknown) {
         // console.warn(e.message)
       }
     }
@@ -274,11 +222,7 @@
       try {
         const provider = new SpookySwapProvider(this.chainId, this.web3Client, this.databaseClient)
         this.providers.push(provider)
-<<<<<<< HEAD
-      } catch (e) {
-=======
-      } catch (e: unknown) {
->>>>>>> eafbc24b
+      } catch (e: unknown) {
         // console.warn(e.message)
       }
     }
@@ -287,11 +231,7 @@
       try {
         const provider = new TraderJoeProvider(this.chainId, this.web3Client, this.databaseClient)
         this.providers.push(provider)
-<<<<<<< HEAD
-      } catch (e) {
-=======
-      } catch (e: unknown) {
->>>>>>> eafbc24b
+      } catch (e: unknown) {
         // console.warn(e.message)
       }
     }
@@ -300,11 +240,7 @@
       try {
         const provider = new UbeSwapProvider(this.chainId, this.web3Client, this.databaseClient)
         this.providers.push(provider)
-<<<<<<< HEAD
-      } catch (e) {
-=======
-      } catch (e: unknown) {
->>>>>>> eafbc24b
+      } catch (e: unknown) {
         // console.warn(e.message)
       }
     }
@@ -313,8 +249,7 @@
       try {
         const provider = new UniswapV2Provider(this.chainId, this.web3Client, this.databaseClient)
         this.providers.push(provider)
-<<<<<<< HEAD
-      } catch (e) {
+      } catch (e: unknown) {
         // console.warn(e.message)
       }
     }
@@ -323,10 +258,7 @@
       try {
         const provider = new CurveProvider(this.chainId, this.web3Client)
         this.providers.push(provider)
-      } catch (e) {
-=======
-      } catch (e: unknown) {
->>>>>>> eafbc24b
+      } catch (e: unknown) {
         // console.warn(e.message)
       }
     }
