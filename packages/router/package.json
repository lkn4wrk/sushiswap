--- conflicted
+++ resolved
@@ -55,11 +55,7 @@
     "node-fetch": "2.6.6",
     "tiny-invariant": "1.3.1",
     "tiny-warning": "1.0.3",
-<<<<<<< HEAD
     "viem": "1.6.2",
-=======
-    "viem": "0.0.0-jxom-refactor-multicall.20230830T113622",
->>>>>>> 54ab778b
     "zod": "3.21.4"
   },
   "devDependencies": {
