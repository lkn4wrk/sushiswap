--- conflicted
+++ resolved
@@ -42,21 +42,13 @@
     "@ethersproject/solidity": "5.7.0",
     "@sushiswap/abi": "workspace:*",
     "@sushiswap/amm": "workspace:*",
-<<<<<<< HEAD
-    "@sushiswap/bentobox": "1.0.0",
-=======
     "@sushiswap/bentobox": "1.0.1",
->>>>>>> 45ca54a6
     "@sushiswap/chain": "workspace:*",
     "@sushiswap/currency": "workspace:*",
     "@sushiswap/math": "workspace:*",
     "@sushiswap/tines": "workspace:*",
     "@sushiswap/sushiswap": "workspace:*",
-<<<<<<< HEAD
-    "@sushiswap/trident": "1.0.0",
-=======
     "@sushiswap/trident": "1.0.1",
->>>>>>> 45ca54a6
     "@sushiswap/v3-sdk": "workspace:*",
     "@sushiswap/viem-config": "workspace:*",
     "ethers": "5.7.2",
