{
  "name": "@sushiswap/router",
  "version": "0.0.0",
  "private": true,
  "description": "Sushi Router",
  "keywords": [
    "sushi",
    "routers"
  ],
  "homepage": "https://www.sushi.com",
  "repository": {
    "type": "git",
    "url": "https://github.com/sushiswap/sushiswap.git",
    "directory": "packages/router"
  },
  "license": "MIT",
  "author": "Matthew Lilley <hello@matthewLilley.com>",
  "main": "dist/index.js",
  "source": "src/index.ts",
  "typings": "dist/index.d.ts",
  "files": [
    "dist/**"
  ],
  "scripts": {
    "build": "tsc",
    "check": "tsc --pretty --noEmit",
    "clean": "rm -rf .turbo && rm -rf node_modules && rm -rf dist",
    "dev": "tsc -w",
    "lint": "TIMING=1 eslint src --fix",
    "prepublishOnly": "pnpm build",
    "test": "jest --passWithNoTests"
  },
  "jest": {
    "preset": "@sushiswap/jest-config/node"
  },
  "dependencies": {
    "viem": "0.0.1-alpha.38",
    "node-fetch": "2.6.6",
    "date-fns": "2.29.3",
<<<<<<< HEAD
=======
    "@prisma/client": "4.8.1",
>>>>>>> 78ea4a37
    "@ethersproject/abi": "5.7.0",
    "@ethersproject/address": "5.7.0",
    "@ethersproject/bignumber": "5.7.0",
    "@ethersproject/solidity": "5.7.0",
    "@sushiswap/abi": "workspace:*",
    "@sushiswap/amm": "workspace:*",
    "@sushiswap/bentobox": "workspace:*",
    "@sushiswap/chain": "workspace:*",
    "@sushiswap/currency": "workspace:*",
    "@sushiswap/math": "workspace:*",
    "@sushiswap/tines": "workspace:*",
    "@sushiswap/sushiswap": "workspace:*",
    "@sushiswap/trident": "workspace:*",
<<<<<<< HEAD
=======
    "@prisma/client": "4.8.1",
>>>>>>> 78ea4a37
    "ethers": "5.7.2",
    "lodash.flatmap": "^4.5.0",
    "tiny-invariant": "1.3.1",
    "zod": "3.20.2",
    "tiny-warning": "1.0.3"
  },
  "devDependencies": {
    "@sushiswap/database": "workspace:*",
    "@sushiswap/eslint-config": "workspace:*",
    "@sushiswap/jest-config": "workspace:*",
    "@sushiswap/prettier-config": "workspace:*",
    "@sushiswap/router-config": "workspace:*",
    "@sushiswap/typescript-config": "workspace:*",
    "@types/lodash.flatmap": "^4.5.7",
    "@types/node": "^18.0.0",
    "@types/node-fetch": "2.6.2",
    "eslint": "8.29.0",
    "tsup": "6.5.0",
    "typescript": "4.9.4"
  },
  "peerDependencies": {
    "@sushiswap/database": "*"
  },
  "peerDependenciesMeta": {
    "@sushiswap/database": {
      "optional": false
    }
  }
}<|MERGE_RESOLUTION|>--- conflicted
+++ resolved
@@ -37,10 +37,7 @@
     "viem": "0.0.1-alpha.38",
     "node-fetch": "2.6.6",
     "date-fns": "2.29.3",
-<<<<<<< HEAD
-=======
     "@prisma/client": "4.8.1",
->>>>>>> 78ea4a37
     "@ethersproject/abi": "5.7.0",
     "@ethersproject/address": "5.7.0",
     "@ethersproject/bignumber": "5.7.0",
@@ -54,10 +51,7 @@
     "@sushiswap/tines": "workspace:*",
     "@sushiswap/sushiswap": "workspace:*",
     "@sushiswap/trident": "workspace:*",
-<<<<<<< HEAD
-=======
     "@prisma/client": "4.8.1",
->>>>>>> 78ea4a37
     "ethers": "5.7.2",
     "lodash.flatmap": "^4.5.0",
     "tiny-invariant": "1.3.1",
