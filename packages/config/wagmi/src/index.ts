--- conflicted
+++ resolved
@@ -371,11 +371,7 @@
   },
   {
     id: ChainId.BOBA_AVAX,
-<<<<<<< HEAD
     name: 'Boba Avax',
-=======
-    name: 'Boba Avalanche Mainnet',
->>>>>>> fa7b31fa
     network: 'boba-avax',
     nativeCurrency: { name: 'Boba', symbol: 'BOBA', decimals: 18 },
     rpcUrls: {
