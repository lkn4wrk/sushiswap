--- conflicted
+++ resolved
@@ -1,13 +1,8 @@
 // @ts-check
 /** @type {import('eslint').ESLint.ConfigData} */
 const eslintConfig = {
-<<<<<<< HEAD
-  extends: ['@sushiswap/eslint-config', 'next/core-web-vitals'],
-  plugins: ['testing-library'],
-=======
   extends: ['@sushiswap/eslint-config', 'turbo', 'prettier', 'next/core-web-vitals'],
   plugins: ['testing-library', 'simple-import-sort', 'unused-imports'],
->>>>>>> 3fc287bc
   settings: {
     next: {
       rootDir: ['apps/*/', 'packages/*/'],
