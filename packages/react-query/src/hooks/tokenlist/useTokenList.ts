import { getAddress } from '@ethersproject/address'
import {Token} from "@sushiswap/currency";
import { useQuery } from '@tanstack/react-query'
import { useCallback } from 'react'

import { UseTokenListQuerySelect } from './types'
import { tokenListValidator } from './validator'

export const useTokenListQuery = (select: UseTokenListQuerySelect) =>
  useQuery({
<<<<<<< HEAD
    queryKey: ['https://tokens.sushi.com/v0/'],
=======
    queryKey: ['https://tokens.sushi.com/v0'],
>>>>>>> 78ea4a37
    queryFn: async () => {
      const res = await (await fetch(`https://tokens.sushi.com/v0`)).json()
      return tokenListValidator.parse(res)
    },
    select,
    keepPreviousData: true,
    staleTime: 900, // 15 mins
    cacheTime: 86400 // 24hs
  })

export const useTokenList = (filter?: 'showNone' | string[]) => {
  const select: UseTokenListQuerySelect = useCallback(
    (data) => {
      if (filter === 'showNone') return {}

      const _filter = filter ? filter.filter((el) => el.length > 2).map((el) => el.toLowerCase()) : undefined
      return data.reduce<Record<string, Token>>(
        (acc, { chainId, name, symbol, address, decimals }) => {
          if (
            filter === undefined ||
            (_filter &&
              (_filter.findIndex((el) => name.toLowerCase().includes(el)) >= 0 ||
                _filter.findIndex((el) => address.toLowerCase().includes(el)) >= 0 ||
                _filter.findIndex((el) => symbol.toLowerCase().includes(el)) >= 0))
          ) {
            acc[`${chainId}:${getAddress(address)}`] = new Token({
              chainId,
              name,
              symbol,
              decimals,
              address,
            })
          }

          return acc
        },
        {}
      )
    },
    [filter]
  )

  return useTokenListQuery(select)
}<|MERGE_RESOLUTION|>--- conflicted
+++ resolved
@@ -8,11 +8,7 @@
 
 export const useTokenListQuery = (select: UseTokenListQuerySelect) =>
   useQuery({
-<<<<<<< HEAD
-    queryKey: ['https://tokens.sushi.com/v0/'],
-=======
     queryKey: ['https://tokens.sushi.com/v0'],
->>>>>>> 78ea4a37
     queryFn: async () => {
       const res = await (await fetch(`https://tokens.sushi.com/v0`)).json()
       return tokenListValidator.parse(res)
