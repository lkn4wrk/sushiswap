import z from 'zod'

export const angleRewardsPoolsValidator = z.object({
  aprs: z.record(z.string(), z.number().nullable()),
  decimalToken0: z.number(),
  decimalToken1: z.number(),
  distributionData: z.array(
    z.object({
      amm: z.number(),
      amount: z.number(),
<<<<<<< HEAD
      breakdown: z.record(z.string(), z.number()),
=======
      breakdown: z.record(z.string(), z.number()).optional(),
>>>>>>> 34a99960
      end: z.number(),
      isOutOfRangeIncentivized: z.boolean(),
      isLive: z.boolean(),
      propFees: z.number(),
      propToken0: z.number(),
      propToken1: z.number(),
      start: z.number(),
      token: z.string(),
      tokenSymbol: z.string(),
<<<<<<< HEAD
      unclaimed: z.number(),
=======
      unclaimed: z.number().optional(),
>>>>>>> 34a99960
      wrappers: z.array(z.unknown()),
    })
  ),
  liquidity: z.number(),
  meanAPR: z.number().nullable(),
  pool: z.string(),
  poolFee: z.number(),
  rewardsPerToken: z.record(
    z.string(),
    z.object({
      accumulatedSinceInception: z.number(),
      breakdown: z.record(z.string(), z.number()),
      decimals: z.number(),
      symbol: z.string(),
      unclaimed: z.number(),
      unclaimedUnformatted: z.string(),
    })
  ),
  token0: z.string(),
  token0InPool: z.number(),
  token1: z.string(),
  token1InPool: z.number(),
  tokenSymbol0: z.string(),
  tokenSymbol1: z.string(),
  tvl: z.number().nullable(),
<<<<<<< HEAD
  userBalances: z.array(
    z.object({
      balance0: z.number(),
      balance1: z.number(),
      origin: z.number(),
      tvl: z.number().nullable(),
    })
  ),
  userTVL: z.number().nullable(),
  userTotalBalance0: z.number(),
  userTotalBalance1: z.number(),
=======
  almDetails: z.array(
    z.object({
      balance0: z.number().optional().nullable(),
      balance1: z.number().optional().nullable(),
      origin: z.number(),
      tvl: z.number().optional().nullable(),
    })
  ),
  userTVL: z.number().nullable(),
  userTotalBalance0: z.number().nullable(),
  userTotalBalance1: z.number().nullable(),
>>>>>>> 34a99960
})

export const angleRewardsBaseValidator = z.object({
  feeRebate: z.number(),
  message: z.string(),
  pools: z.record(z.string(), angleRewardsPoolsValidator),
  signed: z.boolean(),
  transactionData: z.record(
    z.string(),
    z.object({
      claim: z.string(),
      leaf: z.string(),
      token: z.string(),
      proof: z.array(z.string()),
    })
  ),
  validRewardTokens: z.array(z.object({ minimumAmountPerEpoch: z.number(), token: z.string() })),
})

export const angleRewardsMultipleValidator = z.array(angleRewardsBaseValidator)

export const angleRewardTokensValidator = z.array(
  z.record(
    z.string(),
    z.record(
      z.string(),
      z.object({
        address: z.string(),
        name: z.string(),
        decimals: z.number(),
        symbol: z.string(),
      })
    )
  )
)<|MERGE_RESOLUTION|>--- conflicted
+++ resolved
@@ -8,11 +8,7 @@
     z.object({
       amm: z.number(),
       amount: z.number(),
-<<<<<<< HEAD
-      breakdown: z.record(z.string(), z.number()),
-=======
       breakdown: z.record(z.string(), z.number()).optional(),
->>>>>>> 34a99960
       end: z.number(),
       isOutOfRangeIncentivized: z.boolean(),
       isLive: z.boolean(),
@@ -22,11 +18,7 @@
       start: z.number(),
       token: z.string(),
       tokenSymbol: z.string(),
-<<<<<<< HEAD
-      unclaimed: z.number(),
-=======
       unclaimed: z.number().optional(),
->>>>>>> 34a99960
       wrappers: z.array(z.unknown()),
     })
   ),
@@ -52,19 +44,6 @@
   tokenSymbol0: z.string(),
   tokenSymbol1: z.string(),
   tvl: z.number().nullable(),
-<<<<<<< HEAD
-  userBalances: z.array(
-    z.object({
-      balance0: z.number(),
-      balance1: z.number(),
-      origin: z.number(),
-      tvl: z.number().nullable(),
-    })
-  ),
-  userTVL: z.number().nullable(),
-  userTotalBalance0: z.number(),
-  userTotalBalance1: z.number(),
-=======
   almDetails: z.array(
     z.object({
       balance0: z.number().optional().nullable(),
@@ -76,7 +55,6 @@
   userTVL: z.number().nullable(),
   userTotalBalance0: z.number().nullable(),
   userTotalBalance1: z.number().nullable(),
->>>>>>> 34a99960
 })
 
 export const angleRewardsBaseValidator = z.object({
@@ -96,19 +74,4 @@
   validRewardTokens: z.array(z.object({ minimumAmountPerEpoch: z.number(), token: z.string() })),
 })
 
-export const angleRewardsMultipleValidator = z.array(angleRewardsBaseValidator)
-
-export const angleRewardTokensValidator = z.array(
-  z.record(
-    z.string(),
-    z.record(
-      z.string(),
-      z.object({
-        address: z.string(),
-        name: z.string(),
-        decimals: z.number(),
-        symbol: z.string(),
-      })
-    )
-  )
-)+export const angleRewardsMultipleValidator = z.array(angleRewardsBaseValidator)