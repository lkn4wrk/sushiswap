import { parseUnits } from '@ethersproject/units'
import { ChainId } from '@sushiswap/chain'
import { Amount, Token, tryParseAmount } from '@sushiswap/currency'
import { ZERO } from '@sushiswap/math'
import { useQuery } from '@tanstack/react-query'
import z from 'zod'

import { usePrices } from '../prices'
import { angleRewardsBaseValidator, angleRewardsPoolsValidator } from './validator'

type TransformedRewardsPerToken = Record<
  string,
  {
    accumulatedSinceInception: Amount<Token>
    breakdown: Record<string, Amount<Token>>
    symbol: string
    unclaimed: Amount<Token>
  }
>

export type AngleRewardsPool = Omit<
  z.infer<typeof angleRewardsPoolsValidator>,
  'rewardsPerToken' | 'token0' | 'token1' | 'distributionData'
> & {
  id: string
  chainId: ChainId
  distributionData: Array<
    Omit<z.infer<typeof angleRewardsPoolsValidator>['distributionData'][0], 'token'> & { token: Token }
  >
  rewardsPerToken: TransformedRewardsPerToken
  token0: Token
  token1: Token
}

type TransformedPools = Record<string, AngleRewardsPool>

interface UseAngleRewardsParams {
  chainId: ChainId
  account: string | undefined
}

export const angleRewardsQueryFn = async ({ chainId, account }: UseAngleRewardsParams) => {
  if (account) {
    const res = await (await fetch(`https://api.angle.money/v1/merkl?chainId=${chainId}&user=${account}`)).json()
    return angleRewardsBaseValidator.parse(res)
  }

  return null
}

interface AngleRewardsSelect {
  chainId: ChainId
  data: Awaited<ReturnType<typeof angleRewardsQueryFn>>
  prices: ReturnType<typeof usePrices>['data']
}

export const angleRewardsSelect = ({ chainId, data, prices }: AngleRewardsSelect) => {
  if (!data || !data.pools || !prices) return undefined

  const pools = Object.entries(data.pools).reduce<TransformedPools>((acc, [a, b]) => {
    acc[a] = {
      ...b,
      id: `${chainId}:${b.pool}`,
      chainId,
      distributionData: b.distributionData.reduce<
        Array<Omit<z.infer<typeof angleRewardsPoolsValidator>['distributionData'][0], 'token'> & { token: Token }>
      >((acc, el) => {
        if (el.tokenSymbol !== 'aglaMerkl') {
          acc.push({
            ...el,
            token: new Token({ chainId, address: el.token, symbol: el.tokenSymbol, decimals: 18 }),
          })
        }

        return acc
      }, []),
      token0: new Token({ chainId, address: b.token0, symbol: b.tokenSymbol0, decimals: b.decimalToken0 }),
      token1: new Token({ chainId, address: b.token1, symbol: b.tokenSymbol1, decimals: b.decimalToken1 }),
      rewardsPerToken: Object.entries(b.rewardsPerToken).reduce<TransformedRewardsPerToken>((acc, [k, v]) => {
        const token0 = new Token({ chainId, address: k, decimals: v.decimals, symbol: v.symbol })

        if (token0.symbol !== 'aglaMerkl') {
          acc[k] = {
            accumulatedSinceInception: Amount.fromRawAmount(
              token0,
              parseUnits(v.accumulatedSinceInception.toFixed(18), v.decimals).toString()
            ),
            breakdown: Object.entries(v.breakdown).reduce<Record<string, Amount<Token>>>((acc, [i, j]) => {
              acc[i] = Amount.fromRawAmount(token0, parseUnits(j.toFixed(18), v.decimals).toString())
              return acc
            }, {}),
            symbol: v.symbol,
            unclaimed: Amount.fromRawAmount(token0, v.unclaimedUnformatted),
          }
        }
        return acc
      }, {}),
    }

    return acc
  }, {})

  const unclaimedAmounts = Object.values(
    Object.values(pools ?? []).reduce<Record<string, Amount<Token>>>((acc, cur) => {
      Object.values(cur.rewardsPerToken).forEach((val) => {
        if (!acc[val.unclaimed.currency.address]) {
          acc[val.unclaimed.currency.address] = val.unclaimed
        } else {
          acc[val.unclaimed.currency.address] = acc[val.unclaimed.currency.address].add(val.unclaimed)
        }
      })

      return acc
    }, {})
  )

  const unclaimed = unclaimedAmounts.map((amount) => {
    let amountUSD = 0

    if (amount?.greaterThan(ZERO) && prices?.[amount.currency.wrapped.address]) {
      amountUSD = Number(Number(amount.toExact()) * Number(prices[amount.currency.wrapped.address].toFixed(10)))
    }
    if (isNaN(amountUSD) || amountUSD < 0.000001) {
      amountUSD = 0
    }

    return {
      amount,
      amountUSD,
    }
  })

<<<<<<< HEAD
  const validRewardTokens = data.validRewardTokens.map((el) => {
    const token = new Token({ chainId, address: el.token, symbol: '', decimals: 18 })
    return {
      minimumAmountPerEpoch: tryParseAmount(el.minimumAmountPerEpoch.toString(), token),
      token,
    }
  })
=======
  const validRewardTokens = data.validRewardTokens
    .map((el) => {
      const token = new Token({ chainId, address: el.token, symbol: el.symbol, decimals: el.decimals })
      return {
        minimumAmountPerEpoch: tryParseAmount(el.minimumAmountPerEpoch.toString(), token),
        token,
      }
    })
    .filter((el) => el.token.symbol !== 'aglaMerkl')
>>>>>>> f56c1083

  return {
    ...data,
    unclaimed,
    pools,
    validRewardTokens,
  }
}

export const useAngleRewards = ({ chainId, account }: UseAngleRewardsParams) => {
  const { data: prices } = usePrices({ chainId })
  return useQuery({
    queryKey: ['getAngleRewards', { chainId, account, prices }],
    queryFn: async () => await angleRewardsQueryFn({ chainId, account }),
    select: (data) => angleRewardsSelect({ chainId, data, prices }),
    staleTime: 15000, // 15 seconds
    cacheTime: 60000, // 1min
  })
}<|MERGE_RESOLUTION|>--- conflicted
+++ resolved
@@ -130,15 +130,6 @@
     }
   })
 
-<<<<<<< HEAD
-  const validRewardTokens = data.validRewardTokens.map((el) => {
-    const token = new Token({ chainId, address: el.token, symbol: '', decimals: 18 })
-    return {
-      minimumAmountPerEpoch: tryParseAmount(el.minimumAmountPerEpoch.toString(), token),
-      token,
-    }
-  })
-=======
   const validRewardTokens = data.validRewardTokens
     .map((el) => {
       const token = new Token({ chainId, address: el.token, symbol: el.symbol, decimals: el.decimals })
@@ -148,7 +139,6 @@
       }
     })
     .filter((el) => el.token.symbol !== 'aglaMerkl')
->>>>>>> f56c1083
 
   return {
     ...data,
