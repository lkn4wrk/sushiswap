import {BigNumber} from '@ethersproject/bignumber'
import {calculateSlippageAmount} from '@sushiswap/amm'
import {ChainId} from "@sushiswap/chain";
import {Amount, Native, nativeCurrencyIds, Price, WNATIVE_ADDRESS} from '@sushiswap/currency'
import {JSBI, Percent, ZERO} from '@sushiswap/math'
import {HexString} from '@sushiswap/types'
import {useQuery} from '@tanstack/react-query'
import {useCallback} from 'react'

import {usePrice} from '../prices'
import {UseTradeParams, UseTradeQuerySelect, UseTradeReturnWriteArgs} from './types'
import {tradeValidator} from './validator'

export const useTradeQuery = (
<<<<<<< HEAD
  { chainId, fromToken, toToken, amount, gasPrice = 50, recipient, enabled }: UseTradeParams,
=======
  { chainId, fromToken, toToken, amount, gasPrice = 50, recipient, enabled, onError }: UseTradeParams,
>>>>>>> 78ea4a37
  select: UseTradeQuerySelect
) => {
    return useQuery({
        queryKey: ['NoPersist', 'getTrade', {chainId, fromToken, toToken, amount, gasPrice, recipient}],
        queryFn: async () => {
<<<<<<< HEAD
            // TODO: Sort this out, use URL/URLSearchParams...
            const res = await fetch(
                `${
                    process.env.NEXT_PUBLIC_SWAP_API_V0_BASE_URL || 'https://swap.sushi.com/v0'
                }?chainId=${chainId}&fromTokenId=${
                    fromToken?.isNative ? nativeCurrencyIds[chainId] : fromToken?.wrapped.address
                }&toTokenId=${
                    toToken?.isNative ? nativeCurrencyIds[chainId] : toToken?.wrapped.address
                }&amount=${amount?.quotient.toString()}&gasPrice=${gasPrice}${recipient ? `&to=${recipient}` : ''}&preferSushi=true`
            )
=======
            const params = new URL(process.env.SWAP_API_V0_BASE_URL || process.env.NEXT_PUBLIC_SWAP_API_V0_BASE_URL || 'https://swap.sushi.com/v0')
            params.searchParams.set('chainId', `${chainId}`)
            params.searchParams.set('fromTokenId', `${fromToken?.isNative ? nativeCurrencyIds[chainId] : fromToken?.wrapped.address}`)
            params.searchParams.set('toTokenId', `${toToken?.isNative ? nativeCurrencyIds[chainId] : toToken?.wrapped.address}`)
            params.searchParams.set('amount', `${amount?.quotient.toString()}`)
            params.searchParams.set('gasPrice', `${gasPrice}`)
            params.searchParams.set('to', `${recipient}`)
            params.searchParams.set('preferSushi', 'true')

            const res = await fetch(params.toString())
>>>>>>> 78ea4a37
            return tradeValidator.parse(await res.json())
        },
        refetchOnWindowFocus: true,
        refetchInterval: 10000,
        keepPreviousData: !!amount,
        cacheTime: 0,
        select,
        enabled: enabled && Boolean(chainId && fromToken && toToken && amount && gasPrice),
<<<<<<< HEAD
=======
        onError,
>>>>>>> 78ea4a37
    })
}

export const useTrade = (variables: UseTradeParams) => {
  const { chainId, fromToken, toToken, amount, slippagePercentage, carbonOffset } = variables
  const { data: price } = usePrice({ chainId, address: WNATIVE_ADDRESS[chainId] })

  const select: UseTradeQuerySelect = useCallback(
    (data) => {
      if (data && amount && data.route && fromToken && toToken) {
          const amountIn = Amount.fromRawAmount(fromToken, data.route.amountInBN)
          const amountOut = Amount.fromRawAmount(toToken, data.route.amountOutBN)
          const isOffset = chainId === ChainId.POLYGON && carbonOffset
<<<<<<< HEAD

          let writeArgs: UseTradeReturnWriteArgs = data?.args
              ? [
                  data.args.tokenIn as HexString,
                  BigNumber.from(data.args.amountIn),
                  data.args.tokenOut as HexString,
                  BigNumber.from(data.args.amountOutMin),
                  data.args.to as HexString,
                  data.args.routeCode as HexString,
              ]
              : undefined
          let overrides = fromToken.isNative && writeArgs?.[1] ? { value: BigNumber.from(writeArgs?.[1]) } : undefined

          if (writeArgs && isOffset && chainId === ChainId.POLYGON) {
              writeArgs = ['0xbc4a6be1285893630d45c881c6c343a65fdbe278', BigNumber.from('20000000000000000'), ...writeArgs]
              overrides = { value: BigNumber.from(fromToken.isNative ? writeArgs[3] : '0').add(BigNumber.from('20000000000000000')) }
          }

=======

          let writeArgs: UseTradeReturnWriteArgs = data?.args
              ? [
                  data.args.tokenIn as HexString,
                  BigNumber.from(data.args.amountIn),
                  data.args.tokenOut as HexString,
                  BigNumber.from(data.args.amountOutMin),
                  data.args.to as HexString,
                  data.args.routeCode as HexString,
              ]
              : undefined
          let overrides = fromToken.isNative && writeArgs?.[1] ? { value: BigNumber.from(writeArgs?.[1]) } : undefined

          if (writeArgs && isOffset && chainId === ChainId.POLYGON) {
              writeArgs = ['0xbc4a6be1285893630d45c881c6c343a65fdbe278', BigNumber.from('20000000000000000'), ...writeArgs]
              overrides = { value: BigNumber.from(fromToken.isNative ? writeArgs[3] : '0').add(BigNumber.from('20000000000000000')) }
          }

>>>>>>> 78ea4a37
          return {
              swapPrice: amountOut.greaterThan(ZERO) ? new Price({
                  baseAmount: amount,
                  quoteAmount: amountOut
              }) : undefined,
              priceImpact: new Percent(JSBI.BigInt(Math.round(data.route.priceImpact * 10000)), JSBI.BigInt(10000)),
              amountIn,
              amountOut,
              minAmountOut: Amount.fromRawAmount(
                  toToken,
                  calculateSlippageAmount(amountOut, new Percent(Math.floor(+slippagePercentage * 100), 10_000))[0]
              ),
              gasSpent: price
                  ? Amount.fromRawAmount(Native.onChain(chainId), data.route.gasSpent * 1e9)
                      .multiply(price.asFraction)
                      .toSignificant(4)
                  : undefined,
              route: data.route,
              functionName: isOffset ? 'transferValueAndprocessRoute' : 'processRoute',
              writeArgs,
              overrides
          }
      }

        return {
            swapPrice: undefined,
            priceImpact: undefined,
            amountIn: undefined,
            amountOut: undefined,
            minAmountOut: undefined,
            gasSpent: undefined,
            writeArgs: undefined,
            route: undefined,
            functionName: 'processRoute',
            overrides: undefined
        }
    },
    [carbonOffset, amount, chainId, fromToken, price, slippagePercentage, toToken]
  )

  return useTradeQuery(variables, select)
}<|MERGE_RESOLUTION|>--- conflicted
+++ resolved
@@ -12,28 +12,12 @@
 import {tradeValidator} from './validator'
 
 export const useTradeQuery = (
-<<<<<<< HEAD
-  { chainId, fromToken, toToken, amount, gasPrice = 50, recipient, enabled }: UseTradeParams,
-=======
   { chainId, fromToken, toToken, amount, gasPrice = 50, recipient, enabled, onError }: UseTradeParams,
->>>>>>> 78ea4a37
   select: UseTradeQuerySelect
 ) => {
     return useQuery({
         queryKey: ['NoPersist', 'getTrade', {chainId, fromToken, toToken, amount, gasPrice, recipient}],
         queryFn: async () => {
-<<<<<<< HEAD
-            // TODO: Sort this out, use URL/URLSearchParams...
-            const res = await fetch(
-                `${
-                    process.env.NEXT_PUBLIC_SWAP_API_V0_BASE_URL || 'https://swap.sushi.com/v0'
-                }?chainId=${chainId}&fromTokenId=${
-                    fromToken?.isNative ? nativeCurrencyIds[chainId] : fromToken?.wrapped.address
-                }&toTokenId=${
-                    toToken?.isNative ? nativeCurrencyIds[chainId] : toToken?.wrapped.address
-                }&amount=${amount?.quotient.toString()}&gasPrice=${gasPrice}${recipient ? `&to=${recipient}` : ''}&preferSushi=true`
-            )
-=======
             const params = new URL(process.env.SWAP_API_V0_BASE_URL || process.env.NEXT_PUBLIC_SWAP_API_V0_BASE_URL || 'https://swap.sushi.com/v0')
             params.searchParams.set('chainId', `${chainId}`)
             params.searchParams.set('fromTokenId', `${fromToken?.isNative ? nativeCurrencyIds[chainId] : fromToken?.wrapped.address}`)
@@ -44,7 +28,6 @@
             params.searchParams.set('preferSushi', 'true')
 
             const res = await fetch(params.toString())
->>>>>>> 78ea4a37
             return tradeValidator.parse(await res.json())
         },
         refetchOnWindowFocus: true,
@@ -53,10 +36,7 @@
         cacheTime: 0,
         select,
         enabled: enabled && Boolean(chainId && fromToken && toToken && amount && gasPrice),
-<<<<<<< HEAD
-=======
         onError,
->>>>>>> 78ea4a37
     })
 }
 
@@ -70,7 +50,6 @@
           const amountIn = Amount.fromRawAmount(fromToken, data.route.amountInBN)
           const amountOut = Amount.fromRawAmount(toToken, data.route.amountOutBN)
           const isOffset = chainId === ChainId.POLYGON && carbonOffset
-<<<<<<< HEAD
 
           let writeArgs: UseTradeReturnWriteArgs = data?.args
               ? [
@@ -89,26 +68,6 @@
               overrides = { value: BigNumber.from(fromToken.isNative ? writeArgs[3] : '0').add(BigNumber.from('20000000000000000')) }
           }
 
-=======
-
-          let writeArgs: UseTradeReturnWriteArgs = data?.args
-              ? [
-                  data.args.tokenIn as HexString,
-                  BigNumber.from(data.args.amountIn),
-                  data.args.tokenOut as HexString,
-                  BigNumber.from(data.args.amountOutMin),
-                  data.args.to as HexString,
-                  data.args.routeCode as HexString,
-              ]
-              : undefined
-          let overrides = fromToken.isNative && writeArgs?.[1] ? { value: BigNumber.from(writeArgs?.[1]) } : undefined
-
-          if (writeArgs && isOffset && chainId === ChainId.POLYGON) {
-              writeArgs = ['0xbc4a6be1285893630d45c881c6c343a65fdbe278', BigNumber.from('20000000000000000'), ...writeArgs]
-              overrides = { value: BigNumber.from(fromToken.isNative ? writeArgs[3] : '0').add(BigNumber.from('20000000000000000')) }
-          }
-
->>>>>>> 78ea4a37
           return {
               swapPrice: amountOut.greaterThan(ZERO) ? new Price({
                   baseAmount: amount,
