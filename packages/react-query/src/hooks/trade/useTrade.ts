<<<<<<< HEAD
import { calculateSlippageAmount } from '@sushiswap/amm'
import { ChainId } from '@sushiswap/chain'
import { Amount, Native, nativeCurrencyIds, Price, WNATIVE_ADDRESS } from '@sushiswap/currency'
import { Percent, ZERO } from '@sushiswap/math'
=======
import { BigNumber } from '@ethersproject/bignumber'
import { calculateSlippageAmount } from '@sushiswap/amm'
import { ChainId } from '@sushiswap/chain'
import { Amount, Native, nativeCurrencyIds, Price, WNATIVE_ADDRESS } from '@sushiswap/currency'
import { JSBI, Percent, ZERO } from '@sushiswap/math'
>>>>>>> 4478582d
import { HexString } from '@sushiswap/types'
import { useQuery } from '@tanstack/react-query'
import { useCallback } from 'react'

import { usePrice } from '../prices'
import { UseTradeParams, UseTradeQuerySelect, UseTradeReturnWriteArgs } from './types'
import { tradeValidator } from './validator'

export const useTradeQuery = (
  { chainId, fromToken, toToken, amount, gasPrice = 50n, recipient, enabled, onError }: UseTradeParams,
  select: UseTradeQuerySelect
) => {
  return useQuery({
    queryKey: ['NoPersist', 'getTrade', { chainId, fromToken, toToken, amount, gasPrice, recipient }],
    queryFn: async () => {
      const params = new URL(
        process.env.SWAP_API_V0_BASE_URL || process.env.NEXT_PUBLIC_SWAP_API_V0_BASE_URL || 'https://swap.sushi.com/v0'
      )
      params.searchParams.set('chainId', `${chainId}`)
      params.searchParams.set(
        'fromTokenId',
        `${fromToken?.isNative ? nativeCurrencyIds[chainId] : fromToken?.wrapped.address}`
      )
      params.searchParams.set(
        'toTokenId',
        `${toToken?.isNative ? nativeCurrencyIds[chainId] : toToken?.wrapped.address}`
      )
      params.searchParams.set('amount', `${amount?.quotient.toString()}`)
      params.searchParams.set('gasPrice', `${gasPrice}`)
      params.searchParams.set('to', `${recipient}`)
      params.searchParams.set('preferSushi', 'true')

      const res = await fetch(params.toString())
      return tradeValidator.parse(await res.json())
    },
    refetchOnWindowFocus: true,
    refetchInterval: 10000,
    keepPreviousData: !!amount,
    cacheTime: 0,
    select,
    enabled: enabled && Boolean(chainId && fromToken && toToken && amount && gasPrice),
    onError,
  })
}

export const useTrade = (variables: UseTradeParams) => {
  const { chainId, fromToken, toToken, amount, slippagePercentage, carbonOffset } = variables
  const { data: price } = usePrice({ chainId, address: WNATIVE_ADDRESS[chainId] })

  const select: UseTradeQuerySelect = useCallback(
    (data) => {
      if (data && amount && data.route && fromToken && toToken) {
        const amountIn = Amount.fromRawAmount(fromToken, data.route.amountInBN)
        const amountOut = Amount.fromRawAmount(toToken, data.route.amountOutBN)
        const isOffset = chainId === ChainId.POLYGON && carbonOffset
<<<<<<< HEAD

        let writeArgs: UseTradeReturnWriteArgs = data?.args
          ? ([
              data.args.tokenIn as HexString,
              BigInt(data.args.amountIn),
              data.args.tokenOut as HexString,
              data.args.amountOutMin,
              data.args.to as HexString,
              data.args.routeCode as HexString,
            ] as const)
          : undefined
        let value = fromToken.isNative ? writeArgs?.[1] ?? undefined : undefined

        if (writeArgs && isOffset && chainId === ChainId.POLYGON) {
          writeArgs = ['0xbc4a6be1285893630d45c881c6c343a65fdbe278', 20000000000000000n, ...writeArgs]
          value = (fromToken.isNative ? writeArgs[3] : 0n) + 20000000000000000n
        }
=======

        let writeArgs: UseTradeReturnWriteArgs = data?.args
          ? [
              data.args.tokenIn as HexString,
              BigNumber.from(data.args.amountIn),
              data.args.tokenOut as HexString,
              BigNumber.from(data.args.amountOutMin),
              data.args.to as HexString,
              data.args.routeCode as HexString,
            ]
          : undefined
        let overrides = fromToken.isNative && writeArgs?.[1] ? { value: BigNumber.from(writeArgs?.[1]) } : undefined

        if (writeArgs && isOffset && chainId === ChainId.POLYGON) {
          writeArgs = ['0xbc4a6be1285893630d45c881c6c343a65fdbe278', BigNumber.from('20000000000000000'), ...writeArgs]
          overrides = {
            value: BigNumber.from(fromToken.isNative ? writeArgs[3] : '0').add(BigNumber.from('20000000000000000')),
          }
        }

        const gasSpent = Amount.fromRawAmount(Native.onChain(chainId), data.route.gasSpent * 1e9)
>>>>>>> 4478582d

        return {
          swapPrice: amountOut.greaterThan(ZERO)
            ? new Price({
                baseAmount: amount,
                quoteAmount: amountOut,
              })
            : undefined,
<<<<<<< HEAD
          priceImpact: new Percent(Math.round(data.route.priceImpact * 10000), 10000),
=======
          priceImpact: new Percent(JSBI.BigInt(Math.round(data.route.priceImpact * 10000)), JSBI.BigInt(10000)),
>>>>>>> 4478582d
          amountIn,
          amountOut,
          minAmountOut: Amount.fromRawAmount(
            toToken,
            calculateSlippageAmount(amountOut, new Percent(Math.floor(+slippagePercentage * 100), 10_000))[0]
          ),
<<<<<<< HEAD
          gasSpent: price
            ? Amount.fromRawAmount(Native.onChain(chainId), data.route.gasSpent * 1e9)
                .multiply(price.asFraction)
                .toSignificant(4)
            : undefined,
          route: data.route,
          functionName: isOffset ? 'transferValueAndprocessRoute' : 'processRoute',
          writeArgs,
          value,
=======
          gasSpent: gasSpent.toSignificant(6),
          gasSpentUsd: price ? gasSpent.multiply(price.asFraction).toSignificant(4) : undefined,
          route: data.route,
          functionName: isOffset ? 'transferValueAndprocessRoute' : 'processRoute',
          writeArgs,
          overrides,
>>>>>>> 4478582d
        }
      }

      return {
        swapPrice: undefined,
        priceImpact: undefined,
        amountIn: undefined,
        amountOut: undefined,
        minAmountOut: undefined,
        gasSpent: undefined,
<<<<<<< HEAD
        writeArgs: undefined,
        route: undefined,
        functionName: 'processRoute',
        value: undefined,
=======
        gasSpentUsd: undefined,
        writeArgs: undefined,
        route: undefined,
        functionName: 'processRoute',
        overrides: undefined,
>>>>>>> 4478582d
      }
    },
    [carbonOffset, amount, chainId, fromToken, price, slippagePercentage, toToken]
  )

  return useTradeQuery(variables, select)
}<|MERGE_RESOLUTION|>--- conflicted
+++ resolved
@@ -1,15 +1,7 @@
-<<<<<<< HEAD
 import { calculateSlippageAmount } from '@sushiswap/amm'
 import { ChainId } from '@sushiswap/chain'
 import { Amount, Native, nativeCurrencyIds, Price, WNATIVE_ADDRESS } from '@sushiswap/currency'
 import { Percent, ZERO } from '@sushiswap/math'
-=======
-import { BigNumber } from '@ethersproject/bignumber'
-import { calculateSlippageAmount } from '@sushiswap/amm'
-import { ChainId } from '@sushiswap/chain'
-import { Amount, Native, nativeCurrencyIds, Price, WNATIVE_ADDRESS } from '@sushiswap/currency'
-import { JSBI, Percent, ZERO } from '@sushiswap/math'
->>>>>>> 4478582d
 import { HexString } from '@sushiswap/types'
 import { useQuery } from '@tanstack/react-query'
 import { useCallback } from 'react'
@@ -65,7 +57,6 @@
         const amountIn = Amount.fromRawAmount(fromToken, data.route.amountInBN)
         const amountOut = Amount.fromRawAmount(toToken, data.route.amountOutBN)
         const isOffset = chainId === ChainId.POLYGON && carbonOffset
-<<<<<<< HEAD
 
         let writeArgs: UseTradeReturnWriteArgs = data?.args
           ? ([
@@ -83,29 +74,8 @@
           writeArgs = ['0xbc4a6be1285893630d45c881c6c343a65fdbe278', 20000000000000000n, ...writeArgs]
           value = (fromToken.isNative ? writeArgs[3] : 0n) + 20000000000000000n
         }
-=======
-
-        let writeArgs: UseTradeReturnWriteArgs = data?.args
-          ? [
-              data.args.tokenIn as HexString,
-              BigNumber.from(data.args.amountIn),
-              data.args.tokenOut as HexString,
-              BigNumber.from(data.args.amountOutMin),
-              data.args.to as HexString,
-              data.args.routeCode as HexString,
-            ]
-          : undefined
-        let overrides = fromToken.isNative && writeArgs?.[1] ? { value: BigNumber.from(writeArgs?.[1]) } : undefined
-
-        if (writeArgs && isOffset && chainId === ChainId.POLYGON) {
-          writeArgs = ['0xbc4a6be1285893630d45c881c6c343a65fdbe278', BigNumber.from('20000000000000000'), ...writeArgs]
-          overrides = {
-            value: BigNumber.from(fromToken.isNative ? writeArgs[3] : '0').add(BigNumber.from('20000000000000000')),
-          }
-        }
 
         const gasSpent = Amount.fromRawAmount(Native.onChain(chainId), data.route.gasSpent * 1e9)
->>>>>>> 4478582d
 
         return {
           swapPrice: amountOut.greaterThan(ZERO)
@@ -114,35 +84,19 @@
                 quoteAmount: amountOut,
               })
             : undefined,
-<<<<<<< HEAD
           priceImpact: new Percent(Math.round(data.route.priceImpact * 10000), 10000),
-=======
-          priceImpact: new Percent(JSBI.BigInt(Math.round(data.route.priceImpact * 10000)), JSBI.BigInt(10000)),
->>>>>>> 4478582d
           amountIn,
           amountOut,
           minAmountOut: Amount.fromRawAmount(
             toToken,
             calculateSlippageAmount(amountOut, new Percent(Math.floor(+slippagePercentage * 100), 10_000))[0]
           ),
-<<<<<<< HEAD
-          gasSpent: price
-            ? Amount.fromRawAmount(Native.onChain(chainId), data.route.gasSpent * 1e9)
-                .multiply(price.asFraction)
-                .toSignificant(4)
-            : undefined,
-          route: data.route,
-          functionName: isOffset ? 'transferValueAndprocessRoute' : 'processRoute',
-          writeArgs,
-          value,
-=======
           gasSpent: gasSpent.toSignificant(6),
           gasSpentUsd: price ? gasSpent.multiply(price.asFraction).toSignificant(4) : undefined,
           route: data.route,
           functionName: isOffset ? 'transferValueAndprocessRoute' : 'processRoute',
           writeArgs,
-          overrides,
->>>>>>> 4478582d
+          value,
         }
       }
 
@@ -153,18 +107,11 @@
         amountOut: undefined,
         minAmountOut: undefined,
         gasSpent: undefined,
-<<<<<<< HEAD
+        gasSpentUsd: undefined,
         writeArgs: undefined,
         route: undefined,
         functionName: 'processRoute',
         value: undefined,
-=======
-        gasSpentUsd: undefined,
-        writeArgs: undefined,
-        route: undefined,
-        functionName: 'processRoute',
-        overrides: undefined,
->>>>>>> 4478582d
       }
     },
     [carbonOffset, amount, chainId, fromToken, price, slippagePercentage, toToken]
