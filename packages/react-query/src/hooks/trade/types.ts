import { BigNumber } from "@ethersproject/bignumber"
import { ChainId } from '@sushiswap/chain'
import { Amount, Price, Type } from '@sushiswap/currency'
import {Percent} from "@sushiswap/math";
import { HexString } from '@sushiswap/types'
import z from 'zod'

import {legValidator, tradeValidator} from './validator'

export interface UseTradeParams {
  chainId: ChainId
  fromToken: Type | undefined
  toToken: Type | undefined
  amount: Amount<Type> | undefined
  gasPrice?: number
  slippagePercentage: string
  recipient: string | undefined
  enabled: boolean
  carbonOffset: boolean
<<<<<<< HEAD
=======
  onError?(e: Error): void
>>>>>>> 78ea4a37
}

export type UseTradeReturnWriteArgs = [HexString, BigNumber, HexString, BigNumber, HexString, BigNumber, HexString, HexString] | [HexString, BigNumber, HexString, BigNumber, HexString, HexString] | undefined

export interface UseTradeReturn {
  swapPrice: Price<Type, Type> | undefined
  priceImpact: Percent | undefined
  amountIn: Amount<Type> | undefined
  amountOut: Amount<Type> | undefined
  minAmountOut: Amount<Type> | undefined
  gasSpent: string | undefined
  functionName: 'processRoute' | 'transferValueAndprocessRoute'
  writeArgs: UseTradeReturnWriteArgs
  route: TradeType['route']
  overrides: { value: BigNumber} | undefined
}

export type UseTradeQuerySelect = (data: TradeType) => UseTradeReturn
export type TradeType = z.infer<typeof tradeValidator>
export type TradeLegType = z.infer<typeof legValidator><|MERGE_RESOLUTION|>--- conflicted
+++ resolved
@@ -17,10 +17,7 @@
   recipient: string | undefined
   enabled: boolean
   carbonOffset: boolean
-<<<<<<< HEAD
-=======
   onError?(e: Error): void
->>>>>>> 78ea4a37
 }
 
 export type UseTradeReturnWriteArgs = [HexString, BigNumber, HexString, BigNumber, HexString, BigNumber, HexString, HexString] | [HexString, BigNumber, HexString, BigNumber, HexString, HexString] | undefined
