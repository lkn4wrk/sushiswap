<<<<<<< HEAD
import { routeProcessor2Abi } from '@sushiswap/abi'
import { ChainId } from '@sushiswap/chain'
import { Amount, Price, Type } from '@sushiswap/currency'
import { Percent } from '@sushiswap/math'
import { Address, GetFunctionArgs } from 'viem'
import { RouterLiquiditySource } from '@sushiswap/router'
=======
import { routeProcessor2Abi } from 'sushi/abi'
import { ChainId } from 'sushi/chain'
import { Amount, Price, type Type } from 'sushi/currency'
import { Percent } from 'sushi/math'
import type { Address, GetFunctionArgs } from 'viem'
>>>>>>> 155b42d3
import z from 'zod'

import { legValidator, tradeValidator } from './validator'

export interface UseTradeParams {
  chainId: ChainId
  fromToken: Type | undefined
  toToken: Type | undefined
  amount: Amount<Type> | undefined
  gasPrice?: bigint | null | undefined
  slippagePercentage: string
  recipient: Address | undefined
  source?: RouterLiquiditySource
  enabled: boolean
  carbonOffset: boolean
  onError?(e: Error): void
}

export type UseTradeReturnWriteArgs =
  | GetFunctionArgs<
      typeof routeProcessor2Abi,
      'transferValueAndprocessRoute'
    >['args']
  | GetFunctionArgs<typeof routeProcessor2Abi, 'processRoute'>['args']
  | undefined

export interface UseTradeReturn {
  swapPrice: Price<Type, Type> | undefined
  priceImpact: Percent | undefined
  amountIn: Amount<Type> | undefined
  amountOut: Amount<Type> | undefined
  minAmountOut: Amount<Type> | undefined
  gasSpent: string | undefined
  gasSpentUsd: string | undefined
  functionName: 'processRoute' | 'transferValueAndprocessRoute'
  writeArgs: UseTradeReturnWriteArgs
  route: TradeType['route']
  value?: bigint | undefined
}

export type UseTradeQuerySelect = (data: TradeType) => UseTradeReturn
export type TradeType = z.infer<typeof tradeValidator>
export type TradeLegType = z.infer<typeof legValidator><|MERGE_RESOLUTION|>--- conflicted
+++ resolved
@@ -1,17 +1,9 @@
-<<<<<<< HEAD
-import { routeProcessor2Abi } from '@sushiswap/abi'
-import { ChainId } from '@sushiswap/chain'
-import { Amount, Price, Type } from '@sushiswap/currency'
-import { Percent } from '@sushiswap/math'
-import { Address, GetFunctionArgs } from 'viem'
 import { RouterLiquiditySource } from '@sushiswap/router'
-=======
 import { routeProcessor2Abi } from 'sushi/abi'
 import { ChainId } from 'sushi/chain'
 import { Amount, Price, type Type } from 'sushi/currency'
 import { Percent } from 'sushi/math'
 import type { Address, GetFunctionArgs } from 'viem'
->>>>>>> 155b42d3
 import z from 'zod'
 
 import { legValidator, tradeValidator } from './validator'
