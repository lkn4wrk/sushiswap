<<<<<<< HEAD
import { getAddress } from '@ethersproject/address'
import { ChainId } from '@sushiswap/chain'
import { Token } from '@sushiswap/currency'
import { useQuery } from '@tanstack/react-query'
=======
import {getAddress} from '@ethersproject/address'
import {ChainId} from '@sushiswap/chain'
import {Token} from '@sushiswap/currency'
import {saveTokens} from "@sushiswap/dexie";
import {useQuery} from '@tanstack/react-query'
>>>>>>> 78ea4a37

interface UseTokensParams {
    chainId: ChainId
}

<<<<<<< HEAD
type Data = Array<{
  id: string
  address: string
  name: string
  symbol: string
  decimals: number
}>

const hydrate = (data: Data, _chainId: ChainId) => {
  return data.reduce<Record<string, Token>>((acc, { id, name, symbol, decimals }) => {
    const [chainId, address] = id.split(':')
    if (_chainId === +chainId) {
      acc[getAddress(address)] = new Token({
        chainId,
        name,
        decimals,
        symbol,
        address,
      })
    }
    return acc
  }, {})
}

export const useTokens = ({ chainId }: UseTokensParams) => {
  return useQuery({
    queryKey: ['tokens', { chainId }],
    queryFn: async () => {
      return fetch(`https://tokens.sushi.com/v0`).then((response) => response.json())
    },
    select: (data) => hydrate(data, chainId),
    cacheTime: 1000
  })
=======
type Data = {
    id: string
    address: string
    name: string
    symbol: string
    decimals: number
}

const hydrate = (data: Array<Data>, _chainId: ChainId) => {
    return data.reduce<Record<string, Token>>((acc, {id, name, symbol, decimals}) => {
        const [chainId, address] = id.split(':')
        if (_chainId === +chainId) {
            acc[getAddress(address)] = new Token({
                chainId,
                name,
                decimals,
                symbol,
                address,
            })
        }
        return acc
    }, {})
}

export const useTokens = ({chainId}: UseTokensParams) => {
    return useQuery({
        queryKey: ['https://tokens.sushi.com/v0'],
        queryFn: async () => {
            const resp = await fetch(`https://tokens.sushi.com/v0`)
            if (resp.status === 200) {
                const data: Array<Data> = await resp.json()
                await saveTokens({
                    tokens: data.map(({id, address, symbol, decimals, name}) => {
                        const [chainId] = id.split(':')
                        return ({id, address, symbol, decimals, name, status: 'APPROVED', chainId: +chainId})
                    })
                })

              return data
            }

            throw new Error('Could not fetch tokens')
        },
        select: (data) => hydrate(data, chainId),
        keepPreviousData: true,
        staleTime: 900, // 15 mins
        cacheTime: 86400 // 24hs
    })
>>>>>>> 78ea4a37
}<|MERGE_RESOLUTION|>--- conflicted
+++ resolved
@@ -1,55 +1,13 @@
-<<<<<<< HEAD
-import { getAddress } from '@ethersproject/address'
-import { ChainId } from '@sushiswap/chain'
-import { Token } from '@sushiswap/currency'
-import { useQuery } from '@tanstack/react-query'
-=======
 import {getAddress} from '@ethersproject/address'
 import {ChainId} from '@sushiswap/chain'
 import {Token} from '@sushiswap/currency'
 import {saveTokens} from "@sushiswap/dexie";
 import {useQuery} from '@tanstack/react-query'
->>>>>>> 78ea4a37
 
 interface UseTokensParams {
     chainId: ChainId
 }
 
-<<<<<<< HEAD
-type Data = Array<{
-  id: string
-  address: string
-  name: string
-  symbol: string
-  decimals: number
-}>
-
-const hydrate = (data: Data, _chainId: ChainId) => {
-  return data.reduce<Record<string, Token>>((acc, { id, name, symbol, decimals }) => {
-    const [chainId, address] = id.split(':')
-    if (_chainId === +chainId) {
-      acc[getAddress(address)] = new Token({
-        chainId,
-        name,
-        decimals,
-        symbol,
-        address,
-      })
-    }
-    return acc
-  }, {})
-}
-
-export const useTokens = ({ chainId }: UseTokensParams) => {
-  return useQuery({
-    queryKey: ['tokens', { chainId }],
-    queryFn: async () => {
-      return fetch(`https://tokens.sushi.com/v0`).then((response) => response.json())
-    },
-    select: (data) => hydrate(data, chainId),
-    cacheTime: 1000
-  })
-=======
 type Data = {
     id: string
     address: string
@@ -98,5 +56,4 @@
         staleTime: 900, // 15 mins
         cacheTime: 86400 // 24hs
     })
->>>>>>> 78ea4a37
 }