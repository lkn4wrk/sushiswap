--- conflicted
+++ resolved
@@ -24,13 +24,9 @@
   return useQuery({
     queryKey: ['NoPersist', `https://token-price.sushi.com/v0/${chainId}`],
     queryFn: async () => fetch(`https://token-price.sushi.com/v0/${chainId}`).then((response) => response.json()),
-<<<<<<< HEAD
-    staleTime: 60000,
-=======
     staleTime: 900000, // 15 mins
     cacheTime: 3600000, // 1hr
     refetchOnWindowFocus: false,
->>>>>>> 78ea4a37
     enabled: Boolean(chainId),
     select: hydrate,
   })
