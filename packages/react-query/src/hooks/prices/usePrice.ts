import { parseUnits } from '@ethersproject/units'
import { Fraction } from '@sushiswap/math'
import { useQuery } from '@tanstack/react-query'

interface UsePrice {
  chainId: number | undefined
  address: string | undefined
}

const hydrate = (data: number) => {
  return new Fraction(parseUnits(data.toFixed(18), 18).toString(), parseUnits('1', 18).toString())
}

export const usePrice = ({ chainId, address }: UsePrice) => {
  return useQuery({
    queryKey: ['NoPersist', `https://token-price.sushi.com/v1/${chainId}/${address}`],
    queryFn: async () =>
      fetch(`https://token-price.sushi.com/v1/${chainId}/${address}`).then((response) => response.json()),
<<<<<<< HEAD
    staleTime: 60000,
=======
>>>>>>> 78ea4a37
    enabled: Boolean(chainId && address),
    select: hydrate,
    staleTime: 900000, // 15 mins
    cacheTime: 3600000, // 1hr
    refetchOnWindowFocus: false,
  })
}<|MERGE_RESOLUTION|>--- conflicted
+++ resolved
@@ -16,10 +16,6 @@
     queryKey: ['NoPersist', `https://token-price.sushi.com/v1/${chainId}/${address}`],
     queryFn: async () =>
       fetch(`https://token-price.sushi.com/v1/${chainId}/${address}`).then((response) => response.json()),
-<<<<<<< HEAD
-    staleTime: 60000,
-=======
->>>>>>> 78ea4a37
     enabled: Boolean(chainId && address),
     select: hydrate,
     staleTime: 900000, // 15 mins
