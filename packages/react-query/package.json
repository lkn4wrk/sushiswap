{
  "name": "@sushiswap/react-query",
  "version": "0.0.0",
  "description": "Sushi React Query",
  "keywords": [
    "sushi",
    "react",
    "query"
  ],
  "homepage": "https://www.sushi.com",
  "repository": {
    "type": "git",
    "url": "https://github.com/sushiswap/sushiswap.git",
    "directory": "packages/abi"
  },
  "license": "MIT",
  "author": "Matthew Lilley <hello@matthewLilley.com>",
  "sideEffects": true,
  "type": "module",
  "exports": {
    ".": "./dist/index.js",
    "./*": [
      "./dist/*.js",
      "./dist/*/index.js"
    ]
  },
  "typesVersions": {
    "*": {
      "*": [
        "src/*",
        "src/*/index"
      ]
    }
  },
  "files": [
    "dist"
  ],
  "scripts": {
    "build": "tsc",
    "check": "tsc --pretty --noEmit",
    "clean": "rm -rf .turbo && rm -rf node_modules && rm -rf dist",
    "dev": "tsc --watch",
    "test": "jest --passWithNoTests"
  },
  "dependencies": {
    "@sushiswap/client": "workspace:*",
    "@sushiswap/database": "workspace:*",
    "@sushiswap/dexie": "workspace:*",
    "@sushiswap/router": "workspace:*",
    "@tanstack/react-query": "4.28.0",
    "@tanstack/react-query-devtools": "4.28.0",
    "idb-keyval": "6.2.0",
    "ms": "2.1.3",
    "nanoid": "4.0.0",
    "sushi": "workspace:*",
<<<<<<< HEAD
    "viem": "1.16.2",
    "wagmi": "1.4.3",
    "zod": "3.22.4"
=======
    "zod": "3.21.4"
>>>>>>> d77616b5
  },
  "devDependencies": {
    "@sentry/nextjs": "7.77.0",
    "@sushiswap/jest-config": "workspace:*",
    "@tsconfig/esm": "1.0.4",
    "@tsconfig/strictest": "2.0.2",
    "@types/ms": "0.7.34",
    "@types/react": "18.2.14",
    "@types/react-dom": "18.2.6",
    "jest": "29.7.0",
    "next": "13.4.19",
    "react": "18.2.0",
    "react-dom": "18.2.0",
    "typescript": "5.2.2",
    "viem": "1.17.2",
    "wagmi": "1.4.5"
  },
  "peerDependencies": {
    "@sentry/nextjs": "7.77.0",
    "next": "13.4.19",
    "react": "18.2.0",
    "react-dom": "18.2.0",
    "viem": "1.17.2",
    "wagmi": "1.4.5"
  }
}<|MERGE_RESOLUTION|>--- conflicted
+++ resolved
@@ -53,13 +53,7 @@
     "ms": "2.1.3",
     "nanoid": "4.0.0",
     "sushi": "workspace:*",
-<<<<<<< HEAD
-    "viem": "1.16.2",
-    "wagmi": "1.4.3",
-    "zod": "3.22.4"
-=======
     "zod": "3.21.4"
->>>>>>> d77616b5
   },
   "devDependencies": {
     "@sentry/nextjs": "7.77.0",
