--- conflicted
+++ resolved
@@ -82,11 +82,7 @@
     "typescript": "5.1.6"
   },
   "peerDependencies": {
-<<<<<<< HEAD
-    "next": "13.4.17",
-=======
     "next": "13.4.19",
->>>>>>> 54ab778b
     "react": "18.2.0",
     "react-dom": "18.2.0"
   }
