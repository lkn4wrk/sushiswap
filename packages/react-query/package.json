--- conflicted
+++ resolved
@@ -50,12 +50,7 @@
     "@sushiswap/client": "workspace:*",
     "@sushiswap/database": "workspace:*",
     "@sushiswap/dexie": "workspace:*",
-<<<<<<< HEAD
-    "@sushiswap/math": "workspace:*",
     "@sushiswap/router": "workspace:*",
-    "@sushiswap/types": "workspace:*",
-=======
->>>>>>> 155b42d3
     "@sushiswap/route-processor-sdk": "workspace:*",
     "@tanstack/react-query": "4.28.0",
     "@tanstack/react-query-devtools": "4.28.0",
