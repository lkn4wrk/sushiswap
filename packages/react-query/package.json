{
  "name": "@sushiswap/react-query",
  "version": "0.0.0",
  "description": "Sushi React Query",
  "keywords": [
    "sushi",
    "react",
    "query"
  ],
  "homepage": "https://www.sushi.com",
  "repository": {
    "type": "git",
    "url": "https://github.com/sushiswap/sushiswap.git",
    "directory": "packages/abi"
  },
  "license": "MIT",
  "author": "Matthew Lilley <hello@matthewLilley.com>",
  "sideEffects": true,
  "type": "module",
  "exports": {
    ".": "./dist/index.js",
    "./*": [
      "./dist/*.js",
      "./dist/*/index.js"
    ]
  },
  "typesVersions": {
    "*": {
      "*": [
        "src/*",
        "src/*/index"
      ]
    }
  },
  "files": [
    "dist"
  ],
  "scripts": {
    "build": "tsc",
    "check": "tsc --pretty --noEmit",
    "clean": "rm -rf .turbo && rm -rf node_modules && rm -rf dist",
    "dev": "tsc --watch",
    "test": "jest --passWithNoTests"
  },
  "dependencies": {
    "@sushiswap/client": "workspace:*",
    "@sushiswap/database": "workspace:*",
    "@sushiswap/dexie": "workspace:*",
<<<<<<< HEAD
    "@sushiswap/route-processor-sdk": "workspace:*",
    "@sushiswap/router": "workspace:*",
=======
>>>>>>> 75219a75
    "@tanstack/react-query": "4.28.0",
    "@tanstack/react-query-devtools": "4.28.0",
    "idb-keyval": "6.2.0",
    "nanoid": "4.0.0",
    "sushi": "workspace:*",
    "viem": "1.16.6",
    "wagmi": "1.4.3",
    "zod": "3.21.4"
  },
  "devDependencies": {
    "@sentry/nextjs": "7.74.0",
    "@sushiswap/jest-config": "workspace:*",
    "@sushiswap/typescript-config": "workspace:*",
    "@tsconfig/esm": "1.0.4",
    "@tsconfig/node18": "18.2.2",
    "@tsconfig/strictest": "2.0.2",
    "@types/react": "18.2.14",
    "@types/react-dom": "18.2.6",
    "jest": "29.7.0",
    "next": "13.4.19",
    "react": "18.2.0",
    "react-dom": "18.2.0",
    "typescript": "5.2.2"
  },
  "peerDependencies": {
    "@sentry/nextjs": "7.74.0",
    "next": "13.4.19",
    "react": "18.2.0",
    "react-dom": "18.2.0"
  }
}<|MERGE_RESOLUTION|>--- conflicted
+++ resolved
@@ -46,11 +46,6 @@
     "@sushiswap/client": "workspace:*",
     "@sushiswap/database": "workspace:*",
     "@sushiswap/dexie": "workspace:*",
-<<<<<<< HEAD
-    "@sushiswap/route-processor-sdk": "workspace:*",
-    "@sushiswap/router": "workspace:*",
-=======
->>>>>>> 75219a75
     "@tanstack/react-query": "4.28.0",
     "@tanstack/react-query-devtools": "4.28.0",
     "idb-keyval": "6.2.0",
@@ -63,6 +58,7 @@
   "devDependencies": {
     "@sentry/nextjs": "7.74.0",
     "@sushiswap/jest-config": "workspace:*",
+    "@sushiswap/router": "workspace:*",
     "@sushiswap/typescript-config": "workspace:*",
     "@tsconfig/esm": "1.0.4",
     "@tsconfig/node18": "18.2.2",
