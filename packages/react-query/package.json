{
  "name": "@sushiswap/react-query",
  "version": "0.0.0",
  "description": "Sushi React Query",
  "keywords": [
    "sushi",
    "react",
    "query"
  ],
  "homepage": "https://www.sushi.com",
  "repository": {
    "type": "git",
    "url": "https://github.com/sushiswap/sushiswap.git",
    "directory": "packages/abi"
  },
  "license": "MIT",
  "author": "Matthew Lilley <hello@matthewLilley.com>",
  "sideEffects": false,
  "type": "module",
  "exports": {
    ".": "./src/index.ts",
    "./*": [
      "./src/*.ts",
      "./src/*.tsx",
      "./src/*/index.ts"
    ]
  },
  "typesVersions": {
    "*": {
      "*": [
        "src/*",
        "src/*/index"
      ]
    }
  },
  "files": [
    "src"
  ],
  "scripts": {
    "check": "tsc --pretty --noEmit",
    "clean": "rm -rf .turbo && rm -rf node_modules && rm -rf dist",
    "lint": "TIMING=1 eslint src",
    "lint:fix": "TIMING=1 eslint src --fix",
    "test": "jest --passWithNoTests"
  },
  "dependencies": {
    "@ethersproject/address": "5.7.0",
    "@ethersproject/bignumber": "5.7.0",
    "@ethersproject/units": "^5.7.0",
    "@sushiswap/abi": "workspace:*",
    "@sushiswap/amm": "workspace:*",
    "@sushiswap/chain": "workspace:*",
    "@sushiswap/client": "workspace:*",
    "@sushiswap/currency": "workspace:*",
    "@sushiswap/database": "workspace:*",
    "@sushiswap/dexie": "workspace:*",
    "@sushiswap/math": "workspace:*",
    "@sushiswap/types": "workspace:*",
    "@sushiswap/route-processor-sdk": "workspace:*",
    "@tanstack/react-query": "4.28.0",
    "@tanstack/react-query-devtools": "4.28.0",
    "@tanstack/react-query-persist-client": "4.28.0",
    "ethers": "5.7.2",
    "idb-keyval": "6.2.0",
    "nanoid": "4.0.0",
    "viem": "1.9.5",
<<<<<<< HEAD
    "wagmi": "1.4.1",
=======
    "wagmi": "1.3.10",
>>>>>>> 0ba84207
    "zod": "3.21.4"
  },
  "devDependencies": {
    "@sushiswap/eslint-config": "workspace:*",
    "@sushiswap/jest-config": "workspace:*",
    "@sushiswap/prettier-config": "workspace:*",
    "@sushiswap/react-query-config": "workspace:*",
    "@sushiswap/typescript-config": "workspace:*",
    "@types/react": "18.2.14",
    "@types/react-dom": "18.2.6",
    "eslint": "8.43.0",
    "next": "13.4.8",
    "react": "18.2.0",
    "react-dom": "18.2.0",
    "tsup": "7.1.0",
    "typescript": "5.1.6"
  },
  "peerDependencies": {
    "next": "13.4.19",
    "react": "18.2.0",
    "react-dom": "18.2.0"
  }
}<|MERGE_RESOLUTION|>--- conflicted
+++ resolved
@@ -64,11 +64,7 @@
     "idb-keyval": "6.2.0",
     "nanoid": "4.0.0",
     "viem": "1.9.5",
-<<<<<<< HEAD
     "wagmi": "1.4.1",
-=======
-    "wagmi": "1.3.10",
->>>>>>> 0ba84207
     "zod": "3.21.4"
   },
   "devDependencies": {
