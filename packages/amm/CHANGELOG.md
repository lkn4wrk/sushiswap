# @sushiswap/amm

<<<<<<< HEAD
=======
## 0.1.3

### Patch Changes

- 074ec9ebc: initial publish chunk
- Updated dependencies [074ec9ebc]
  - @sushiswap/trident@1.0.1

>>>>>>> 45ca54a6
## 0.1.2

### Patch Changes

- Updated dependencies
  - @sushiswap/trident@1.0.0

## 0.1.1

### Patch Changes

- Updated dependencies [e0b880fe]
  - @sushiswap/currency@0.0.3
  - @sushiswap/tines@1.0.3

## 0.1.0

### Minor Changes

- eddb70f8: intiial release<|MERGE_RESOLUTION|>--- conflicted
+++ resolved
@@ -1,7 +1,5 @@
 # @sushiswap/amm
 
-<<<<<<< HEAD
-=======
 ## 0.1.3
 
 ### Patch Changes
@@ -10,7 +8,6 @@
 - Updated dependencies [074ec9ebc]
   - @sushiswap/trident@1.0.1
 
->>>>>>> 45ca54a6
 ## 0.1.2
 
 ### Patch Changes
