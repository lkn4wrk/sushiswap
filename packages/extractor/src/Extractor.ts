import { mkdir, open } from 'node:fs/promises'
import path from 'node:path'

import { Token } from '@sushiswap/currency'
import { PoolCode } from '@sushiswap/router'
import { Address, PublicClient } from 'viem'

import { MultiCallAggregator } from './MulticallAggregator'
import { TokenManager } from './TokenManager'
import { FactoryV2, UniV2Extractor } from './UniV2Extractor'
import { FactoryV3, UniV3Extractor } from './UniV3Extractor'
import { UniV3PoolWatcher, UniV3PoolWatcherStatus } from './UniV3PoolWatcher'

const delay = async (ms: number) => new Promise((res) => setTimeout(res, ms))

// TODO: UniV3 price diapason +-10% test
// TODO: fullness test
// TODO: All blockchains test
// TODO: correctness terst - now ofter fails? (needs good token list)

// TODO: Back to LogFilter ? Faster events applying
// TODO: spead up logs by calling only once (low level with topics)
// TODO: chain number in warnLog
// TODO: number of pending pools in getPoolCodesForTokens

// TODO: cache for not-existed pools?
// TODO: to fill address cache from pool cache

// Usage recomendation:
//  - getPoolCodesForTokens/getPoolCodesForTokensAsync consumes much processor resources for new token sets -
//    about 50ms. Some quantity of routing requests can be processed on the same process as Extractor
//    But for significant loading it is better to deploy Extractor on a separate server
//    and have several servers for routing. Extractor server can provide all pools by getCurrentPoolCodes()
//  - direct logs (std output) to console
//  - direct warnings (std error) to a file
export class Extractor {
  client: PublicClient
  extractorV2?: UniV2Extractor
  extractorV3?: UniV3Extractor
  multiCallAggregator?: MultiCallAggregator
  cacheDir: string

  /// @param client
  /// @param factoriesV2 list of supported V2 factories
  /// @param factoriesV3 list of supported V3 factories
  /// @param tickHelperContract address of helper contract for pool's ticks download
  /// @param cacheDir directory for cache
  //                  Extremely recomended
  //                  IMPORTANT: Use different cacheDir for Extractors with the same chainId
  /// @param logDepth the depth of logs to keep in memory for reorgs
  /// @param logging to write logs in console or not
  constructor(args: {
    client: PublicClient
    factoriesV2: FactoryV2[]
    factoriesV3: FactoryV3[]
    tickHelperContract: Address
    cacheDir: string
    logDepth: number
    logging?: boolean
    maxCallsInOneBatch?: number
  }) {
    this.cacheDir = args.cacheDir
<<<<<<< HEAD
    this.multiCallAggregator = new MultiCallAggregator(args.client, args.maxCallsInOneBatch ?? 0)
=======
    this.client = args.client
    this.multiCallAggregator = new MultiCallAggregator(this.client)
>>>>>>> a70f9e95
    const tokenManager = new TokenManager(
      this.multiCallAggregator,
      args.cacheDir,
      `tokens-${this.multiCallAggregator.chainId}`
    )
    if (args.factoriesV2.length > 0)
      this.extractorV2 = new UniV2Extractor(
        this.client,
        args.factoriesV2,
        args.cacheDir,
        args.logDepth,
        args.logging !== undefined ? args.logging : false,
        this.multiCallAggregator,
        tokenManager
      )
    if (args.factoriesV3.length > 0)
      this.extractorV3 = new UniV3Extractor(
        this.client,
        args.tickHelperContract,
        args.factoriesV3,
        args.cacheDir,
        args.logDepth,
        args.logging !== undefined ? args.logging : false,
        this.multiCallAggregator,
        tokenManager
      )
  }

  /// @param tokensPrefetch Prefetch all pools between these tokens
  async start(tokensPrefetch: Token[] = []) {
    await Promise.all([this.extractorV2?.start(), this.extractorV3?.start()].filter((e) => e !== undefined))
    this.getPoolCodesForTokens(tokensPrefetch)
    this.printTokensPoolsQuantity(this.cacheDir, `TokensStatus-${this.multiCallAggregator?.chainId}`)
  }

  getPoolCodesForTokens(tokens: Token[]): PoolCode[] {
    const pools2 = this.extractorV2 ? this.extractorV2.getPoolsForTokens(tokens).prefetched : []
    const pools3 = this.extractorV3
      ? (this.extractorV3
          .getWatchersForTokens(tokens)
          .prefetched.map((w) => w.getPoolCode())
          .filter((pc) => pc !== undefined) as PoolCode[])
      : []
    return pools2.concat(pools3)
  }

  getPoolCodesForTokensFull(tokens: Token[]): {
    prefetched: PoolCode[]
    fetchingNumber: number
  } {
    let prefetched: PoolCode[] = []
    let fetchingNumber = 0
    if (this.extractorV2) {
      const pools2 = this.extractorV2.getPoolsForTokens(tokens)
      prefetched = pools2.prefetched
      fetchingNumber = pools2.fetching.length
    }
    if (this.extractorV3) {
      const pools3 = this.extractorV3.getWatchersForTokens(tokens)
      const pools3Prefetched = pools3.prefetched
        .map((w) => w.getPoolCode())
        .filter((pc) => pc !== undefined) as PoolCode[]

      prefetched = prefetched.concat(pools3Prefetched)
      fetchingNumber += pools3.fetching.length
    }
    return { prefetched, fetchingNumber }
  }

  async getPoolCodesForTokensAsync(tokens: Token[], timeout: number): Promise<PoolCode[]> {
    let poolsV2: PoolCode[] = []
    let watchersV3: UniV3PoolWatcher[] = []
    let promises: Promise<void>[] = []

    if (this.extractorV2) {
      const { prefetched, fetching } = this.extractorV2.getPoolsForTokens(tokens)
      poolsV2 = prefetched
      promises = fetching.map(async (p) => {
        const pc = await p
        if (pc !== undefined) poolsV2.push(pc)
      })
    }

    if (this.extractorV3) {
      const { prefetched, fetching } = this.extractorV3.getWatchersForTokens(tokens)
      watchersV3 = prefetched
      prefetched.forEach((w) => {
        if (w.getStatus() != UniV3PoolWatcherStatus.All) promises.push(w.statusAll())
      })
      promises = promises.concat(
        fetching.map(async (p) => {
          const w = await p
          if (w == undefined) return
          watchersV3.push(w)
          if (w.getStatus() != UniV3PoolWatcherStatus.All) await w.statusAll()
        })
      )
    }

    await Promise.any([Promise.allSettled(promises), delay(timeout)])
    const poolsV3 = watchersV3.map((w) => w.getPoolCode()).filter((pc) => pc !== undefined) as PoolCode[]
    return poolsV3.concat(poolsV2)
  }

  getTokensPoolsQuantity(): [Token, number][] {
    const tokenMap: Map<Token, number> = new Map()
    if (this.extractorV2) this.extractorV2.getTokensPoolsQuantity(tokenMap)
    if (this.extractorV3) this.extractorV3.getTokensPoolsQuantity(tokenMap)
    return Array.from(tokenMap.entries()).sort(([, a], [, b]) => b - a)
  }

  async printTokensPoolsQuantity(...paths: string[]) {
    const filePath = path.resolve(...paths)
    const stats = this.getTokensPoolsQuantity()
    try {
      const dirName = path.dirname(filePath)
      mkdir(dirName, { recursive: true })
    } catch (e) {
      // do nothing
    }
    const file = await open(filePath, 'w')
    await file.writeFile(`Total tokens: ${stats.length}\n`)
    await file.writeFile('Quantity of pools for tokens\n')
    const tokenNum = Math.min(stats.length, 30)
    for (let i = 0; i < tokenNum; ++i) {
      const [token, num] = stats[i]
      await file.writeFile(`${token.address} ${token.symbol} ${num}\n`)
    }
    await file.close()
  }

  getCurrentPoolCodes() {
    const pools2 = this.extractorV2 ? this.extractorV2.getCurrentPoolCodes() : []
    const pools3 = this.extractorV3 ? this.extractorV3.getCurrentPoolCodes() : []
    return pools2.concat(pools3)
  }
}<|MERGE_RESOLUTION|>--- conflicted
+++ resolved
@@ -60,12 +60,8 @@
     maxCallsInOneBatch?: number
   }) {
     this.cacheDir = args.cacheDir
-<<<<<<< HEAD
+    this.client = args.client
     this.multiCallAggregator = new MultiCallAggregator(args.client, args.maxCallsInOneBatch ?? 0)
-=======
-    this.client = args.client
-    this.multiCallAggregator = new MultiCallAggregator(this.client)
->>>>>>> a70f9e95
     const tokenManager = new TokenManager(
       this.multiCallAggregator,
       args.cacheDir,
