import { AbiEvent } from 'abitype'
import { Block, encodeEventTopics, Log, PublicClient, WatchBlocksReturnType } from 'viem'

import { warnLog } from './WarnLog'

<<<<<<< HEAD
enum LogFilterType {
  OneCall, // one eth_getLogs call for all topict - the most preferrable
  MultiCall, // separete eth_getLogs call for each topic - for those systems that fail at OneCall
  SelfFilter, // Topic filtering doesn't support for provider. Filtering on the client
=======
export enum LogFilterType {
  OneCall = 'OneCall', // one eth_getLogs call for all topict - the most preferrable
  MultiCall = 'MultiCall', // separete eth_getLogs call for each topic - for those systems that fail at OneCall
  SelfFilter = 'SelfFilter', // Topic filtering doesn't support for provider. Filtering on the client
>>>>>>> d1821ca3
}

const delay = async (ms: number) => new Promise((res) => setTimeout(res, ms))

async function repeatAsync(
  times: number,
  delayBetween: number,
  action: () => Promise<void>,
  failed: () => void,
  print?: string
) {
  for (let i = 0; i < times; ++i) {
    try {
      await action()
      if (print && i > 0) console.log(`attemps ${print}: ${i + 1}`)
      return
    } catch (e) {
      if (delayBetween) await delay(delayBetween)
    }
  }
  failed()
}

class BlockFrame {
  firstNumber?: number
  lastNumber?: number
  hashNumerMap: Map<number, string[]> = new Map()

  // return deleted block hashes
  setFrame(from: number, to: number): string[] {
    let deletedHashes: string[] = []
    if (this.firstNumber !== undefined && this.lastNumber !== undefined) {
      for (let i = this.firstNumber; i < from; ++i) {
        const hashes = this.hashNumerMap.get(i)
        if (hashes !== undefined) {
          deletedHashes = deletedHashes.concat(hashes)
          this.hashNumerMap.delete(i)
        }
      }
      for (let i = to; i < this.lastNumber; ++i) {
        const hashes = this.hashNumerMap.get(i)
        if (hashes !== undefined) {
          deletedHashes = deletedHashes.concat(hashes)
          this.hashNumerMap.delete(i)
        }
      }
    }
    this.firstNumber = from
    this.lastNumber = to
    return deletedHashes
  }

  add(blockNumber: number, blockHash: string): boolean {
    if (this.firstNumber === undefined || this.lastNumber === undefined) return false
    if (blockNumber < this.firstNumber) return false
    if (blockNumber >= this.lastNumber) return false
    const hashes = this.hashNumerMap.get(blockNumber)
    if (hashes) hashes.push(blockHash)
    else this.hashNumerMap.set(blockNumber, [blockHash])
    return true
  }

  deleteFrame() {
    this.firstNumber = undefined
    this.lastNumber = undefined
  }
}

// - network fail/absence protection
// - restores missed blocks
// - correctly processes removed logs (like undos)
export class LogFilter {
  readonly client: PublicClient
  readonly depth: number
  readonly onNewLogs: (arg?: Log[]) => void // undefined if LogFilter is stopped
  readonly events: AbiEvent[]
  readonly topics: string[]
  readonly logType: LogFilterType

  unWatchBlocks?: WatchBlocksReturnType

  lastProcessedBlock?: Block
  processedBlockHash: Set<string> = new Set()
  nextGoalBlock?: Block

  blockHashMap: Map<string, Block> = new Map()
  logHashMap: Map<string, Log[]> = new Map()
  blockFrame: BlockFrame = new BlockFrame()

  constructor(
    client: PublicClient,
    depth: number,
    events: AbiEvent[],
    logType: LogFilterType,
    onNewLogs: (arg?: Log[]) => void
  ) {
    this.client = client
    this.depth = depth
    this.events = events
    this.onNewLogs = onNewLogs
    this.logType = logType
    this.topics = events.map((e) => {
      return encodeEventTopics({
        abi: [e],
      })[0]
    })
    this.start()
  }

  start() {
    this.unWatchBlocks = this.client.watchBlocks({
      onBlock: async (block) => {
        this.addBlock(block, true)
      },
    })
  }

  stop() {
    if (!this.unWatchBlocks) return
    this.unWatchBlocks()
    this.unWatchBlocks = undefined
    this.lastProcessedBlock = undefined
    this.processedBlockHash = new Set()
    this.nextGoalBlock = undefined
    this.blockHashMap = new Map()
    this.logHashMap = new Map()
    this.blockFrame.deleteFrame()
    this.onNewLogs() // Signal about stopping
  }

  setNewGoal(blockNumber: number, block: Block): boolean {
    const deletedHashes = this.blockFrame.setFrame(blockNumber - this.depth, blockNumber + this.depth)
    const initProcessedBlocksNumber = this.processedBlockHash.size
    deletedHashes.forEach((hash) => {
      this.blockHashMap.delete(hash)
      this.logHashMap.delete(hash)
      this.processedBlockHash.delete(hash)
    })
    if (initProcessedBlocksNumber > 0 && this.processedBlockHash.size === 0) {
      this.stop()
      return false
    }
    this.nextGoalBlock = block
    return true
  }

  sortAndProcessLogs(blockHash: string | null, logs: Log[]) {
    const logsSorted = logs.sort((a, b) => Number(a.logIndex || 0) - Number(b.logIndex || 0))
    this.logHashMap.set(blockHash || '', logsSorted)
    this.processNewLogs()
  }

  addBlock(block: Block, isGoal: boolean) {
    const blockNumber = block.number === null ? null : Number(block.number)
    if (blockNumber === null || block.hash === null) {
      warnLog(this.client.chain?.id, `Incorrect block: number=${blockNumber} hash=${block.hash}`)
      return
    }
    if (isGoal) if (!this.setNewGoal(blockNumber, block)) return
    if (this.blockHashMap.has(block.hash)) return
    if (!this.blockFrame.add(blockNumber, block.hash)) return
    this.blockHashMap.set(block.hash, block)

    const backupPlan = () => {
      warnLog(this.client.chain?.id, `getLog failed for block ${block.hash}`)
      this.stop()
    }

    switch (this.logType) {
      case LogFilterType.OneCall:
        repeatAsync(
          10, // For example dRPC for BSC often 'forgets' recently returned watchBlock blocks. But 'recalls' at second request
          1000,
          async () => {
            const logs = await this.client.transport.request({
              method: 'eth_getLogs',
              params: [{ blockHash: block.hash, topics: [this.topics] }],
            })
            this.sortAndProcessLogs(block.hash, logs as Log[])
          },
          backupPlan
        )
        break
      case LogFilterType.MultiCall:
        Promise.all(
          this.events.map((event) =>
            this.client.getLogs({
              blockHash: block.hash as `0x${string}`,
              event,
            })
          )
        ).then((logss) => this.sortAndProcessLogs(block.hash, logss.flat()), backupPlan)
        break
      case LogFilterType.SelfFilter:
        this.client.getLogs({ blockHash: block.hash as `0x${string}` }).then(
          (logs) =>
            this.sortAndProcessLogs(
              block.hash,
              logs.filter((l) => this.topics.includes(l.topics[0] ?? ''))
            ),
          backupPlan
        )
        break
      default:
        warnLog(this.client.chain?.id, `Internal errror: Unknown Log Type: ${this.logType}`)
    }
    if (this.lastProcessedBlock && !this.blockHashMap.has(block.parentHash))
      repeatAsync(
        10,
        1000,
        () => this.client.getBlock({ blockHash: block.parentHash }).then((b) => this.addBlock(b, false)),
        () => warnLog(this.client.chain?.id, 'getBlock failed !!!!!!!!!!!!!!!!!!!!!!1')
      )
  }

  processNewLogs() {
    if (!this.unWatchBlocks) return
    const upLine: Block[] = []
    let cornerBlock: Block | undefined = this.nextGoalBlock
    for (;;) {
      if (cornerBlock === undefined)
        if (this.lastProcessedBlock) return
        else break
      if (this.processedBlockHash.has(cornerBlock.hash || '')) break
      upLine.push(cornerBlock)
      cornerBlock = this.blockHashMap.get(cornerBlock.parentHash)
    }

    const downLine: Block[] = []
    if (cornerBlock) {
      let b: Block | undefined = this.lastProcessedBlock
      for (;;) {
        if (b === undefined) return
        if (b.hash === cornerBlock.hash) break
        downLine.push(b)
        b = this.blockHashMap.get(b.parentHash)
      }
    }

    let logs: Log[] = []
    for (let i = 0; i < downLine.length; ++i) {
      const l = this.logHashMap.get(downLine[i].hash || '')
      if (l === undefined) {
        warnLog(this.client.chain?.id, 'Unexpected Error in LogFilter')
        this.stop()
        return
      }
      logs = logs.concat(
        l.reverse().map((l) => {
          l.removed = true
          return l
        })
      )
      this.processedBlockHash.delete(downLine[i].hash || '')
    }
    this.lastProcessedBlock = cornerBlock
    for (let i = upLine.length - 1; i >= 0; --i) {
      const l = this.logHashMap.get(upLine[i].hash || '')
      if (l === undefined) break
      logs = logs.concat(
        l.map((l) => {
          l.removed = false
          return l
        })
      )
      this.processedBlockHash.add(upLine[i].hash || '')
      this.lastProcessedBlock = upLine[i]
    }

    if (logs.length > 0) this.onNewLogs(logs)
  }
}<|MERGE_RESOLUTION|>--- conflicted
+++ resolved
@@ -3,17 +3,10 @@
 
 import { warnLog } from './WarnLog'
 
-<<<<<<< HEAD
 enum LogFilterType {
   OneCall, // one eth_getLogs call for all topict - the most preferrable
   MultiCall, // separete eth_getLogs call for each topic - for those systems that fail at OneCall
   SelfFilter, // Topic filtering doesn't support for provider. Filtering on the client
-=======
-export enum LogFilterType {
-  OneCall = 'OneCall', // one eth_getLogs call for all topict - the most preferrable
-  MultiCall = 'MultiCall', // separete eth_getLogs call for each topic - for those systems that fail at OneCall
-  SelfFilter = 'SelfFilter', // Topic filtering doesn't support for provider. Filtering on the client
->>>>>>> d1821ca3
 }
 
 const delay = async (ms: number) => new Promise((res) => setTimeout(res, ms))
