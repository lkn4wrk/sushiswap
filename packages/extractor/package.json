{
  "name": "@sushiswap/extractor",
  "version": "0.0.0",
  "private": true,
  "description": "Sushi Extractor",
  "keywords": [
    "sushi",
    "extractor"
  ],
  "homepage": "https://www.sushi.com",
  "repository": {
    "type": "git",
    "url": "https://github.com/sushiswap/sushiswap.git",
    "directory": "packages/extractor"
  },
  "license": "UNLICENSED",
  "author": "Ilya Lyalin",
  "main": "dist/index.js",
  "module": "dist/index.mjs",
  "source": "src/index.ts",
  "typings": "dist/index.d.ts",
  "files": [
    "dist/**"
  ],
  "scripts": {
    "build": "tsc",
    "check": "tsc --pretty --noEmit",
    "clean": "rm -rf .turbo && rm -rf node_modules && rm -rf dist",
    "dev": "tsc -w",
    "lint": "TIMING=1 eslint src --fix",
    "prepublishOnly": "pnpm build",
    "test": "jest --passWithNoTests"
  },
  "dependencies": {
    "@sushiswap/abi": "workspace:*",
    "@sushiswap/currency": "workspace:*",
    "@sushiswap/router": "workspace:*",
    "@sushiswap/tines": "workspace:*",
    "@sushiswap/v3-sdk": "workspace:*",
<<<<<<< HEAD
=======
    "@types/jest": "29.2.5",
    "@types/node": "18.11.18",
    "@typescript-eslint/eslint-plugin": "5.48.1",
    "@typescript-eslint/parser": "5.48.1",
    "@uniswap/v3-core": "1.0.1",
>>>>>>> d16a05df
    "abitype": "0.8.2",
    "ethers": "5.7.2",
    "viem": "0.3.29"
  },
  "devDependencies": {
    "@sushiswap/eslint-config": "workspace:*",
    "@sushiswap/jest-config": "workspace:*",
    "@sushiswap/prettier-config": "workspace:*",    
    "@sushiswap/typescript-config": "workspace:*",    
    "@types/jest": "29.2.5",
    "@types/node": "18.11.18",
    "typescript": "5.0.4"
  }
}<|MERGE_RESOLUTION|>--- conflicted
+++ resolved
@@ -37,14 +37,7 @@
     "@sushiswap/router": "workspace:*",
     "@sushiswap/tines": "workspace:*",
     "@sushiswap/v3-sdk": "workspace:*",
-<<<<<<< HEAD
-=======
-    "@types/jest": "29.2.5",
-    "@types/node": "18.11.18",
-    "@typescript-eslint/eslint-plugin": "5.48.1",
-    "@typescript-eslint/parser": "5.48.1",
     "@uniswap/v3-core": "1.0.1",
->>>>>>> d16a05df
     "abitype": "0.8.2",
     "ethers": "5.7.2",
     "viem": "0.3.29"
