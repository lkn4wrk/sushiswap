--- conflicted
+++ resolved
@@ -35,24 +35,19 @@
     "test:load": "artillery run test/load.yml"
   },
   "dependencies": {
-    "@sentry/node": "7.63.0",
     "@sushiswap/abi": "workspace:*",
     "@sushiswap/amm": "workspace:*",
     "@sushiswap/chain": "workspace:*",
     "@sushiswap/currency": "workspace:*",
+    "@sushiswap/router": "workspace:*",
     "@sushiswap/route-processor-sdk": "workspace:*",
-    "@sushiswap/router": "workspace:*",
-    "@sushiswap/router-config": "workspace:*",
     "@sushiswap/tines": "workspace:*",
     "@sushiswap/v2-sdk": "workspace:*",
     "@sushiswap/v3-sdk": "workspace:*",
+    "@sushiswap/router-config": "workspace:*",
     "@uniswap/v3-core": "1.0.1",
-<<<<<<< HEAD
-    "abitype": "0.8.2",
-=======
     "@sentry/node": "7.68.0",
     "abitype": "0.9.3",
->>>>>>> cff91cab
     "ethers": "5.7.2",
     "viem": "1.10.7"
   },
@@ -69,12 +64,8 @@
     "cors": "2.8.5",
     "express": "4.18.2",
     "express-rate-limit": "6.9.0",
-<<<<<<< HEAD
-=======
     "wagmi": "1.3.11-cjs",
->>>>>>> cff91cab
     "typescript": "5.0.4",
-    "wagmi": "1.3.10-cjs",
     "zod": "3.21.4"
   }
 }