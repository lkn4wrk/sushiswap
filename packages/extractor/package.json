--- conflicted
+++ resolved
@@ -30,14 +30,9 @@
     "test": "jest --passWithNoTests"
   },
   "dependencies": {
-<<<<<<< HEAD
     "@cryptoalgebra/integral-core": "0.2.0",
     "@cryptoalgebra/integral-periphery": "0.2.0",
-    "@sushiswap/abi": "workspace:*",
-    "@sushiswap/amm": "workspace:*",
-=======
     "@sentry/node": "7.68.0",
->>>>>>> 5fad493d
     "@sushiswap/router": "workspace:*",
     "@sushiswap/tines": "workspace:*",
     "@sushiswap/v2-sdk": "workspace:*",
