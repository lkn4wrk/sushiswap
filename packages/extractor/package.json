{
  "name": "@sushiswap/extractor",
  "version": "1.0.1",
  "description": "Sushi Extractor",
  "keywords": [
    "sushi",
    "extractor"
  ],
  "homepage": "https://www.sushi.com",
  "repository": {
    "type": "git",
    "url": "https://github.com/sushiswap/sushiswap.git",
    "directory": "packages/extractor"
  },
  "license": "UNLICENSED",
  "author": "Ilya Lyalin",
  "main": "dist/index.js",
  "module": "dist/index.mjs",
  "source": "src/index.ts",
  "typings": "dist/index.d.ts",
  "files": [
    "dist/**"
  ],
  "scripts": {
    "build": "tsc",
    "check": "tsc --pretty --noEmit",
    "clean": "rm -rf .turbo && rm -rf node_modules && rm -rf dist",
    "dev": "tsc -w",
    "prepublishOnly": "pnpm build",
    "test": "jest --passWithNoTests"
  },
  "dependencies": {
<<<<<<< HEAD
    "@sentry/node": "7.74.0",
=======
    "@cryptoalgebra/integral-core": "0.2.0",
    "@cryptoalgebra/integral-periphery": "0.2.0",
    "@sentry/node": "7.68.0",
>>>>>>> 89e31983
    "@sushiswap/router": "workspace:*",
    "@sushiswap/tines": "workspace:*",
    "@sushiswap/v2-sdk": "workspace:*",
    "@sushiswap/v3-sdk": "workspace:*",
    "@uniswap/v3-core": "1.0.1",
    "abitype": "0.10.1",
    "sushi": "workspace:*",
    "viem": "1.16.2"
  },
  "devDependencies": {
    "@sushiswap/jest-config": "workspace:*",
    "@tsconfig/esm": "1.0.4",
    "@tsconfig/node18": "18.2.2",
    "@tsconfig/strictest": "2.0.2",
    "@types/node": "18",
    "typescript": "5.2.2"
  }
}<|MERGE_RESOLUTION|>--- conflicted
+++ resolved
@@ -30,13 +30,9 @@
     "test": "jest --passWithNoTests"
   },
   "dependencies": {
-<<<<<<< HEAD
-    "@sentry/node": "7.74.0",
-=======
     "@cryptoalgebra/integral-core": "0.2.0",
     "@cryptoalgebra/integral-periphery": "0.2.0",
-    "@sentry/node": "7.68.0",
->>>>>>> 89e31983
+    "@sentry/node": "7.74.0",
     "@sushiswap/router": "workspace:*",
     "@sushiswap/tines": "workspace:*",
     "@sushiswap/v2-sdk": "workspace:*",
