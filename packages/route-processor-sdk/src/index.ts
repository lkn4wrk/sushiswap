--- conflicted
+++ resolved
@@ -178,11 +178,7 @@
 export const ROUTE_PROCESSOR_3_2_SUPPORTED_CHAIN_IDS = [
   ChainId.ARBITRUM,
   // ChainId.ARBITRUM_NOVA,
-<<<<<<< HEAD
-  ChainId.AVALANCHE,
-=======
   // ChainId.AVALANCHE,
->>>>>>> 93b940b9
   ChainId.BASE,
   ChainId.BSC,
   ChainId.ETHEREUM,
