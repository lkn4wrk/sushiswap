--- conflicted
+++ resolved
@@ -99,7 +99,6 @@
   BOBA_AVAX = 43288,
   BOBA_BNB = 56288,
   BTTC = 199,
-  BOBA_BNB = 56288,
 }
 
 export enum ChainKey {
@@ -141,7 +140,6 @@
   BOBA_AVAX = 'boba-avax',
   BOBA_BNB = 'boba-bnb',
   BTTC = 'bttc',
-  BOBA_BNB = 'boba-bnb',
 }
 
 const CHAINS = [
@@ -171,11 +169,7 @@
   {
     name: 'Boba BNB',
     chain: 'Boba BNB',
-<<<<<<< HEAD
     rpc: ['https://bnb.boba.network', 'wss://wss.bnb.boba.network', 'https://replica.bnb.boba.network'],
-=======
-    rpc: ['https://bnb.boba.network', 'wss://wss.bnb.boba.network/', 'https://replica.bnb.boba.network/'],
->>>>>>> 413a1716
     faucets: [],
     nativeCurrency: {
       name: 'Boba Token',
@@ -190,11 +184,7 @@
       {
         name: 'Boba BNB Explorer',
         url: 'https://blockexplorer.bnb.boba.network',
-<<<<<<< HEAD
-        standard: 'none',
-=======
         standard: Standard.None,
->>>>>>> 413a1716
       },
     ],
   },
