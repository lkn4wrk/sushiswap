import json from './chains.json'

export interface Chain {
  name: string
  chain: string
  icon?: string
  rpc: string[]
  faucets: string[]
  nativeCurrency: NativeCurrency
  infoURL: string
  shortName: string
  chainId: number
  networkId: number
  slip44?: number
  ens?: Ens
  explorers?: Explorer[]
  title?: string
  parent?: Parent
  network?: Network
}

export interface Ens {
  registry: string
}

export interface Explorer {
  name: string
  url: string
  standard: Standard
  icon?: string
}

export enum Standard {
  Eip3091 = 'EIP3091',
  None = 'none',
}

export interface NativeCurrency {
  name: string
  symbol: string
  decimals: number
}

export enum Network {
  Iorachain = 'iorachain',
  Mainnet = 'mainnet',
  Testnet = 'testnet',
}

export interface Parent {
  type: Type
  chain: string
  bridges?: Bridge[]
}

export interface Bridge {
  url: string
}

export enum Type {
  L2 = 'L2',
  Shard = 'shard',
}

export enum ChainId {
  ETHEREUM = 1,
  ROPSTEN = 3,
  RINKEBY = 4,
  GÖRLI = 5,
  KOVAN = 42,
  POLYGON = 137,
  POLYGON_TESTNET = 80001,
  FANTOM = 250,
  FANTOM_TESTNET = 4002,
  GNOSIS = 100,
  BSC = 56,
  BSC_TESTNET = 97,
  ARBITRUM = 42161,
  ARBITRUM_NOVA = 42170,
  ARBITRUM_RINKEBY_TESTNET = 421611,
  ARBITRUM_GNOSIS_TESTNET = 200,
  ARBITRUM_TESTNET = 79377087078960,
  AVALANCHE = 43114,
  AVALANCHE_TESTNET = 43113,
  HECO = 128,
  HECO_TESTNET = 256,
  HARMONY = 1666600000,
  HARMONY_TESTNET = 1666700000,
  OKEX = 66,
  OKEX_TESTNET = 65,
  CELO = 42220,
  PALM = 11297108109,
  PALM_TESTNET = 11297108099,
  MOONRIVER = 1285,
  FUSE = 122,
  TELOS = 40,
  HARDHAT = 31337,
  MOONBEAM = 1284,
  OPTIMISM = 10,
  OPTIMISM_KOVAN_TESTNET = 69,
  KAVA = 2222,
  METIS = 1088,
  BOBA = 288,
<<<<<<< HEAD
=======
  BOBA_AVAX = 43288,
>>>>>>> a7c42f76
}

export enum ChainKey {
  ARBITRUM = 'arbitrum',
  ARBITRUM_NOVA = 'arbitrum-nova',
  ARBITRUM_TESTNET = 'arbitrum-testnet',
  AVALANCHE = 'avalanche',
  AVALANCHE_TESTNET = 'avalance-testnet',
  BSC = 'bsc',
  BSC_TESTNET = 'bsc-testnet',
  CELO = 'celo',
  ETHEREUM = 'ethereum',
  FANTOM = 'fantom',
  FANTOM_TESTNET = 'fantom-testnet',
  FUSE = 'fuse',
  GÖRLI = 'goerli',
  HARMONY = 'harmony',
  HARMONY_TESTNET = 'harmony-testnet',
  HECO = 'heco',
  HECO_TESTNET = 'heco-testnet',
  KOVAN = 'kovan',
  ROPSTEN = 'ropsten',
  POLYGON = 'polygon',
  POLYGON_TESTNET = 'matic-testnet',
  MOONBEAM = 'moonbeam',
  MOONBEAM_TESTNET = 'moonbeam-testnet',
  MOONRIVER = 'moonriver',
  OKEX = 'okex',
  OKEX_TESTNET = 'okex-testnet',
  PALM = 'palm',
  PALM_TESTNET = 'palm-testnet',
  RINKEBY = 'rinkeby',
  TELOS = 'telos',
  GNOSIS = 'gnosis',
  OPTIMISM = 'optimism',
  KAVA = 'kava',
  METIS = 'metis',
  BOBA = 'boba',
  BOBA_AVAX = 'boba-avax',
}

export class Chain implements Chain {
  public static from(chainId: number) {
    return chains[chainId]
  }
  public static fromShortName(shortName: string) {
    return chains[chainShortName[shortName]]
  }
  public static fromChainId(chainId: number) {
    return chains[chainId]
  }

  constructor(data: Chain) {
    Object.assign(this, data)
  }
  getTxUrl(txHash: string): string {
    if (!this.explorers) return ''
    for (const explorer of this.explorers) {
      if (explorer.standard === Standard.Eip3091) {
        return `${explorer.url}/tx/${txHash}`
      }
    }
    return ''
  }
  getBlockUrl(blockHashOrHeight: string): string {
    if (!this.explorers) return ''
    for (const explorer of this.explorers) {
      if (explorer.standard === Standard.Eip3091) {
        return `${explorer.url}/block/${blockHashOrHeight}`
      }
    }
    return ''
  }
  getTokenUrl(tokenAddress: string): string {
    if (!this.explorers) return ''
    for (const explorer of this.explorers) {
      if (explorer.standard === Standard.Eip3091) {
        return `${explorer.url}/token/${tokenAddress}`
      }
    }
    return ''
  }
  getAccountUrl(accountAddress: string): string {
    if (!this.explorers) return ''
    for (const explorer of this.explorers) {
      if (explorer.standard === Standard.Eip3091) {
        return `${explorer.url}/address/${accountAddress}`
      }
    }
    return ''
  }
}

// ChainId array
export const chainIds = json.map((chain) => chain.chainId)

// Chain Short Name => Chain Id mapping
export const chainShortNameToChainId = Object.fromEntries(
  (json as Chain[]).map((data): [string, number] => [data.shortName, data.chainId])
)

// Chain Id => Short Name mapping
export const chainShortName = Object.fromEntries(
  (json as Chain[]).map((data): [number, string] => [data.chainId, data.shortName])
)

// Chain Id => Chain Name mapping
export const chainName = Object.fromEntries(
  (json as Chain[]).map((data): [number, string] => [data.chainId, data.name])
)

// Chain Id => Chain mapping
export const chains = Object.fromEntries(
  (json as Chain[]).map((data): [number, Chain] => [data.chainId, new Chain(data) as Chain])
)

export const chainsL2 = Object.fromEntries(
  (json as Chain[])
    .filter((data) => data.parent?.type === Type.L2)
    .map((data): [number, Chain] => [data.chainId, new Chain(data) as Chain])
)

export default chains<|MERGE_RESOLUTION|>--- conflicted
+++ resolved
@@ -101,10 +101,7 @@
   KAVA = 2222,
   METIS = 1088,
   BOBA = 288,
-<<<<<<< HEAD
-=======
   BOBA_AVAX = 43288,
->>>>>>> a7c42f76
 }
 
 export enum ChainKey {
