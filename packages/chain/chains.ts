export default [
  {
    "name": "Ethereum Mainnet",
    "chain": "ETH",
    "icon": "ethereum",
    "rpc": [
      "https://mainnet.infura.io/v3/${INFURA_API_KEY}",
      "wss://mainnet.infura.io/ws/v3/${INFURA_API_KEY}",
      "https://api.mycryptoapi.com/eth",
      "https://cloudflare-eth.com",
      "https://ethereum.publicnode.com"
    ],
    "features": [
      {
        "name": "EIP155"
      },
      {
        "name": "EIP1559"
      }
    ],
    "faucets": [],
    "nativeCurrency": {
      "name": "Ether",
      "symbol": "ETH",
      "decimals": 18
    },
    "infoURL": "https://ethereum.org",
    "shortName": "eth",
    "chainId": 1,
    "networkId": 1,
    "slip44": 60,
    "ens": {
      "registry": "0x00000000000C2E074eC69A0dFb2997BA6C7d2e1e"
    },
    "explorers": [
      {
        "name": "etherscan",
        "url": "https://etherscan.io",
        "standard": "EIP3091"
      }
    ]
  },
  {
    "name": "Ropsten",
    "title": "Ethereum Testnet Ropsten",
    "chain": "ETH",
    "rpc": [
      "https://ropsten.infura.io/v3/${INFURA_API_KEY}",
      "wss://ropsten.infura.io/ws/v3/${INFURA_API_KEY}"
    ],
    "faucets": [
      "http://fauceth.komputing.org?chain=3&address=${ADDRESS}",
      "https://faucet.ropsten.be?${ADDRESS}"
    ],
    "nativeCurrency": {
      "name": "Ropsten Ether",
      "symbol": "ETH",
      "decimals": 18
    },
    "infoURL": "https://github.com/ethereum/ropsten",
    "shortName": "rop",
    "chainId": 3,
    "networkId": 3,
    "ens": {
      "registry": "0x112234455c3a32fd11230c42e7bccd4a84e02010"
    },
    "explorers": [
      {
        "name": "etherscan",
        "url": "https://ropsten.etherscan.io",
        "standard": "EIP3091"
      }
    ]
  },
  {
    "name": "Rinkeby",
    "title": "Ethereum Testnet Rinkeby",
    "chain": "ETH",
    "rpc": [
      "https://rinkeby.infura.io/v3/${INFURA_API_KEY}",
      "wss://rinkeby.infura.io/ws/v3/${INFURA_API_KEY}"
    ],
    "faucets": [
      "http://fauceth.komputing.org?chain=4&address=${ADDRESS}",
      "https://faucet.rinkeby.io"
    ],
    "nativeCurrency": {
      "name": "Rinkeby Ether",
      "symbol": "ETH",
      "decimals": 18
    },
    "infoURL": "https://www.rinkeby.io",
    "shortName": "rin",
    "chainId": 4,
    "networkId": 4,
    "ens": {
      "registry": "0xe7410170f87102df0055eb195163a03b7f2bff4a"
    },
    "explorers": [
      {
        "name": "etherscan-rinkeby",
        "url": "https://rinkeby.etherscan.io",
        "standard": "EIP3091"
      }
    ]
  },
  {
    "name": "Goerli",
    "title": "Ethereum Testnet Goerli",
    "chain": "ETH",
    "rpc": [
      "https://goerli.infura.io/v3/${INFURA_API_KEY}",
      "wss://goerli.infura.io/v3/${INFURA_API_KEY}",
      "https://rpc.goerli.mudit.blog/"
    ],
    "faucets": [
      "http://fauceth.komputing.org?chain=5&address=${ADDRESS}",
      "https://goerli-faucet.slock.it?address=${ADDRESS}",
      "https://faucet.goerli.mudit.blog"
    ],
    "nativeCurrency": {
      "name": "Goerli Ether",
      "symbol": "ETH",
      "decimals": 18
    },
    "infoURL": "https://goerli.net/#about",
    "shortName": "gor",
    "chainId": 5,
    "networkId": 5,
    "ens": {
      "registry": "0x112234455c3a32fd11230c42e7bccd4a84e02010"
    },
    "explorers": [
      {
        "name": "etherscan-goerli",
        "url": "https://goerli.etherscan.io",
        "standard": "EIP3091"
      }
    ]
  },
  {
    "name": "Optimism",
    "chain": "ETH",
    "rpc": [
      "https://mainnet.optimism.io/"
    ],
    "faucets": [],
    "nativeCurrency": {
      "name": "Ether",
      "symbol": "ETH",
      "decimals": 18
    },
    "infoURL": "https://optimism.io",
    "shortName": "oeth",
    "chainId": 10,
    "networkId": 10,
    "explorers": [
      {
        "name": "etherscan",
        "url": "https://optimistic.etherscan.io",
        "standard": "EIP3091"
      }
    ]
  },
  {
    "name": "Telos EVM Mainnet",
    "chain": "TLOS",
    "rpc": [
      "https://mainnet.telos.net/evm"
    ],
    "faucets": [],
    "nativeCurrency": {
      "name": "Telos",
      "symbol": "TLOS",
      "decimals": 18
    },
    "infoURL": "https://telos.net",
    "shortName": "TelosEVM",
    "chainId": 40,
    "networkId": 40,
    "explorers": [
      {
        "name": "teloscan",
        "url": "https://teloscan.io",
        "standard": "EIP3091"
      }
    ]
  },
  {
    "name": "Kovan",
    "title": "Ethereum Testnet Kovan",
    "chain": "ETH",
    "rpc": [
      "https://kovan.poa.network",
      "http://kovan.poa.network:8545",
      "https://kovan.infura.io/v3/${INFURA_API_KEY}",
      "wss://kovan.infura.io/ws/v3/${INFURA_API_KEY}",
      "ws://kovan.poa.network:8546"
    ],
    "faucets": [
      "http://fauceth.komputing.org?chain=42&address=${ADDRESS}",
      "https://faucet.kovan.network",
      "https://gitter.im/kovan-testnet/faucet"
    ],
    "nativeCurrency": {
      "name": "Kovan Ether",
      "symbol": "ETH",
      "decimals": 18
    },
    "explorers": [
      {
        "name": "etherscan",
        "url": "https://kovan.etherscan.io",
        "standard": "EIP3091"
      }
    ],
    "infoURL": "https://kovan-testnet.github.io/website",
    "shortName": "kov",
    "chainId": 42,
    "networkId": 42
  },
  {
    "name": "Binance Smart Chain Mainnet",
    "chain": "BSC",
    "rpc": [
      "https://bsc-dataseed1.binance.org",
      "https://bsc-dataseed2.binance.org",
      "https://bsc-dataseed3.binance.org",
      "https://bsc-dataseed4.binance.org",
      "https://bsc-dataseed1.defibit.io",
      "https://bsc-dataseed2.defibit.io",
      "https://bsc-dataseed3.defibit.io",
      "https://bsc-dataseed4.defibit.io",
      "https://bsc-dataseed1.ninicoin.io",
      "https://bsc-dataseed2.ninicoin.io",
      "https://bsc-dataseed3.ninicoin.io",
      "https://bsc-dataseed4.ninicoin.io",
      "https://bsc.publicnode.com",
      "wss://bsc-ws-node.nariox.org"
    ],
    "faucets": [
      "https://free-online-app.com/faucet-for-eth-evm-chains/"
    ],
    "nativeCurrency": {
      "name": "Binance Chain Native Token",
      "symbol": "BNB",
      "decimals": 18
    },
    "infoURL": "https://www.binance.org",
    "shortName": "bnb",
    "chainId": 56,
    "networkId": 56,
    "slip44": 714,
    "explorers": [
      {
        "name": "bscscan",
        "url": "https://bscscan.com",
        "standard": "EIP3091"
      }
    ]
  },
  {
    "name": "OKExChain Testnet",
    "chain": "okexchain",
    "rpc": [
      "https://exchaintestrpc.okex.org"
    ],
    "faucets": [
      "https://www.okex.com/drawdex"
    ],
    "nativeCurrency": {
      "name": "OKExChain Global Utility Token in testnet",
      "symbol": "OKT",
      "decimals": 18
    },
    "infoURL": "https://www.okex.com/okexchain",
    "shortName": "tokt",
    "chainId": 65,
    "networkId": 65,
    "explorers": [
      {
        "name": "OKLink",
        "url": "https://www.oklink.com/okexchain-test",
        "standard": "EIP3091"
      }
    ]
  },
  {
    "name": "OKXChain Mainnet",
    "chain": "okxchain",
    "rpc": [
      "https://exchainrpc.okex.org",
      "https://okc-mainnet.gateway.pokt.network/v1/lb/6275309bea1b320039c893ff"
    ],
    "faucets": [
      "https://free-online-app.com/faucet-for-eth-evm-chains/?"
    ],
    "nativeCurrency": {
      "name": "OKXChain Global Utility Token",
      "symbol": "OKT",
      "decimals": 18
    },
    "infoURL": "https://www.okex.com/okc",
    "shortName": "okt",
    "chainId": 66,
    "networkId": 66,
    "explorers": [
      {
        "name": "OKLink",
        "url": "https://www.oklink.com/en/okc",
        "standard": "EIP3091"
      }
    ]
  },
  {
    "name": "Binance Smart Chain Testnet",
    "chain": "BSC",
    "rpc": [
      "https://data-seed-prebsc-1-s1.binance.org:8545",
      "https://data-seed-prebsc-2-s1.binance.org:8545",
      "https://data-seed-prebsc-1-s2.binance.org:8545",
      "https://data-seed-prebsc-2-s2.binance.org:8545",
      "https://data-seed-prebsc-1-s3.binance.org:8545",
      "https://data-seed-prebsc-2-s3.binance.org:8545"
    ],
    "faucets": [
      "https://testnet.binance.org/faucet-smart"
    ],
    "nativeCurrency": {
      "name": "Binance Chain Native Token",
      "symbol": "tBNB",
      "decimals": 18
    },
    "infoURL": "https://testnet.binance.org/",
    "shortName": "bnbt",
    "chainId": 97,
    "networkId": 97,
    "explorers": [
      {
        "name": "bscscan-testnet",
        "url": "https://testnet.bscscan.com",
        "standard": "EIP3091"
      }
    ]
  },
  {
    "name": "Gnosis",
    "chain": "GNO",
    "icon": "gnosis",
    "rpc": [
      "https://rpc.gnosischain.com",
      "https://rpc.ankr.com/gnosis",
      "https://gnosischain-rpc.gateway.pokt.network",
      "https://gnosis-mainnet.public.blastapi.io",
      "wss://rpc.gnosischain.com/wss"
    ],
    "faucets": [
      "https://gnosisfaucet.com",
      "https://faucet.gimlu.com/gnosis",
      "https://stakely.io/faucet/gnosis-chain-xdai",
      "https://faucet.prussia.dev/xdai"
    ],
    "nativeCurrency": {
      "name": "xDAI",
      "symbol": "xDAI",
      "decimals": 18
    },
    "infoURL": "https://docs.gnosischain.com",
    "shortName": "gno",
    "chainId": 100,
    "networkId": 100,
    "slip44": 700,
    "explorers": [
      {
        "name": "gnosisscan",
        "url": "https://gnosisscan.io",
        "standard": "EIP3091"
      },
      {
        "name": "blockscout",
        "url": "https://blockscout.com/xdai/mainnet",
        "icon": "blockscout",
        "standard": "EIP3091"
      }
    ]
  },
  {
    "name": "Fuse Mainnet",
    "chain": "FUSE",
    "rpc": [
      "https://rpc.fuse.io"
    ],
    "faucets": [],
    "nativeCurrency": {
      "name": "Fuse",
      "symbol": "FUSE",
      "decimals": 18
    },
    "infoURL": "https://fuse.io/",
    "shortName": "fuse",
    "chainId": 122,
    "networkId": 122
  },
  {
    "name": "Huobi ECO Chain Mainnet",
    "chain": "Heco",
    "rpc": [
      "https://http-mainnet.hecochain.com",
      "wss://ws-mainnet.hecochain.com"
    ],
    "faucets": [
      "https://free-online-app.com/faucet-for-eth-evm-chains/"
    ],
    "nativeCurrency": {
      "name": "Huobi ECO Chain Native Token",
      "symbol": "HT",
      "decimals": 18
    },
    "infoURL": "https://www.hecochain.com",
    "shortName": "heco",
    "chainId": 128,
    "networkId": 128,
    "slip44": 1010,
    "explorers": [
      {
        "name": "hecoinfo",
        "url": "https://hecoinfo.com",
        "standard": "EIP3091"
      }
    ]
  },
  {
    "name": "Polygon Mainnet",
    "chain": "Polygon",
    "icon": "polygon",
    "rpc": [
      "https://polygon-rpc.com/",
      "https://rpc-mainnet.matic.network",
      "https://matic-mainnet.chainstacklabs.com",
      "https://rpc-mainnet.maticvigil.com",
      "https://rpc-mainnet.matic.quiknode.pro",
      "https://matic-mainnet-full-rpc.bwarelabs.com",
      "https://polygon-bor.publicnode.com"
    ],
    "faucets": [],
    "nativeCurrency": {
      "name": "MATIC",
      "symbol": "MATIC",
      "decimals": 18
    },
    "infoURL": "https://polygon.technology/",
    "shortName": "matic",
    "chainId": 137,
    "networkId": 137,
    "slip44": 966,
    "explorers": [
      {
        "name": "polygonscan",
        "url": "https://polygonscan.com",
        "standard": "EIP3091"
      }
    ]
  },
  {
    "name": "BitTorrent Chain Mainnet",
    "chain": "BTTC",
    "rpc": [
      "https://rpc.bittorrentchain.io/"
    ],
    "faucets": [],
    "nativeCurrency": {
      "name": "BitTorrent",
      "symbol": "BTT",
      "decimals": 18
    },
    "infoURL": "https://bittorrentchain.io/",
    "shortName": "BTT",
    "chainId": 199,
    "networkId": 199,
    "explorers": [
      {
        "name": "bttcscan",
        "url": "https://scan.bittorrentchain.io",
        "standard": "none"
      }
    ]
  },
  {
    "name": "Fantom Opera",
    "chain": "FTM",
    "rpc": [
      "https://rpc.ftm.tools",
      "https://fantom.publicnode.com"
    ],
    "faucets": [
      "https://free-online-app.com/faucet-for-eth-evm-chains/"
    ],
    "nativeCurrency": {
      "name": "Fantom",
      "symbol": "FTM",
      "decimals": 18
    },
    "infoURL": "https://fantom.foundation",
    "shortName": "ftm",
    "chainId": 250,
    "networkId": 250,
    "icon": "fantom",
    "explorers": [
      {
        "name": "ftmscan",
        "url": "https://ftmscan.com",
        "icon": "ftmscan",
        "standard": "EIP3091"
      }
    ]
  },
  {
    "name": "Huobi ECO Chain Testnet",
    "chain": "Heco",
    "rpc": [
      "https://http-testnet.hecochain.com",
      "wss://ws-testnet.hecochain.com"
    ],
    "faucets": [
      "https://scan-testnet.hecochain.com/faucet"
    ],
    "nativeCurrency": {
      "name": "Huobi ECO Chain Test Native Token",
      "symbol": "htt",
      "decimals": 18
    },
    "infoURL": "https://testnet.hecoinfo.com",
    "shortName": "hecot",
    "chainId": 256,
    "networkId": 256
  },
  {
    "name": "Boba Network",
    "chain": "ETH",
    "rpc": [
      "https://mainnet.boba.network/"
    ],
    "faucets": [],
    "nativeCurrency": {
      "name": "Ether",
      "symbol": "ETH",
      "decimals": 18
    },
    "infoURL": "https://boba.network",
    "shortName": "Boba",
    "chainId": 288,
    "networkId": 288,
    "explorers": [
      {
        "name": "Bobascan",
        "url": "https://bobascan.com",
        "standard": "none"
      },
      {
        "name": "Blockscout",
        "url": "https://blockexplorer.boba.network",
        "standard": "none"
      }
    ],
    "parent": {
      "type": "L2",
      "chain": "eip155-1",
      "bridges": [
        {
          "url": "https://gateway.boba.network"
        }
      ]
    }
  },
  {
    "name": "Metis Andromeda Mainnet",
    "chain": "ETH",
    "rpc": [
      "https://andromeda.metis.io/?owner=1088"
    ],
    "faucets": [],
    "nativeCurrency": {
      "name": "Metis",
      "symbol": "METIS",
      "decimals": 18
    },
    "infoURL": "https://www.metis.io",
    "shortName": "metis-andromeda",
    "chainId": 1088,
    "networkId": 1088,
    "explorers": [
      {
        "name": "blockscout",
        "url": "https://andromeda-explorer.metis.io",
        "standard": "EIP3091"
      }
    ],
    "parent": {
      "type": "L2",
      "chain": "eip155-1",
      "bridges": [
        {
          "url": "https://bridge.metis.io"
        }
      ]
    }
  },
  {
    "name": "Moonbeam",
    "chain": "MOON",
    "rpc": [
      "https://rpc.api.moonbeam.network",
      "wss://wss.api.moonbeam.network"
    ],
    "faucets": [],
    "nativeCurrency": {
      "name": "Glimmer",
      "symbol": "GLMR",
      "decimals": 18
    },
    "infoURL": "https://moonbeam.network/networks/moonbeam/",
    "shortName": "mbeam",
    "chainId": 1284,
    "networkId": 1284,
    "explorers": [
      {
        "name": "moonscan",
        "url": "https://moonbeam.moonscan.io",
        "standard": "none"
      }
    ]
  },
  {
    "name": "Moonriver",
    "chain": "MOON",
    "rpc": [
      "https://rpc.api.moonriver.moonbeam.network",
      "wss://wss.api.moonriver.moonbeam.network"
    ],
    "faucets": [],
    "nativeCurrency": {
      "name": "Moonriver",
      "symbol": "MOVR",
      "decimals": 18
    },
    "infoURL": "https://moonbeam.network/networks/moonriver/",
    "shortName": "mriver",
    "chainId": 1285,
    "networkId": 1285,
    "explorers": [
      {
        "name": "moonscan",
        "url": "https://moonriver.moonscan.io",
        "standard": "none"
      }
    ]
  },
  {
    "name": "Kava EVM",
    "chain": "KAVA",
    "rpc": [
      "https://evm.kava.io",
      "https://evm2.kava.io",
      "wss://wevm.kava.io",
      "wss://wevm2.kava.io"
    ],
    "faucets": [],
    "nativeCurrency": {
      "name": "Kava",
      "symbol": "KAVA",
      "decimals": 18
    },
    "infoURL": "https://www.kava.io",
    "shortName": "kava",
    "chainId": 2222,
    "networkId": 2222,
    "icon": "kava",
    "explorers": [
      {
        "name": "Kava EVM Explorer",
        "url": "https://explorer.kava.io",
        "standard": "EIP3091",
        "icon": "kava"
      }
    ]
  },
  {
    "name": "Fantom Testnet",
    "chain": "FTM",
    "rpc": [
      "https://rpc.testnet.fantom.network"
    ],
    "faucets": [
      "https://faucet.fantom.network"
    ],
    "nativeCurrency": {
      "name": "Fantom",
      "symbol": "FTM",
      "decimals": 18
    },
    "infoURL": "https://docs.fantom.foundation/quick-start/short-guide#fantom-testnet",
    "shortName": "tftm",
    "chainId": 4002,
    "networkId": 4002,
    "icon": "fantom",
    "explorers": [
      {
        "name": "ftmscan",
        "url": "https://testnet.ftmscan.com",
        "icon": "ftmscan",
        "standard": "EIP3091"
      }
    ]
  },
  {
    "name": "Arbitrum One",
    "chainId": 42161,
    "shortName": "arb1",
    "chain": "ETH",
    "networkId": 42161,
    "nativeCurrency": {
      "name": "Ether",
      "symbol": "ETH",
      "decimals": 18
    },
<<<<<<< HEAD
    "rpc": [
      "https://arbitrum-mainnet.infura.io/v3/${INFURA_API_KEY}",
      "https://arb-mainnet.g.alchemy.com/v2/${ALCHEMY_API_KEY}",
      "https://arb1.arbitrum.io/rpc"
=======
    rpc: [
      'https://arbitrum-mainnet.infura.io/v3/${INFURA_API_KEY}',
      'https://arb-mainnet.g.alchemy.com/v2/${ALCHEMY_ID}',
      'https://arb1.arbitrum.io/rpc',
>>>>>>> 0d34876f
    ],
    "faucets": [],
    "explorers": [
      {
        "name": "Arbiscan",
        "url": "https://arbiscan.io",
        "standard": "EIP3091"
      },
      {
        "name": "Arbitrum Explorer",
        "url": "https://explorer.arbitrum.io",
        "standard": "EIP3091"
      }
    ],
    "infoURL": "https://arbitrum.io",
    "parent": {
      "type": "L2",
      "chain": "eip155-1",
      "bridges": [
        {
          "url": "https://bridge.arbitrum.io"
        }
      ]
    }
  },
  {
    "name": "Arbitrum Nova",
    "chainId": 42170,
    "shortName": "arb-nova",
    "chain": "ETH",
    "networkId": 42170,
    "nativeCurrency": {
      "name": "Ether",
      "symbol": "ETH",
      "decimals": 18
    },
    "rpc": [
      "https://nova.arbitrum.io/rpc"
    ],
    "faucets": [],
    "explorers": [
      {
        "name": "Arbitrum Nova Chain Explorer",
        "url": "https://nova-explorer.arbitrum.io",
        "icon": "blockscout",
        "standard": "EIP3091"
      }
    ],
    "infoURL": "https://arbitrum.io",
    "parent": {
      "type": "L2",
      "chain": "eip155-1",
      "bridges": [
        {
          "url": "https://bridge.arbitrum.io"
        }
      ]
    }
  },
  {
    "name": "Celo Mainnet",
    "chainId": 42220,
    "shortName": "celo",
    "chain": "CELO",
    "networkId": 42220,
    "nativeCurrency": {
      "name": "CELO",
      "symbol": "CELO",
      "decimals": 18
    },
    "rpc": [
      "https://forno.celo.org",
      "wss://forno.celo.org/ws"
    ],
    "faucets": [
      "https://free-online-app.com/faucet-for-eth-evm-chains/"
    ],
    "infoURL": "https://docs.celo.org/",
    "explorers": [
      {
        "name": "Celoscan",
        "url": "https://celoscan.io",
        "standard": "EIP3091"
      },
      {
        "name": "blockscout",
        "url": "https://explorer.celo.org",
        "standard": "none"
      }
    ]
  },
  {
    "name": "Avalanche Fuji Testnet",
    "chain": "AVAX",
    "icon": "avax",
    "rpc": [
      "https://api.avax-test.network/ext/bc/C/rpc"
    ],
    "faucets": [
      "https://faucet.avax-test.network/"
    ],
    "nativeCurrency": {
      "name": "Avalanche",
      "symbol": "AVAX",
      "decimals": 18
    },
    "infoURL": "https://cchain.explorer.avax-test.network",
    "shortName": "Fuji",
    "chainId": 43113,
    "networkId": 1,
    "explorers": [
      {
        "name": "snowtrace",
        "url": "https://testnet.snowtrace.io",
        "standard": "EIP3091"
      }
    ]
  },
  {
    "name": "Avalanche C-Chain",
    "chain": "AVAX",
    "icon": "avax",
    "rpc": [
      "https://api.avax.network/ext/bc/C/rpc",
      "https://avalanche-c-chain.publicnode.com"
    ],
    "features": [
      {
        "name": "EIP1559"
      }
    ],
    "faucets": [
      "https://free-online-app.com/faucet-for-eth-evm-chains/"
    ],
    "nativeCurrency": {
      "name": "Avalanche",
      "symbol": "AVAX",
      "decimals": 18
    },
    "infoURL": "https://www.avax.network/",
    "shortName": "avax",
    "chainId": 43114,
    "networkId": 43114,
    "slip44": 9005,
    "explorers": [
      {
        "name": "snowtrace",
        "url": "https://snowtrace.io",
        "standard": "EIP3091"
      }
    ]
  },
  {
    "name": "Boba Avax",
    "chain": "Boba Avax",
    "rpc": [
      "https://avax.boba.network",
      "wss://wss.avax.boba.network",
      "https://replica.avax.boba.network",
      "wss://replica-wss.avax.boba.network"
    ],
    "faucets": [],
    "nativeCurrency": {
      "name": "Boba Token",
      "symbol": "BOBA",
      "decimals": 18
    },
    "infoURL": "https://docs.boba.network/for-developers/network-avalanche",
    "shortName": "bobaavax",
    "chainId": 43288,
    "networkId": 43288,
    "explorers": [
      {
        "name": "Boba Avax Explorer",
        "url": "https://blockexplorer.avax.boba.network",
        "standard": "none"
      }
    ]
  },
  {
    "name": "Boba BNB Mainnet",
    "chain": "Boba BNB Mainnet",
    "rpc": [
      "https://bnb.boba.network",
      "wss://wss.bnb.boba.network",
      "https://replica.bnb.boba.network",
      "wss://replica-wss.bnb.boba.network"
    ],
    "faucets": [],
    "nativeCurrency": {
      "name": "Boba Token",
      "symbol": "BOBA",
      "decimals": 18
    },
    "infoURL": "https://boba.network",
    "shortName": "BobaBnb",
    "chainId": 56288,
    "networkId": 56288,
    "explorers": [
      {
        "name": "Boba BNB block explorer",
        "url": "https://blockexplorer.bnb.boba.network",
        "standard": "none"
      }
    ]
  },
  {
    "name": "Mumbai",
    "title": "Polygon Testnet Mumbai",
    "chain": "Polygon",
    "icon": "polygon",
    "rpc": [
      "https://matic-mumbai.chainstacklabs.com",
      "https://rpc-mumbai.maticvigil.com",
      "https://matic-testnet-archive-rpc.bwarelabs.com"
    ],
    "faucets": [
      "https://faucet.polygon.technology/"
    ],
    "nativeCurrency": {
      "name": "MATIC",
      "symbol": "MATIC",
      "decimals": 18
    },
    "infoURL": "https://polygon.technology/",
    "shortName": "maticmum",
    "chainId": 80001,
    "networkId": 80001,
    "explorers": [
      {
        "name": "polygonscan",
        "url": "https://mumbai.polygonscan.com",
        "standard": "EIP3091"
      }
    ]
  },
  {
    "name": "Scroll Alpha Testnet",
    "chain": "ETH",
    "status": "incubating",
    "rpc": [
      "https://alpha-rpc.scroll.io/l2"
    ],
    "faucets": [],
    "nativeCurrency": {
      "name": "Ether",
      "symbol": "ETH",
      "decimals": 18
    },
    "infoURL": "https://scroll.io",
    "shortName": "scr-alpha",
    "chainId": 534353,
    "networkId": 534353,
    "explorers": [
      {
        "name": "Scroll Alpha Testnet Block Explorer",
        "url": "https://blockscout.scroll.io",
        "standard": "EIP3091"
      }
    ],
    "parent": {
      "type": "L2",
      "chain": "eip155-5",
      "bridges": []
    }
  },
  {
    "name": "Harmony Mainnet Shard 0",
    "chain": "Harmony",
    "rpc": [
      "https://api.harmony.one",
      "https://api.s0.t.hmny.io"
    ],
    "faucets": [
      "https://free-online-app.com/faucet-for-eth-evm-chains/"
    ],
    "nativeCurrency": {
      "name": "ONE",
      "symbol": "ONE",
      "decimals": 18
    },
    "infoURL": "https://www.harmony.one/",
    "shortName": "hmy-s0",
    "chainId": 1666600000,
    "networkId": 1666600000,
    "explorers": [
      {
        "name": "Harmony Block Explorer",
        "url": "https://explorer.harmony.one",
        "standard": "EIP3091"
      }
    ]
  },
  {
    "name": "Harmony Testnet Shard 0",
    "chain": "Harmony",
    "rpc": [
      "https://api.s0.b.hmny.io"
    ],
    "faucets": [
      "https://faucet.pops.one"
    ],
    "nativeCurrency": {
      "name": "ONE",
      "symbol": "ONE",
      "decimals": 18
    },
    "infoURL": "https://www.harmony.one/",
    "shortName": "hmy-b-s0",
    "chainId": 1666700000,
    "networkId": 1666700000,
    "explorers": [
      {
        "name": "Harmony Testnet Block Explorer",
        "url": "https://explorer.pops.one",
        "standard": "EIP3091"
      }
    ]
  },
  {
    "name": "Palm",
    "chain": "Palm",
    "rpc": [
      "https://palm-mainnet.infura.io/v3/${INFURA_API_KEY}"
    ],
    "faucets": [],
    "nativeCurrency": {
      "name": "PALM",
      "symbol": "PALM",
      "decimals": 18
    },
    "infoURL": "https://palm.io",
    "shortName": "palm",
    "chainId": 11297108109,
    "networkId": 11297108109,
    "explorers": [
      {
        "name": "Palm Explorer",
        "url": "https://explorer.palm.io",
        "standard": "EIP3091"
      }
    ]
  }
] as const<|MERGE_RESOLUTION|>--- conflicted
+++ resolved
@@ -723,17 +723,10 @@
       "symbol": "ETH",
       "decimals": 18
     },
-<<<<<<< HEAD
     "rpc": [
       "https://arbitrum-mainnet.infura.io/v3/${INFURA_API_KEY}",
       "https://arb-mainnet.g.alchemy.com/v2/${ALCHEMY_API_KEY}",
       "https://arb1.arbitrum.io/rpc"
-=======
-    rpc: [
-      'https://arbitrum-mainnet.infura.io/v3/${INFURA_API_KEY}',
-      'https://arb-mainnet.g.alchemy.com/v2/${ALCHEMY_ID}',
-      'https://arb1.arbitrum.io/rpc',
->>>>>>> 0d34876f
     ],
     "faucets": [],
     "explorers": [
@@ -971,6 +964,37 @@
     ]
   },
   {
+    "name": "Base Goerli Testnet",
+    "chain": "ETH",
+    "rpc": [
+      "https://goerli.base.org"
+    ],
+    "faucets": [
+      "https://www.coinbase.com/faucets/base-ethereum-goerli-faucet"
+    ],
+    "nativeCurrency": {
+      "name": "Goerli Ether",
+      "symbol": "ETH",
+      "decimals": 18
+    },
+    "infoURL": "https://base.org",
+    "shortName": "basegor",
+    "chainId": 84531,
+    "networkId": 84531,
+    "explorers": [
+      {
+        "name": "basescan",
+        "url": "https://goerli.basescan.org",
+        "standard": "none"
+      },
+      {
+        "name": "basescout",
+        "url": "https://base-goerli.blockscout.com",
+        "standard": "none"
+      }
+    ]
+  },
+  {
     "name": "Scroll Alpha Testnet",
     "chain": "ETH",
     "status": "incubating",
