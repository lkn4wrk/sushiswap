--- conflicted
+++ resolved
@@ -1,11 +1,6 @@
 {
   "name": "sushi",
-<<<<<<< HEAD
-  "version": "2.0.0",
-  "private": true,
-=======
   "version": "3.0.0",
->>>>>>> 3de8c5f9
   "description": "Sushi",
   "keywords": [
     "sushi"
