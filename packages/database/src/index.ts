--- conflicted
+++ resolved
@@ -1,14 +1,8 @@
 import 'dotenv/config'
 
-<<<<<<< HEAD
-import { Prisma,PrismaClient } from '@prisma/client'
-import Redis from 'ioredis'
-import { createPrismaRedisCache} from 'prisma-redis-middleware'
-=======
 import { Prisma, PrismaClient } from '@prisma/client'
 import { Redis } from 'ioredis'
 import { createPrismaRedisCache } from 'prisma-redis-middleware'
->>>>>>> 034f4a76
 
 if (!process.env['DATABASE_URL']) throw new Error('DATABASE_URL is required')
 if (!process.env['REDIS_URL']) throw new Error('REDIS_URL is required')
@@ -42,18 +36,6 @@
     { model: 'SushiPool', cacheTime: 900 },
   ],
   storage: {
-<<<<<<< HEAD
-    type: "redis",
-    options: { client: redis, invalidation: { referencesTTL: 24 * 60 * 60} },
-  },
-  cacheTime: 900,
-  // onHit: (key: string) => {
-  //   console.log('Hit: ✅', key)
-  // },
-  // onMiss: (key: string) => {
-  //   console.log('Miss: ❌', key)
-  // },
-=======
     type: 'redis',
     options: { client: redis, invalidation: { referencesTTL: 900 } },
   } as any, // Issue open on github
@@ -63,7 +45,6 @@
   onMiss: (key: string) => {
     console.log('Miss: ❌', key)
   },
->>>>>>> 034f4a76
 })
 
 client.$use(cacheMiddleware as Prisma.Middleware)
