import 'dotenv/config'

<<<<<<< HEAD
import { Prisma,PrismaClient } from '@prisma/client'
=======
import { Prisma, PrismaClient } from '@prisma/client'
>>>>>>> 5f1ded31
import Redis from 'ioredis'
import { createPrismaRedisCache} from 'prisma-redis-middleware'

if (!process.env['DATABASE_URL']) throw new Error('DATABASE_URL is required')
if (!process.env['REDIS_URL']) throw new Error('REDIS_URL is required')

declare let global: { prisma: PrismaClient }

// PrismaClient is attached to the `global` object in development to prevent
// exhausting your database connection limit.
//
// Learn more:
// https://pris.ly/d/help/next-js-best-practices

<<<<<<< HEAD
export let client: PrismaClient
=======
export let prisma: PrismaClient
>>>>>>> 5f1ded31

if (process.env['NODE_ENV'] === 'production') {
  client = new PrismaClient()
} else {
  if (!global.prisma) {
    global.prisma = new PrismaClient()
  }
  client = global.prisma
}

const redis = new Redis(process.env['REDIS_URL'])

const cacheMiddleware = createPrismaRedisCache({
  models: [
<<<<<<< HEAD
  { model: 'Token', cacheTime: 900 }, 
  { model: 'Incentive', cacheTime: 180 }, 
  { model: 'Pool', cacheTime: 24 * 60 * 60 },
  { model: 'SushiPool', cacheTime: 900 }
],
=======
    { model: 'Token', cacheTime: 900 },
    { model: 'Incentive', cacheTime: 180 },
  ],
>>>>>>> 5f1ded31
  storage: {
    type: "redis",
    options: { client: redis, invalidation: { referencesTTL: 24 * 60 * 60} },
  },
  onHit: (key: string) => {
    console.log('Hit: ✅', key)
  },
  onMiss: (key: string) => {
    console.log('Miss: ❌', key)
  }
})

client.$use(cacheMiddleware as Prisma.Middleware)

export default client as PrismaClient
export { Prisma, PrismaClient } from '@prisma/client'
export * from '@prisma/client'

<<<<<<< HEAD
=======
export * from '@prisma/client'

>>>>>>> 5f1ded31
/** Deep-replaces the Prisma.Decimal type with string, which prisma actually returns.
 * 
  Will add 'string' for null-only types, don't think we should ever come across those though.
*/
export type DecimalToString<T> = {
  [P in keyof T]: T[P] extends Prisma.Decimal | null
    ? Exclude<T[P], Prisma.Decimal> | string
    : T[P] extends Array<unknown>
    ? Array<DecimalToString<T[P][0]>>
    : T[P] extends object
    ? DecimalToString<T[P]>
    : T[P]
}<|MERGE_RESOLUTION|>--- conflicted
+++ resolved
@@ -1,10 +1,6 @@
 import 'dotenv/config'
 
-<<<<<<< HEAD
-import { Prisma,PrismaClient } from '@prisma/client'
-=======
 import { Prisma, PrismaClient } from '@prisma/client'
->>>>>>> 5f1ded31
 import Redis from 'ioredis'
 import { createPrismaRedisCache} from 'prisma-redis-middleware'
 
@@ -19,11 +15,7 @@
 // Learn more:
 // https://pris.ly/d/help/next-js-best-practices
 
-<<<<<<< HEAD
 export let client: PrismaClient
-=======
-export let prisma: PrismaClient
->>>>>>> 5f1ded31
 
 if (process.env['NODE_ENV'] === 'production') {
   client = new PrismaClient()
@@ -38,17 +30,11 @@
 
 const cacheMiddleware = createPrismaRedisCache({
   models: [
-<<<<<<< HEAD
   { model: 'Token', cacheTime: 900 }, 
   { model: 'Incentive', cacheTime: 180 }, 
   { model: 'Pool', cacheTime: 24 * 60 * 60 },
   { model: 'SushiPool', cacheTime: 900 }
 ],
-=======
-    { model: 'Token', cacheTime: 900 },
-    { model: 'Incentive', cacheTime: 180 },
-  ],
->>>>>>> 5f1ded31
   storage: {
     type: "redis",
     options: { client: redis, invalidation: { referencesTTL: 24 * 60 * 60} },
@@ -67,11 +53,6 @@
 export { Prisma, PrismaClient } from '@prisma/client'
 export * from '@prisma/client'
 
-<<<<<<< HEAD
-=======
-export * from '@prisma/client'
-
->>>>>>> 5f1ded31
 /** Deep-replaces the Prisma.Decimal type with string, which prisma actually returns.
  * 
   Will add 'string' for null-only types, don't think we should ever come across those though.
