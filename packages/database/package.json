--- conflicted
+++ resolved
@@ -15,10 +15,6 @@
   "license": "MIT",
   "author": "Matthew Lilley <hello@matthewLilley.com>",
   "type": "module",
-<<<<<<< HEAD
-=======
-  "main": "dist/index.js",
->>>>>>> 8c45b19b
   "module": "dist/index.js",
   "source": "src/index.ts",
   "typings": "dist/index.d.ts",
