{
  "name": "@sushiswap/database",
  "version": "0.0.0",
  "private": true,
  "description": "Sushi Database",
  "keywords": [
    "sushi",
    "database"
  ],
  "repository": {
    "type": "git",
    "url": "https://github.com/sushiswap/sushiswap.git",
    "directory": "packages/database"
  },
  "license": "MIT",
  "author": "Matthew Lilley <hello@matthewLilley.com>",
  "type": "module",
<<<<<<< HEAD
=======
  "main": "dist/index.js",
>>>>>>> 5f1ded31
  "module": "dist/index.js",
  "source": "src/index.ts",
  "typings": "dist/index.d.ts",
  "files": [
    "dist/**"
  ],
  "scripts": {
    "prebuild": "npm run db:generate",
    "build": "tsc",
    "check": "tsc --pretty --noEmit",
    "clean": "rm -rf .turbo && rm -rf node_modules && rm -rf dist",
    "db:generate": "prisma generate",
    "db:pull": "prisma db pull",
    "db:push": "prisma db push --skip-generate",
    "predev": "npm run db:generate",
    "dev": "tsup src/index.ts --format esm,cjs --watch --dts",
    "generate": "prisma generate",
    "lint": "TIMING=1 eslint src --fix",
    "prepublishOnly": "pnpm build",
    "studio": "prisma studio",
    "test": "jest --passWithNoTests"
  },
  "jest": {
    "preset": "@sushiswap/jest-config/node"
  },
  "dependencies": {
    "@prisma/client": "4.8.1",
    "ioredis": "5.2.4",
    "prisma-redis-middleware": "4.5.0"
  },
  "devDependencies": {
    "@sushiswap/eslint-config": "workspace:*",
    "@sushiswap/jest-config": "workspace:*",
    "@sushiswap/prettier-config": "workspace:*",
    "@sushiswap/typescript-config": "workspace:*",
    "@types/jest": "^29.2.0",
    "@types/node": "^18.0.0",
    "dotenv": "16.0.3",
    "eslint": "8.29.0",
    "jest": "29.3.1",
    "prisma": "4.8.1",
    "tsup": "6.5.0",
    "typescript": "4.9.4"
  }
}<|MERGE_RESOLUTION|>--- conflicted
+++ resolved
@@ -15,10 +15,7 @@
   "license": "MIT",
   "author": "Matthew Lilley <hello@matthewLilley.com>",
   "type": "module",
-<<<<<<< HEAD
-=======
   "main": "dist/index.js",
->>>>>>> 5f1ded31
   "module": "dist/index.js",
   "source": "src/index.ts",
   "typings": "dist/index.d.ts",
