{
  "name": "@sushiswap/database",
  "version": "0.0.0",
  "private": true,
  "description": "Sushi Database",
  "keywords": [
    "sushi",
    "database"
  ],
  "repository": {
    "type": "git",
    "url": "https://github.com/sushiswap/sushiswap.git",
    "directory": "packages/database"
  },
  "license": "MIT",
  "author": "Matthew Lilley <hello@matthewLilley.com>",
  "main": "dist/index.js",
  "module": "dist/index.mjs",
  "source": "src/index.ts",
  "typings": "dist/index.d.ts",
  "files": [
    "dist/**"
  ],
  "scripts": {
    "build": "tsup src/index.ts --format esm,cjs --dts",
    "clean": "rm -rf .turbo && rm -rf node_modules && rm -rf dist",
    "dev": "tsup src/index.ts --format esm,cjs --watch --dts",
    "lint": "TIMING=1 eslint src --fix",
    "prepublishOnly": "pnpm build",
    "test": "jest --passWithNoTests",
    "db:generate": "prisma generate",
    "db:push": "prisma db push --skip-generate",
    "db:pull": "prisma db pull",
    "prebuild": "npm run db:generate",
    "predev": "npm run db:generate",
    "studio": "prisma studio"
  },
  "jest": {
    "preset": "@sushiswap/jest-config/node"
  },
  "dependencies": {
<<<<<<< HEAD
    "@prisma/client": "4.8.0",
    "ioredis": "5.2.4",
    "prisma-redis-middleware": "4.4.0"
=======
    "@prisma/client": "^4.7.1",
    "dotenv": "^16.0.0",
    "ioredis": "^5.2.4",
    "prisma-redis-middleware": "^4.3.0"
>>>>>>> 778c98f1
  },
  "devDependencies": {
    "@sushiswap/eslint-config": "workspace:*",
    "@sushiswap/jest-config": "workspace:*",
    "@sushiswap/prettier-config": "workspace:*",
    "@sushiswap/typescript-config": "workspace:*",
    "@types/jest": "^29.2.0",
    "@types/node": "^18.0.0",
    "dotenv": "16.0.3",
    "eslint": "8.29.0",
    "jest": "^29.3.0",
    "tsup": "6.5.0",
    "typescript": "4.8.2",
    "prisma": "4.8.0"
  }
}<|MERGE_RESOLUTION|>--- conflicted
+++ resolved
@@ -39,16 +39,9 @@
     "preset": "@sushiswap/jest-config/node"
   },
   "dependencies": {
-<<<<<<< HEAD
     "@prisma/client": "4.8.0",
     "ioredis": "5.2.4",
     "prisma-redis-middleware": "4.4.0"
-=======
-    "@prisma/client": "^4.7.1",
-    "dotenv": "^16.0.0",
-    "ioredis": "^5.2.4",
-    "prisma-redis-middleware": "^4.3.0"
->>>>>>> 778c98f1
   },
   "devDependencies": {
     "@sushiswap/eslint-config": "workspace:*",
