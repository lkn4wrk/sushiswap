{
  "name": "@sushiswap/database",
  "version": "0.0.1",
  "description": "Sushi Database",
  "keywords": [
    "sushi",
    "database"
  ],
  "repository": {
    "type": "git",
    "url": "https://github.com/sushiswap/sushiswap.git",
    "directory": "packages/database"
  },
  "license": "MIT",
  "author": "Matthew Lilley <hello@matthewLilley.com>",
<<<<<<< HEAD
  "sideEffects": false,
  "type": "module",
=======
>>>>>>> e0ab9467
  "main": "dist/index.js",
  "source": "src/index.ts",
  "types": "dist/index.d.ts",
  "files": [
    "dist"
  ],
  "scripts": {
    "build": "tsc",
    "check": "tsc --pretty --noEmit",
    "clean": "rm -rf .turbo node_modules dist",
    "dev": "tsc -w",
    "generate": "prisma generate --data-proxy",
    "prepublishOnly": "pnpm build",
    "pull": "prisma db pull",
    "push": "prisma db push --skip-generate",
    "studio": "prisma studio",
    "test": "jest --passWithNoTests"
  },
  "jest": {
    "preset": "@sushiswap/jest-config"
  },
  "dependencies": {
    "@prisma/client": "4.12.0"
  },
  "devDependencies": {
    "@sushiswap/jest-config": "workspace:*",
    "@tsconfig/esm": "1.0.4",
    "@tsconfig/strictest": "2.0.2",
    "@types/jest": "29.5.5",
    "@types/node": "18",
    "dotenv": "16.3.1",
    "jest": "29.7.0",
    "prisma": "4.12.0",
    "typescript": "5.2.2"
  }
}<|MERGE_RESOLUTION|>--- conflicted
+++ resolved
@@ -13,11 +13,6 @@
   },
   "license": "MIT",
   "author": "Matthew Lilley <hello@matthewLilley.com>",
-<<<<<<< HEAD
-  "sideEffects": false,
-  "type": "module",
-=======
->>>>>>> e0ab9467
   "main": "dist/index.js",
   "source": "src/index.ts",
   "types": "dist/index.d.ts",
