--- conflicted
+++ resolved
@@ -582,7 +582,6 @@
   QUICK_ADDRESS
 ) as Record<keyof typeof QUICK_ADDRESS, Token>
 
-<<<<<<< HEAD
 export const OP = addressMapToTokenMap(
   {
     decimals: 18,
@@ -591,7 +590,7 @@
   },
   OP_ADDRESS
 ) as Record<keyof typeof OP_ADDRESS, Token>
-=======
+
 export const LINK = addressMapToTokenMap(
   {
     decimals: 18,
@@ -599,5 +598,4 @@
     name: 'ChainLink Token',
   },
   LINK_ADDRESS
-) as Record<keyof typeof LINK_ADDRESS, Token>
->>>>>>> 72f30c73
+) as Record<keyof typeof LINK_ADDRESS, Token>