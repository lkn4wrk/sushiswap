--- conflicted
+++ resolved
@@ -463,12 +463,9 @@
     name: 'Wrapped BitTorrent Token',
   }),
   // [ChainId.SEPOLIA]: WETH9[ChainId.SEPOLIA],
-<<<<<<< HEAD
-=======
   [ChainId.CONSENSUS_ZKEVM_TESTNET]: WETH9[ChainId.CONSENSUS_ZKEVM_TESTNET],
   [ChainId.SCROLL_ALPHA_TESTNET]: WETH9[ChainId.SCROLL_ALPHA_TESTNET],
   [ChainId.BASE_TESTNET]: WETH9[ChainId.BASE_TESTNET],
->>>>>>> 78ea4a37
 } as const
 
 export const SUSHI = addressMapToTokenMap(
