--- conflicted
+++ resolved
@@ -52,16 +52,6 @@
     symbol?: string
     name?: string
   }) {
-<<<<<<< HEAD
-    const _chainId = Number(chainId)
-    const _decimals = Number(decimals)
-
-    invariant(Number.isSafeInteger(_chainId), 'CHAIN_ID')
-    invariant(_decimals >= 0 && _decimals < 255 && Number.isInteger(_decimals), 'DECIMALS')
-
-    this.chainId = _chainId
-    this.decimals = _decimals
-=======
     const chainId = Number(_chainId) as ChainId
     const decimals = Number(_decimals)
     invariant(Number.isSafeInteger(chainId), 'CHAIN_ID')
@@ -69,7 +59,6 @@
 
     this.chainId = chainId
     this.decimals = decimals
->>>>>>> 9e79bdf1
     this.symbol = symbol
     this.name = name
   }
