--- conflicted
+++ resolved
@@ -188,8 +188,6 @@
     WONE: WNATIVE[ChainId.HARMONY],
     SUSHI: SUSHI[ChainId.HARMONY],
   },
-<<<<<<< HEAD
-=======
   [ChainId.SCROLL_ALPHA_TESTNET]: {
     ETH: Native.onChain(ChainId.SCROLL_ALPHA_TESTNET),
     WETH: WNATIVE[ChainId.SCROLL_ALPHA_TESTNET],
@@ -202,7 +200,6 @@
     ETH: Native.onChain(ChainId.BASE_TESTNET),
     WETH: WNATIVE[ChainId.BASE_TESTNET],
   },
->>>>>>> 78ea4a37
 } as const
 
 export type ShortCurrencyNameChainId = keyof typeof CHAIN_ID_SHORT_CURRENCY_NAME_TO_CURRENCY
