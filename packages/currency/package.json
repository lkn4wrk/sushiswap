{
  "name": "@sushiswap/currency",
  "version": "0.0.3",
  "description": "Sushi Currency",
  "keywords": [
    "sushi",
    "currency",
    "token",
    "native"
  ],
  "repository": {
    "type": "git",
    "url": "https://github.com/sushiswap/sushiswap.git",
    "directory": "packages/currency"
  },
  "license": "MIT",
  "author": "Matthew Lilley <hello@matthewLilley.com>",
  "main": "dist/index.js",
  "module": "dist/index.mjs",
  "source": "src/index.ts",
  "typings": "dist/index.d.ts",
  "files": [
    "dist/**"
  ],
  "scripts": {
    "build": "tsup src/index.ts --format esm,cjs --dts",
    "check": "tsc --pretty --noEmit",
    "clean": "rm -rf .turbo && rm -rf node_modules && rm -rf dist",
    "dev": "tsup src/index.ts --format esm,cjs --watch --dts",
    "lint": "TIMING=1 eslint src --fix",
    "prepublishOnly": "pnpm build",
    "test": "jest --passWithNoTests"
  },
  "jest": {
    "preset": "@sushiswap/jest-config/node"
  },
  "dependencies": {
    "@ethersproject/address": "5.7.0",
    "@ethersproject/units": "^5.7.0",
    "@sushiswap/chain": "workspace:*",
    "@sushiswap/math": "workspace:*",
    "lodash.flatmap": "4.5.0",
<<<<<<< HEAD
    "tiny-invariant": "^1.2.0",
=======
    "tiny-invariant": "1.3.1",
>>>>>>> 78ea4a37
    "zod": "3.20.2"
  },
  "devDependencies": {
    "@sushiswap/eslint-config": "workspace:*",
    "@sushiswap/jest-config": "workspace:*",
    "@sushiswap/prettier-config": "workspace:*",
    "@sushiswap/typescript-config": "workspace:*",
    "@types/jest": "^29.2.0",
    "@types/lodash.flatmap": "4.5.7",
    "@types/react": "^18.0.0",
    "@types/react-dom": "^18.0.0",
    "eslint": "8.29.0",
    "jest": "29.3.1",
    "tsup": "6.5.0",
    "typescript": "4.9.4"
  }
}<|MERGE_RESOLUTION|>--- conflicted
+++ resolved
@@ -40,11 +40,7 @@
     "@sushiswap/chain": "workspace:*",
     "@sushiswap/math": "workspace:*",
     "lodash.flatmap": "4.5.0",
-<<<<<<< HEAD
-    "tiny-invariant": "^1.2.0",
-=======
     "tiny-invariant": "1.3.1",
->>>>>>> 78ea4a37
     "zod": "3.20.2"
   },
   "devDependencies": {
