<<<<<<< HEAD
import { Edge, Graph, Vertice } from "../src";

import { BigNumber } from "@ethersproject/bignumber";
import seedrandom from "seedrandom";
import { ConstantProductRPool, RToken } from "../src/PrimaryPools";
=======
import { BigNumber } from '@ethersproject/bignumber'
import seedrandom from 'seedrandom'

import { Edge, Graph, Vertice } from '../src'
import { ConstantProductRPool, RToken } from '../src/PrimaryPools'
>>>>>>> b7c0d6cd

type Topology = [number, number[][]]

function createTopology(t: Topology): [Graph, Vertice, Vertice] {
  const tokens: RToken[] = []
  for (let i = 0; i < t[0]; ++i) {
    tokens.push({ name: '' + i, address: '' + i, symbol: '' + i })
  }
  const bn = BigNumber.from(1e6)
  const pools = t[1].map((e, i) => {
    return new ConstantProductRPool(
      "" + i,
      tokens[e[0]],
      tokens[e[1]],
      0.003,
      bn,
      bn,
    );
  });
  const g = new Graph(pools, tokens[0], 0); // just a dummy
  g.edges.forEach((e) => {
    e.amountInPrevious = 1
    e.amountOutPrevious = 1
    const edge = t[1][parseInt(e.pool.address)]
    console.assert(edge[0] == parseInt(e.vert0.token.name), 'internal Error 28')
    console.assert(edge[1] == parseInt(e.vert1.token.name), 'internal Error 29')
    e.direction = edge[0] == parseInt(e.vert0.token.name)
  })
  g.getOrCreateVertice(tokens[0])
  g.getOrCreateVertice(tokens[tokens.length - 1])
  return [g, g.tokens.get(tokens[0].address) as Vertice, g.tokens.get(tokens[tokens.length - 1].address) as Vertice]
}

function createCorrectTopology(t: Topology, paths: number): [Graph, Vertice, Vertice] {
  const tokens: RToken[] = []
  for (let i = 0; i < t[0]; ++i) {
    tokens.push({ name: '' + i, address: '' + i, symbol: '' + i })
  }
  const bn = BigNumber.from(1e6)
  const pools = t[1].map((e, i) => {
    return new ConstantProductRPool(
      "" + i,
      tokens[e[0]],
      tokens[e[1]],
      0.003,
      bn,
      bn,
    );
  });
  const g = new Graph(pools, tokens[0], 0); // just a dummy
  const from = g.getOrCreateVertice(tokens[0]);
  const to = g.getOrCreateVertice(tokens[tokens.length - 1]);
  for (let i = 0; i < paths; ++i) {
    const p = generatePath(g, from, to, new Set<Vertice>())
    if (p === undefined) return [g, from, to]
    else applyPath(p, from, to)
  }
  return [g, from, to]
}
function generatePath(g: Graph, from: Vertice, to: Vertice, used: Set<Vertice>): Edge[] | undefined {
  if (from === to) return []
  used.add(from)
  const edges = from.edges.filter((e) => !used.has(from.getNeibour(e) as Vertice))
  while (edges.length) {
    const r = Math.floor(rnd() * from.edges.length)
    const edge = from.edges[r]
    const p = generatePath(g, from.getNeibour(edge) as Vertice, to, used)
    if (p !== undefined) return [edge, ...p]
    edges.splice(r, 1)
  }
  return undefined
}
function applyPath(p: Edge[], from: Vertice, to: Vertice) {
  let v = from
  p.forEach((e) => {
    if (e.amountInPrevious == 0) {
      e.direction = v == e.vert0
      e.amountInPrevious = 1
      e.amountOutPrevious = 1
    } else {
      if (e.direction == (v == e.vert0)) {
        e.amountInPrevious++
        e.amountOutPrevious++
      } else {
        e.amountInPrevious--
        e.amountOutPrevious--
      }
    }
    console.assert(e.amountOutPrevious >= 0)
    console.assert(e.amountInPrevious >= 0)
    v = v.getNeibour(e) as Vertice
  })
  console.assert(v === to)
}

it('Simple topology', () => {
  const topology: Topology = [2, [[0, 1]]]
  const g = createTopology(topology)
  const res = g[0].topologySort(g[1], g[2])
  expect(res.status).toEqual(2)
  expect(res.vertices.length).toEqual(2)
  expect(res.vertices[0]).toEqual(g[1])
  expect(res.vertices[1]).toEqual(g[2])
})

it('Line topology', () => {
  const topology: Topology = [
    5,
    [
      [0, 1],
      [1, 2],
      [2, 3],
      [3, 4],
    ],
  ]
  const g = createTopology(topology)
  const res = g[0].topologySort(g[1], g[2])
  expect(res.status).toEqual(2)
  expect(res.vertices.length).toEqual(5)
  expect(res.vertices[0]).toEqual(g[1])
  expect(res.vertices[4]).toEqual(g[2])
})

it('Verts after the last', () => {
  const topology: Topology = [
    5,
    [
      [0, 1],
      [1, 2],
      [2, 4],
      [4, 3],
    ],
  ]
  const g = createTopology(topology)
  const res = g[0].topologySort(g[1], g[2])
  expect(res.status).toEqual(3)
  expect(res.vertices.length).toEqual(1)
  expect(res.vertices[0].token.name).toEqual('3')
})

it('Fork topology', () => {
  const topology: Topology = [
    5,
    [
      [0, 1],
      [1, 4],
      [0, 2],
      [2, 4],
      [1, 3],
      [3, 4],
      [0, 4],
    ],
  ]
  const g = createTopology(topology)
  const res = g[0].topologySort(g[1], g[2])
  expect(res.status).toEqual(2)
  expect(res.vertices.length).toEqual(5)
  expect(res.vertices[0]).toEqual(g[1])
  expect(res.vertices[4]).toEqual(g[2])
})

it('Unreached verts', () => {
  const topology: Topology = [
    5,
    [
      [0, 1],
      [1, 4],
      [2, 3],
      [3, 4],
    ],
  ]
  const g = createTopology(topology)
  const res = g[0].topologySort(g[1], g[2])
  expect(res.status).toEqual(2)
  expect(res.vertices.length).toEqual(3)
  expect(res.vertices[0]).toEqual(g[1])
  expect(res.vertices[2]).toEqual(g[2])
})

it('Dead end', () => {
  const topology: Topology = [
    5,
    [
      [0, 1],
      [1, 4],
      [0, 3],
      [3, 2],
    ],
  ]
  const g = createTopology(topology)
  const res = g[0].topologySort(g[1], g[2])
  expect(res.status).toEqual(3)
  expect(res.vertices.length).toEqual(2)
})

it('Cycle from begin', () => {
  const topology: Topology = [
    5,
    [
      [0, 1],
      [1, 2],
      [2, 3],
      [3, 0],
      [3, 4],
    ],
  ]
  const g = createTopology(topology)
  const res = g[0].topologySort(g[1], g[2])
  expect(res.status).toEqual(0)
  expect(res.vertices.length).toEqual(4)
})

it('Cycle not from begin', () => {
  const topology: Topology = [
    5,
    [
      [0, 1],
      [1, 2],
      [2, 3],
      [3, 4],
      [3, 1],
    ],
  ]
  const g = createTopology(topology)
  const res = g[0].topologySort(g[1], g[2])
  expect(res.status).toEqual(0)
  expect(res.vertices.length).toEqual(3)
})

const testSeed = '0' // Change it to change random generator values
const rnd: () => number = seedrandom(testSeed) // random [0, 1)
function getRandomTopology(tokens: number, density: number): Topology {
  const edges = []
  for (let i = 0; i < tokens; ++i) {
    for (let j = 0; j < tokens; ++j) {
      if (i == j) continue
      const r = rnd()
      if (r < density) edges.push([i, j])
      if (r < density * density) edges.push([i, j])
    }
  }
  return [tokens, edges]
}

function vertIndex(v: Vertice): number {
  return parseInt(v.token.name)
}
function getEdge(i: number, res: {status: number, vertices: Vertice[]}): [number, number] {
  return [vertIndex(res.vertices[i]), vertIndex(res.vertices[i - 1])]
}
function findEdge(edge: [number, number], t: Topology): number {
  for (let j = 0; j < t[1].length; j++) {
    if (t[1][j][0] == edge[0] && t[1][j][1] == edge[1]) {
      return j
    }
  }
  return -1
}

// 0 - cycle, 2 - ok, 3 - deadend, 4 - not connected
function checkTopologySort(t: Topology) {
  //, res: [number, Vertice]) {
  //console.log(t);
  const g = createTopology(t)
  const res = g[0].topologySort(g[1], g[2])
  //console.log('Result:', res.status, res.vertices.map(vertIndex));

  if (res.status === 0) {
    // check cycle really exists
    expect(res.vertices.length).toBeGreaterThan(1)
    for (let i = res.vertices.length - 1; i >= 1; i--) {
      const edge = getEdge(i, res)
      expect(findEdge(edge, t)).not.toEqual(-1)
    }

    // remove arbitrary edge from the cycle and launch checkTopologySort again
    const r = Math.floor(rnd() * (res.vertices.length - 1) + 1)
    console.assert(r >= 1 && r < res.vertices.length, 'Inernal Error 137')
    const edge = getEdge(r, res)
    const index = findEdge(edge, t)
    const nextEdgeList = [...t[1]]
    nextEdgeList.splice(index, 1)
    const t2: Topology = [t[0], nextEdgeList]
    checkTopologySort(t2) // recursion till the end of all cycles
    return 0
  }
  if (res.status === 2) {
    // check topology is correct
    expect(res.vertices[0]).toEqual(g[1])
    expect(res.vertices[res.vertices.length - 1]).toEqual(g[2])
    const vertPlace = new Map<number, number>()
    const notLastVert = new Set<number>()
    res.vertices.forEach((e, i) => vertPlace.set(vertIndex(e), i))
    t[1].forEach(([a, b]) => {
      const p1 = vertPlace.get(a)
      const p2 = vertPlace.get(b)
      if (p1 !== undefined) {
        expect(p2).toBeDefined()
        expect(p1 as number).toBeLessThan(p2 as number)
        notLastVert.add(a)
      }
    })
    expect(notLastVert.size).toEqual(res.vertices.length - 1)
    expect(notLastVert.has(vertIndex(g[2]))).toBeFalsy()
    return 2
  }
  if (res.status == 3 && res.vertices[res.vertices.length - 1] === g[1]) {
    // No way between start and end verts
    expect(res.vertices.length).toBeGreaterThan(0)
    const verts = new Set<number>()
    res.vertices.forEach((e) => verts.add(vertIndex(e)))
    expect(verts.has(vertIndex(g[1]))).toBeTruthy()
    expect(verts.has(vertIndex(g[2]))).toBeFalsy()
    const vertsReached = new Set<number>()
    t[1].forEach(([a, b]) => {
      const p1 = verts.has(a)
      const p2 = verts.has(b)
      if (p1) expect(p2).toBeTruthy()
      if (p1) vertsReached.add(b)
    })
    expect(vertsReached.size).toEqual(res.vertices.length - 1)
    expect(vertsReached.has(vertIndex(g[1]))).toBeFalsy()

    // add edge
    const nextEdgeList = [...t[1]]
    nextEdgeList.push([vertIndex(res.vertices[0]), vertIndex(g[2])])
    const t2: Topology = [t[0], nextEdgeList]
    const nextRes = checkTopologySort(t2)
    expect(nextRes).not.toEqual(4)
    return 4
  }
  if (res.status === 3) {
    expect(res.vertices.length).toBeGreaterThan(0)
    const verts = new Set<number>()
    res.vertices.forEach((e) => verts.add(vertIndex(e)))
    expect(verts.has(vertIndex(g[1]))).toBeFalsy()
    expect(verts.has(vertIndex(g[2]))).toBeFalsy()
    const vertsReached = new Set<number>()
    t[1].forEach(([a, b]) => {
      const p1 = verts.has(a)
      const p2 = verts.has(b)
      if (p1) expect(p2).toBeTruthy()
      if (p2) vertsReached.add(b)
    })
    expect(vertsReached.size).toEqual(res.vertices.length)

    // remove all dead end
    const nextEdgeList = t[1].filter(([_, b]) => !verts.has(b))
    const t2: Topology = [t[0], nextEdgeList]
    const nextRes = checkTopologySort(t2)
    expect(nextRes).toEqual(2)
    return 3
  }
  expect(true).toBeFalsy()
  return 1
}

it('test test', () => {
  const topology: Topology = [
    5,
    [
      [0, 1],
      [1, 2],
      [2, 3],
      [3, 4],
      [3, 1],
    ],
  ]
  const res = checkTopologySort(topology)
  expect(res).toEqual(0)
})

it('random topology test (tokens=5, dencity=0.3', () => {
  for (let i = 0; i < 30; ++i) {
    const topology: Topology = getRandomTopology(5, 0.3)
    checkTopologySort(topology)
  }
})

it('random topology test (tokens=5, dencity=0.7', () => {
  for (let i = 0; i < 10; ++i) {
    const topology: Topology = getRandomTopology(5, 0.7)
    checkTopologySort(topology)
  }
})

it('random topology test (tokens=10, dencity=0.3', () => {
  for (let i = 0; i < 10; ++i) {
    const topology: Topology = getRandomTopology(10, 0.3)
    checkTopologySort(topology)
  }
})

it('random topology clean test', () => {
  for (let i = 0; i < 100; ++i) {
    let g: [Graph, Vertice, Vertice]
    do {
      const t = getRandomTopology(5, 0.5)
      g = createCorrectTopology(t, 10)
    } while (g[0].topologySort(g[1], g[2]).status !== 0) // find topology with cycles

    const {vertices} = g[0].cleanTopology(g[1], g[2])
    const res = g[0].topologySort(g[1], g[2])
    expect(res.status).toEqual(2)
    expect(res.vertices.length).toEqual(vertices.length)
  }
})<|MERGE_RESOLUTION|>--- conflicted
+++ resolved
@@ -1,16 +1,7 @@
-<<<<<<< HEAD
-import { Edge, Graph, Vertice } from "../src";
-
-import { BigNumber } from "@ethersproject/bignumber";
-import seedrandom from "seedrandom";
-import { ConstantProductRPool, RToken } from "../src/PrimaryPools";
-=======
+import { Edge, Graph, Vertice } from '../src'
 import { BigNumber } from '@ethersproject/bignumber'
 import seedrandom from 'seedrandom'
-
-import { Edge, Graph, Vertice } from '../src'
 import { ConstantProductRPool, RToken } from '../src/PrimaryPools'
->>>>>>> b7c0d6cd
 
 type Topology = [number, number[][]]
 
@@ -21,16 +12,9 @@
   }
   const bn = BigNumber.from(1e6)
   const pools = t[1].map((e, i) => {
-    return new ConstantProductRPool(
-      "" + i,
-      tokens[e[0]],
-      tokens[e[1]],
-      0.003,
-      bn,
-      bn,
-    );
-  });
-  const g = new Graph(pools, tokens[0], 0); // just a dummy
+    return new ConstantProductRPool('' + i, tokens[e[0]], tokens[e[1]], 0.003, bn, bn)
+  })
+  const g = new Graph(pools, tokens[0], 0) // just a dummy
   g.edges.forEach((e) => {
     e.amountInPrevious = 1
     e.amountOutPrevious = 1
@@ -51,18 +35,11 @@
   }
   const bn = BigNumber.from(1e6)
   const pools = t[1].map((e, i) => {
-    return new ConstantProductRPool(
-      "" + i,
-      tokens[e[0]],
-      tokens[e[1]],
-      0.003,
-      bn,
-      bn,
-    );
-  });
-  const g = new Graph(pools, tokens[0], 0); // just a dummy
-  const from = g.getOrCreateVertice(tokens[0]);
-  const to = g.getOrCreateVertice(tokens[tokens.length - 1]);
+    return new ConstantProductRPool('' + i, tokens[e[0]], tokens[e[1]], 0.003, bn, bn)
+  })
+  const g = new Graph(pools, tokens[0], 0) // just a dummy
+  const from = g.getOrCreateVertice(tokens[0])
+  const to = g.getOrCreateVertice(tokens[tokens.length - 1])
   for (let i = 0; i < paths; ++i) {
     const p = generatePath(g, from, to, new Set<Vertice>())
     if (p === undefined) return [g, from, to]
@@ -258,7 +235,7 @@
 function vertIndex(v: Vertice): number {
   return parseInt(v.token.name)
 }
-function getEdge(i: number, res: {status: number, vertices: Vertice[]}): [number, number] {
+function getEdge(i: number, res: { status: number; vertices: Vertice[] }): [number, number] {
   return [vertIndex(res.vertices[i]), vertIndex(res.vertices[i - 1])]
 }
 function findEdge(edge: [number, number], t: Topology): number {
@@ -412,7 +389,7 @@
       g = createCorrectTopology(t, 10)
     } while (g[0].topologySort(g[1], g[2]).status !== 0) // find topology with cycles
 
-    const {vertices} = g[0].cleanTopology(g[1], g[2])
+    const { vertices } = g[0].cleanTopology(g[1], g[2])
     const res = g[0].topologySort(g[1], g[2])
     expect(res.status).toEqual(2)
     expect(res.vertices.length).toEqual(vertices.length)
