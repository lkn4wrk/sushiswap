{
  "name": "@sushiswap/tines",
  "version": "1.0.0-canary.102",
  "repository": {
    "url": "sushiswap/sushiswap",
    "directory": "packages/tines"
  },
  "license": "MIT",
  "author": "Ilya Lyalin",
  "main": "dist/index.js",
  "module": "dist/tines.esm.js",
  "typings": "dist/index.d.ts",
  "files": [
    "dist"
  ],
  "scripts": {
    "build": "tsdx build",
    "clear_jest_cache": "tsdx test --clearCache --passWithNoTests",
    "lint": "tsdx lint src test",
    "prepublishOnly": "npx tsdx build",
    "test": "tsdx test",
    "test_debug": "node --inspect-brk '../../node_modules/tsdx/dist/index.js' test",
    "watch": "tsdx watch"
  },
  "dependencies": {
    "@ethersproject/bignumber": "^5.4.0",
    "@sushiswap/core-sdk": "1.0.0-canary.116"
  },
  "devDependencies": {
    "@sushiswap/typescript-config": "workspace:*",
    "@types/seedrandom": "^3.0.1",
    "seedrandom": "^3.0.5",
<<<<<<< HEAD
    "tsdx": "^0.14.1"
  },
  "publishConfig": {
    "access": "public",
    "registry": "https://registry.npmjs.org/"
=======
    "tsup": "^6.1.2",
    "typescript": "^4.0.0"
>>>>>>> b7c0d6cd
  }
}<|MERGE_RESOLUTION|>--- conflicted
+++ resolved
@@ -30,15 +30,12 @@
     "@sushiswap/typescript-config": "workspace:*",
     "@types/seedrandom": "^3.0.1",
     "seedrandom": "^3.0.5",
-<<<<<<< HEAD
     "tsdx": "^0.14.1"
   },
   "publishConfig": {
     "access": "public",
-    "registry": "https://registry.npmjs.org/"
-=======
+    "registry": "https://registry.npmjs.org/",
     "tsup": "^6.1.2",
     "typescript": "^4.0.0"
->>>>>>> b7c0d6cd
   }
 }