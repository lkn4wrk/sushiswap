<<<<<<< HEAD
import { Graph, MultiRoute, NetworkInfo, RouteStatus } from './Graph'
=======
import { BigNumber } from '@ethersproject/bignumber'

import { Graph, MultiRoute, NetworkInfo, NoWayMultiRoute, RouteStatus } from './Graph'
>>>>>>> 2e5f8c40
import { RPool, RToken, setTokenId } from './PrimaryPools'

// Assumes route is a single path
function calcPriceImactWithoutFee(route: MultiRoute) {
  if (route.primaryPrice === undefined || route.swapPrice === undefined) {
    return undefined
  } else {
    let oneMinusCombinedFee = 1
    route.legs.forEach((l) => {
      oneMinusCombinedFee *= 1 - l.poolFee
    })
    //const combinedFee = 1-oneMinusCombinedFee
    return Math.max(0, 1 - route.swapPrice / route.primaryPrice / oneMinusCombinedFee)
  }
}

const defaultFlowNumber = 12
const maxFlowNumber = 100
function calcBestFlowNumber(bestSingleRoute: MultiRoute, amountIn: bigint | number, gasPriceIn?: number): number {
  if (typeof amountIn === 'bigint') {
    amountIn = parseInt(amountIn.toString())
  }

  const priceImpact = calcPriceImactWithoutFee(bestSingleRoute)
  if (!priceImpact) return defaultFlowNumber

  const bestFlowAmount = Math.sqrt((bestSingleRoute.gasSpent * (gasPriceIn || 0) * amountIn) / priceImpact)
  const bestFlowNumber = Math.round(amountIn / bestFlowAmount)
  if (!isFinite(bestFlowNumber)) return maxFlowNumber

  const realFlowNumber = Math.max(1, Math.min(bestFlowNumber, maxFlowNumber))
  return realFlowNumber
}

function getBetterRouteExactIn(route1: MultiRoute, route2: MultiRoute): MultiRoute {
  if (route1.status === RouteStatus.NoWay) return route2
  if (route2.status === RouteStatus.NoWay) return route1
  if (route1.status === RouteStatus.Partial && route2.status === RouteStatus.Success) return route2
  if (route2.status === RouteStatus.Partial && route1.status === RouteStatus.Success) return route1
  return route1.totalAmountOut > route2.totalAmountOut ? route1 : route2
}

function deduplicatePools(pools: RPool[]): RPool[] {
  const poolMap = new Map<string, RPool>()
  pools.forEach((p) => {
    const chId0 = p.token0.chainId || 0
    const chId1 = p.token1.chainId || 0
    const chainInfo = chId0 < chId1 ? `_${chId0}_${chId1}` : `_${chId1}_${chId0}`
    poolMap.set(p.address + chainInfo, p)
  })
  return Array.from(poolMap.values())
}

export function findMultiRouteExactIn(
  from: RToken,
  to: RToken,
  amountIn: bigint | number,
  pools: RPool[],
  baseTokenOrNetworks: RToken | NetworkInfo[],
  gasPrice?: number,
  flows?: number | number[]
): MultiRoute {
  pools = deduplicatePools(pools)
  checkChainId(pools, baseTokenOrNetworks)
  setTokenId(from, to)
  if (from.tokenId === to.tokenId) return NoWayMultiRoute(from, to)
  const g = new Graph(pools, from, baseTokenOrNetworks, gasPrice)

  if (flows !== undefined) return g.findBestRouteExactIn(from, to, amountIn, flows)

  const outSingle = g.findBestRouteExactIn(from, to, amountIn, 1)
  // Possible optimization of timing
  // if (g.findBestPathExactIn(from, to, amountIn/100 + 10_000, 0)?.gasSpent === 0) return outSingle
  g.cleanTmpData()

  const bestFlowNumber = calcBestFlowNumber(outSingle, amountIn, g.getVert(from)?.gasPrice)
  if (bestFlowNumber === 1) return outSingle

  const outMulti = g.findBestRouteExactIn(from, to, amountIn, bestFlowNumber)
  return getBetterRouteExactIn(outSingle, outMulti)
}

function getBetterRouteExactOut(route1: MultiRoute, route2: MultiRoute, gasPrice: number): MultiRoute {
  if (route1.status === RouteStatus.NoWay) return route2
  if (route2.status === RouteStatus.NoWay) return route1
  if (route1.status === RouteStatus.Partial && route2.status === RouteStatus.Success) return route2
  if (route2.status === RouteStatus.Partial && route1.status === RouteStatus.Success) return route1
  const totalAmountIn1 = route1.amountIn + route1.gasSpent * gasPrice
  const totalAmountIn2 = route2.amountIn + route2.gasSpent * gasPrice
  return totalAmountIn1 < totalAmountIn2 ? route1 : route2
}

export function findMultiRouteExactOut(
  from: RToken,
  to: RToken,
  amountOut: bigint | number,
  pools: RPool[],
  baseTokenOrNetworks: RToken | NetworkInfo[],
  gasPrice?: number,
  flows?: number | number[]
): MultiRoute {
  pools = deduplicatePools(pools)
  checkChainId(pools, baseTokenOrNetworks)
  setTokenId(from, to)
<<<<<<< HEAD
  if (typeof amountOut === 'bigint') {
=======
  if (from.tokenId === to.tokenId) return NoWayMultiRoute(from, to)
  if (amountOut instanceof BigNumber) {
>>>>>>> 2e5f8c40
    amountOut = parseInt(amountOut.toString())
  }

  const g = new Graph(pools, from, baseTokenOrNetworks, gasPrice)

  if (flows !== undefined) return g.findBestRouteExactOut(from, to, amountOut, flows)

  const inSingle = g.findBestRouteExactOut(from, to, amountOut, 1)
  // Possible optimization of timing
  // if (g.findBestPathExactOut(from, to, amountOut/100 + 10_000, 0)?.gasSpent === 0) return inSingle
  g.cleanTmpData()

  const fromV = g.getVert(from)
  const bestFlowNumber = calcBestFlowNumber(inSingle, inSingle.amountIn, fromV?.gasPrice)
  if (bestFlowNumber === 1) return inSingle

  const inMulti = g.findBestRouteExactOut(from, to, amountOut, bestFlowNumber)
  return getBetterRouteExactOut(inSingle, inMulti, fromV?.gasPrice || 0)
}

export function findSingleRouteExactIn(
  from: RToken,
  to: RToken,
  amountIn: bigint | number,
  pools: RPool[],
  baseTokenOrNetworks: RToken | NetworkInfo[],
  gasPrice?: number
): MultiRoute {
  pools = deduplicatePools(pools)
  checkChainId(pools, baseTokenOrNetworks)
  setTokenId(from, to)
  if (from.tokenId === to.tokenId) return NoWayMultiRoute(from, to)
  const g = new Graph(pools, from, baseTokenOrNetworks, gasPrice)

  const out = g.findBestRouteExactIn(from, to, amountIn, 1)
  return out
}

export function findSingleRouteExactOut(
  from: RToken,
  to: RToken,
  amountOut: bigint | number,
  pools: RPool[],
  baseTokenOrNetworks: RToken | NetworkInfo[],
  gasPrice?: number
): MultiRoute {
  pools = deduplicatePools(pools)
  checkChainId(pools, baseTokenOrNetworks)
  setTokenId(from, to)
  if (from.tokenId === to.tokenId) return NoWayMultiRoute(from, to)
  const g = new Graph(pools, from, baseTokenOrNetworks, gasPrice)

  if (typeof amountOut === 'bigint') {
    amountOut = parseInt(amountOut.toString())
  }

  const out = g.findBestRouteExactOut(from, to, amountOut, 1)
  return out
}

export function calcTokenPrices(
  pools: RPool[],
  baseToken: RToken,
  minPriceLiquidity = 0,
  priceLogging = false
): Map<RToken, number> {
  setTokenId(baseToken)
  const g = new Graph(pools, baseToken, baseToken, 0, minPriceLiquidity, priceLogging)
  const res = new Map<RToken, number>()
  g.vertices.forEach((v) => {
    if (v.price !== 0) res.set(v.token, v.price)
  })
  return res
}

// Checks correctness of ChainId of each token in each network
// Could be avoided for speed of work, but helps to find out difficult to catch bugs
function checkChainId(pools: RPool[], baseTokenOrNetworks: RToken | NetworkInfo[]) {
  if (baseTokenOrNetworks instanceof Array) {
    baseTokenOrNetworks.forEach((n) => {
      if (n.chainId !== n.baseToken.chainId) {
        throw new Error(`Chain '${n.chainId}' has baseToken with '${n.baseToken.chainId}' that are not the same`)
      }
    })
  }

  const chainIds: (string | number | undefined)[] =
    baseTokenOrNetworks instanceof Array ? baseTokenOrNetworks.map((n) => n.chainId) : [baseTokenOrNetworks.chainId]
  const chainIdSet = new Set(chainIds)

  const checkToken = (t: RToken) => {
    if (!chainIdSet.has(t.chainId)) {
      throw new Error(
        `Token ${t.name}/${t.address} chainId='${t.chainId}' is not in list of possible chains: [${chainIds.join(
          ', '
        )}]`
      )
    }
  }

  pools.forEach((p) => {
    checkToken(p.token0)
    checkToken(p.token1)
  })
}<|MERGE_RESOLUTION|>--- conflicted
+++ resolved
@@ -1,10 +1,4 @@
-<<<<<<< HEAD
-import { Graph, MultiRoute, NetworkInfo, RouteStatus } from './Graph'
-=======
-import { BigNumber } from '@ethersproject/bignumber'
-
 import { Graph, MultiRoute, NetworkInfo, NoWayMultiRoute, RouteStatus } from './Graph'
->>>>>>> 2e5f8c40
 import { RPool, RToken, setTokenId } from './PrimaryPools'
 
 // Assumes route is a single path
@@ -109,12 +103,8 @@
   pools = deduplicatePools(pools)
   checkChainId(pools, baseTokenOrNetworks)
   setTokenId(from, to)
-<<<<<<< HEAD
+  if (from.tokenId === to.tokenId) return NoWayMultiRoute(from, to)
   if (typeof amountOut === 'bigint') {
-=======
-  if (from.tokenId === to.tokenId) return NoWayMultiRoute(from, to)
-  if (amountOut instanceof BigNumber) {
->>>>>>> 2e5f8c40
     amountOut = parseInt(amountOut.toString())
   }
 
