--- conflicted
+++ resolved
@@ -146,7 +146,6 @@
     reserves: bigint[],
     rates?: number[],
   ) {
-<<<<<<< HEAD
     if (address) {
       this.address = address
       this.tokens = tokens
@@ -171,29 +170,6 @@
     } else {    // for deserialization
 
     }
-=======
-    this.address = address
-    this.tokens = tokens
-    this.fee = fee
-    this.A = A
-    this.reserves = reserves
-    const decimalsMax = Math.max(...tokens.map((t) => t.decimals))
-    this.rates = tokens.map(
-      (t, i) => 10 ** (decimalsMax - t.decimals) * (rates?.[i] ?? 1),
-    )
-    this.ratesBN18 = this.rates.map((r) => getBigInt(r * 1e18)) // precision is 18 digits
-    this.reservesRated = this.reserves.map(
-      (r, i) => (r * (this.ratesBN18[i] as bigint)) / E18,
-    )
-    this.D = ZERO
-
-    this.Ann = getBigInt(A * this.tokens.length)
-    this.n = BigInt(this.tokens.length)
-    this.Annn = this.Ann * this.n
-    this.AnnMinus1 = this.Ann - 1n
-    this.nn = getBigInt(this.tokens.length ** this.tokens.length)
-    this.nPlus1 = this.n + 1n
->>>>>>> 49a54e78
   }
 
   updateReserve(index: number, res: bigint) {
@@ -234,13 +210,8 @@
     let S_ = ZERO
     for (let i = 0; i < this.tokens.length; ++i) {
       let _x = ZERO
-<<<<<<< HEAD
-      if (i == xIndex) _x = x
+      if (i === xIndex) _x = x
       else if (i != yIndex) _x = this.diffToAbsolute(0, i) as bigint
-=======
-      if (i === xIndex) _x = x
-      else if (i !== yIndex) _x = this.reservesRated[i] as bigint
->>>>>>> 49a54e78
       else continue
       S_ = S_ + _x
       c = (c * D) / _x / this.n
