--- conflicted
+++ resolved
@@ -39,13 +39,8 @@
     "@sushiswap/prettier-config": "workspace:*",
     "@sushiswap/typescript-config": "workspace:*",
     "@types/jest": "^29.2.0",
-<<<<<<< HEAD
-    "@wagmi/core": "0.10.11",
-    "eslint": "8.29.0",
-=======
     "@wagmi/core": "0.10.10",
     "eslint": "8.41.0",
->>>>>>> 94de6b1a
     "jest": "29.3.1",
     "tsup": "6.5.0",
     "typescript": "5.0.4"
