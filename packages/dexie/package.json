{
  "name": "@sushiswap/dexie",
  "version": "0.0.6",
  "private": true,
  "description": "Sushi Dexie",
  "keywords": [
    "sushi",
    "dexie"
  ],
  "homepage": "https://www.sushi.com",
  "repository": {
    "type": "git",
    "url": "https://github.com/sushiswap/sushiswap.git",
    "directory": "packages/dexie"
  },
  "license": "MIT",
  "author": "Ramin Erfani <ramin@erfani.dev>",
  "sideEffects": false,
  "type": "module",
  "exports": {
    ".": "./src/index.ts",
    "./*": [
      "./src/*.ts",
      "./src/*.tsx",
      "./src/*/index.ts"
    ]
  },
  "typesVersions": {
    "*": {
      "*": [
        "src/*",
        "src/*/index"
      ]
    }
  },
  "files": [
    "src"
  ],
  "scripts": {
    "check": "tsc --pretty --noEmit",
    "clean": "rm -rf .turbo && rm -rf node_modules && rm -rf dist",
<<<<<<< HEAD
    "lint": "TIMING=1 eslint \"**/*.{ts,tsx,js,jsx}\" --fix",
    "dev": "tsc -w",
    "prepublishOnly": "pnpm build",
=======
    "lint": "TIMING=1 eslint src",
    "lint:fix": "TIMING=1 eslint src --fix",
>>>>>>> 8f7493a4
    "test": "jest --passWithNoTests"
  },
  "dependencies": {
    "@sushiswap/chain": "workspace:*",
    "@sushiswap/currency": "workspace:*",
    "dexie": "^3.2.3",
    "dexie-react-hooks": "^1.1.3",
    "lodash.groupby": "^4.6.0"
  },
  "devDependencies": {
    "@sushiswap/eslint-config": "workspace:*",
    "@sushiswap/jest-config": "workspace:*",
    "@sushiswap/prettier-config": "workspace:*",
    "@sushiswap/typescript-config": "workspace:*",
    "@types/lodash.groupby": "^4.6.7",
    "@types/react": "18.2.14",
    "@types/react-dom": "18.2.6",
    "eslint": "8.43.0",
    "react": "18.2.0",
    "react-dom": "18.2.0",
    "tsup": "7.1.0",
    "typescript": "5.1.6"
  },
  "peerDependencies": {
    "next": "13.4.8",
    "react": "18.2.0",
    "react-dom": "18.2.0"
  }
}<|MERGE_RESOLUTION|>--- conflicted
+++ resolved
@@ -39,14 +39,8 @@
   "scripts": {
     "check": "tsc --pretty --noEmit",
     "clean": "rm -rf .turbo && rm -rf node_modules && rm -rf dist",
-<<<<<<< HEAD
-    "lint": "TIMING=1 eslint \"**/*.{ts,tsx,js,jsx}\" --fix",
-    "dev": "tsc -w",
-    "prepublishOnly": "pnpm build",
-=======
     "lint": "TIMING=1 eslint src",
     "lint:fix": "TIMING=1 eslint src --fix",
->>>>>>> 8f7493a4
     "test": "jest --passWithNoTests"
   },
   "dependencies": {
