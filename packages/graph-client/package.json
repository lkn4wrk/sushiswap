--- conflicted
+++ resolved
@@ -34,15 +34,9 @@
     "preset": "@sushiswap/jest-config/node"
   },
   "dependencies": {
-<<<<<<< HEAD
-    "@graphprotocol/client-add-source-name": "^1.0.0",
-    "@graphprotocol/client-auto-pagination": "^1.0.0",
-    "@graphprotocol/client-block-tracking": "^1.0.0",
-=======
     "@graphprotocol/client-add-source-name": "^1.0.2",
-    "@graphprotocol/client-auto-pagination": "^1.0.3",
+    "@graphprotocol/client-auto-pagination": "^1.1.0",
     "@graphprotocol/client-block-tracking": "^1.0.3",
->>>>>>> 5b00e880
     "@graphql-mesh/cache-localforage": "^0.6.17",
     "@graphql-mesh/cross-helpers": "^0.2.0",
     "@graphql-mesh/graphql": "^0.29.1",
@@ -53,11 +47,7 @@
     "@graphql-mesh/transform-rename": "^0.12.57",
     "@graphql-mesh/transform-type-merging": "^0.4.11",
     "@graphql-mesh/utils": "^0.37.1",
-<<<<<<< HEAD
-    "@sushiswap/chain": "*",
-=======
     "@sushiswap/chain": "workspace:*",
->>>>>>> 5b00e880
     "cross-undici-fetch": "^0.4.11",
     "fetchache": "^0.1.2",
     "tslib": "^2.4.0"
