--- conflicted
+++ resolved
@@ -19,11 +19,7 @@
         title="Transaction Failed"
         summary={summary.failed}
       />
-<<<<<<< HEAD
-      <ToastButtons href={href ? href : Chain.from(chainId)?.getTxUrl(txHash)} onDismiss={onDismiss} />
-=======
       <ToastButtons href={txUrl} onDismiss={onDismiss} />
->>>>>>> e5d489a6
     </>
   )
 }