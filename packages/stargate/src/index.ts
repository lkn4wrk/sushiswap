import { ChainId } from 'sushi/chain'
import {
<<<<<<< HEAD
  BUSD,
  BUSD_ADDRESS,
  DAI,
=======
>>>>>>> 155b42d3
  DAI_ADDRESS,
  FRAX,
  FRAX_ADDRESS,
  MAI,
  MAI_ADDRESS,
  Token,
  Type,
  USDC,
  USDC_ADDRESS,
  USDT,
  USDT_ADDRESS,
  addressMapToTokenMap,
} from 'sushi/currency'

export const STARGATE_CHAIN_ID = {
  [ChainId.ETHEREUM]: 101,
  [ChainId.BSC]: 102,
  [ChainId.AVALANCHE]: 106,
  [ChainId.POLYGON]: 109,
  [ChainId.ARBITRUM]: 110,
  [ChainId.OPTIMISM]: 111,
  [ChainId.FANTOM]: 112,
  [ChainId.METIS]: 151,
  [ChainId.BASE]: 184,
  [ChainId.LINEA]: 183,
  [ChainId.KAVA]: 177,
} as const

export const STARGATE_WIDGET_ADDRESS = {
  [ChainId.ETHEREUM]: '0x10d16248bED1E0D0c7cF94fFD99A50c336c7Bcdc',
  [ChainId.BSC]: '0x10d16248bED1E0D0c7cF94fFD99A50c336c7Bcdc',
  [ChainId.AVALANCHE]: '0x10d16248bED1E0D0c7cF94fFD99A50c336c7Bcdc',
  [ChainId.ARBITRUM]: '0x10d16248bED1E0D0c7cF94fFD99A50c336c7Bcdc',
  [ChainId.POLYGON]: '0x10d16248bED1E0D0c7cF94fFD99A50c336c7Bcdc',
  [ChainId.OPTIMISM]: '0x10d16248bED1E0D0c7cF94fFD99A50c336c7Bcdc',
  [ChainId.FANTOM]: '0x10d16248bED1E0D0c7cF94fFD99A50c336c7Bcdc',
  [ChainId.METIS]: '0x10d16248bED1E0D0c7cF94fFD99A50c336c7Bcdc',
  [ChainId.BASE]: '0x10d16248bED1E0D0c7cF94fFD99A50c336c7Bcdc',
  [ChainId.LINEA]: '0x10d16248bED1E0D0c7cF94fFD99A50c336c7Bcdc',
  [ChainId.KAVA]: '0x10d16248bED1E0D0c7cF94fFD99A50c336c7Bcdc',
} as const

export const STARGATE_COMPOSER_ADDRESS = {
  [ChainId.ETHEREUM]: '0xeCc19E177d24551aA7ed6Bc6FE566eCa726CC8a9',
  [ChainId.BSC]: '0xeCc19E177d24551aA7ed6Bc6FE566eCa726CC8a9',
  [ChainId.AVALANCHE]: '0xeCc19E177d24551aA7ed6Bc6FE566eCa726CC8a9',
  [ChainId.ARBITRUM]: '0xeCc19E177d24551aA7ed6Bc6FE566eCa726CC8a9',
  [ChainId.POLYGON]: '0xeCc19E177d24551aA7ed6Bc6FE566eCa726CC8a9',
  [ChainId.OPTIMISM]: '0xeCc19E177d24551aA7ed6Bc6FE566eCa726CC8a9',
  [ChainId.FANTOM]: '0xeCc19E177d24551aA7ed6Bc6FE566eCa726CC8a9',
  [ChainId.METIS]: '0xeCc19E177d24551aA7ed6Bc6FE566eCa726CC8a9',
  [ChainId.BASE]: '0xeCc19E177d24551aA7ed6Bc6FE566eCa726CC8a9',
  [ChainId.LINEA]: '0xeCc19E177d24551aA7ed6Bc6FE566eCa726CC8a9',
  [ChainId.KAVA]: '0xeCc19E177d24551aA7ed6Bc6FE566eCa726CC8a9',
} as const

export const STARGATE_ETH_ADDRESS = {
  [ChainId.ETHEREUM]: '0x72E2F4830b9E45d52F80aC08CB2bEC0FeF72eD9c',
  [ChainId.ARBITRUM]: '0x82CbeCF39bEe528B5476FE6d1550af59a9dB6Fc0',
  [ChainId.OPTIMISM]: '0xb69c8CBCD90A39D8D3d3ccf0a3E968511C3856A0',
  [ChainId.BASE]: '0x224d8fd7ab6ad4c6eb4611ce56ef35dec2277f03',
  [ChainId.LINEA]: '0x224d8fd7ab6ad4c6eb4611ce56ef35dec2277f03',
} as const

export const STARGATE_ETH: Record<keyof typeof STARGATE_ETH_ADDRESS, Token> = {
  [ChainId.ETHEREUM]: new Token({
    chainId: ChainId.ETHEREUM,
    address: STARGATE_ETH_ADDRESS[ChainId.ETHEREUM],
    decimals: 18,
    symbol: 'SGETH',
    name: 'Stargate Ether',
  }),
  [ChainId.ARBITRUM]: new Token({
    chainId: ChainId.ARBITRUM,
    address: STARGATE_ETH_ADDRESS[ChainId.ARBITRUM],
    decimals: 18,
    symbol: 'SGETH',
    name: 'Stargate Ether',
  }),
  [ChainId.OPTIMISM]: new Token({
    chainId: ChainId.OPTIMISM,
    address: STARGATE_ETH_ADDRESS[ChainId.OPTIMISM],
    decimals: 18,
    symbol: 'SGETH',
    name: 'Stargate Ether',
  }),
  [ChainId.BASE]: new Token({
    chainId: ChainId.BASE,
    address: STARGATE_ETH_ADDRESS[ChainId.BASE],
    decimals: 18,
    symbol: 'SGETH',
    name: 'Stargate Ether',
  }),
  [ChainId.LINEA]: new Token({
    chainId: ChainId.LINEA,
    address: STARGATE_ETH_ADDRESS[ChainId.LINEA],
    decimals: 18,
    symbol: 'SGETH',
    name: 'Stargate Ether',
  }),
}

export const STARGATE_USDC_ADDRESS = {
  [ChainId.ETHEREUM]: USDC_ADDRESS[ChainId.ETHEREUM],
  [ChainId.AVALANCHE]: USDC_ADDRESS[ChainId.AVALANCHE],
  [ChainId.POLYGON]: USDC_ADDRESS[ChainId.POLYGON],
  [ChainId.ARBITRUM]: USDC_ADDRESS[ChainId.ARBITRUM],
  [ChainId.OPTIMISM]: USDC_ADDRESS[ChainId.OPTIMISM],
  // [ChainId.FANTOM]: USDC_ADDRESS[ChainId.FANTOM],
  [ChainId.FANTOM]: '0x28a92dde19D9989F39A49905d7C9C2FAc7799bDf',
  // [ChainId.BASE]: USDC_ADDRESS[ChainId.BASE],
  [ChainId.BASE]: '0xd9aAEc86B65D86f6A7B5B1b0c42FFA531710b6CA',
} as const

<<<<<<< HEAD
export const STARGATE_USDC: Record<keyof typeof STARGATE_USDC_ADDRESS, Token> = {
  [ChainId.ETHEREUM]: USDC[ChainId.ETHEREUM],
  [ChainId.AVALANCHE]: USDC[ChainId.AVALANCHE],
  [ChainId.POLYGON]: USDC[ChainId.POLYGON],
  [ChainId.ARBITRUM]: USDC[ChainId.ARBITRUM],
  [ChainId.OPTIMISM]: USDC[ChainId.OPTIMISM],
  // [ChainId.FANTOM]: USDC[ChainId.FANTOM],
  [ChainId.FANTOM]: new Token({
    chainId: ChainId.FANTOM,
    address: STARGATE_USDC_ADDRESS[ChainId.FANTOM],
    decimals: 6,
    symbol: 'USDC',
    name: 'USD Coin',
  }),
  // [ChainId.BASE]: USDC[ChainId.BASE],
  [ChainId.BASE]: new Token({
    chainId: ChainId.BASE,
    address: STARGATE_USDC_ADDRESS[ChainId.BASE],
    decimals: 6,
    symbol: 'USDC',
    name: 'USD Coin',
  }),
} as const
=======
export const STARGATE_USDC: Record<keyof typeof STARGATE_USDC_ADDRESS, Token> =
  {
    [ChainId.ETHEREUM]: USDC[ChainId.ETHEREUM],
    [ChainId.POLYGON]: USDC[ChainId.POLYGON],
    // [ChainId.AVALANCHE]: USDC[ChainId.AVALANCHE],
    [ChainId.AVALANCHE]: new Token({
      chainId: ChainId.AVALANCHE,
      address: STARGATE_USDC_ADDRESS[ChainId.AVALANCHE],
      decimals: 6,
      symbol: 'USDC',
      name: 'USD Coin',
    }),
    [ChainId.FANTOM]: USDC[ChainId.FANTOM],
    [ChainId.BSC]: USDC[ChainId.BSC],
    [ChainId.OPTIMISM]: USDC[ChainId.OPTIMISM],
    [ChainId.ARBITRUM]: USDC[ChainId.ARBITRUM],
    // Testnets

    [ChainId.AVALANCHE_TESTNET]: new Token({
      chainId: ChainId.AVALANCHE_TESTNET,
      address: STARGATE_USDC_ADDRESS[ChainId.AVALANCHE_TESTNET],
      decimals: 6,
      symbol: 'USDC',
      name: 'USD Coin',
    }),
    // TODO: Depreciated, replace with goerli
    // [ChainId.ARBITRUM_RINKEBY_TESTNET]: new Token({
    //   chainId: ChainId.ARBITRUM_RINKEBY_TESTNET,
    //   address: STARGATE_USDC_ADDRESS[ChainId.ARBITRUM_RINKEBY_TESTNET],
    //   decimals: 6,
    //   symbol: 'USDC',
    //   name: 'USD Coin',
    // }),
    [ChainId.POLYGON_TESTNET]: new Token({
      chainId: ChainId.POLYGON_TESTNET,
      address: STARGATE_USDC_ADDRESS[ChainId.POLYGON_TESTNET],
      decimals: 6,
      symbol: 'USDC',
      name: 'USD Coin',
    }),
    // TODO: Depreciated, replace with goerli
    // [ChainId.OPTIMISM_KOVAN_TESTNET]: new Token({
    //   chainId: ChainId.OPTIMISM_KOVAN_TESTNET,
    //   address: STARGATE_USDC_ADDRESS[ChainId.OPTIMISM_KOVAN_TESTNET],
    //   decimals: 6,
    //   symbol: 'USDC',
    //   name: 'USD Coin',
    // }),
    [ChainId.FANTOM_TESTNET]: new Token({
      chainId: ChainId.FANTOM_TESTNET,
      address: STARGATE_USDC_ADDRESS[ChainId.FANTOM_TESTNET],
      decimals: 6,
      symbol: 'USDC',
      name: 'USD Coin',
    }),
  } as const
>>>>>>> 155b42d3

export const STARGATE_USDT_ADDRESS = {
  [ChainId.ETHEREUM]: USDT_ADDRESS[ChainId.ETHEREUM],
  [ChainId.BSC]: USDT_ADDRESS[ChainId.BSC],
  [ChainId.AVALANCHE]: USDT_ADDRESS[ChainId.AVALANCHE],
  [ChainId.POLYGON]: USDT_ADDRESS[ChainId.POLYGON],
  [ChainId.ARBITRUM]: USDT_ADDRESS[ChainId.ARBITRUM],
  [ChainId.FANTOM]: USDT_ADDRESS[ChainId.FANTOM],
  [ChainId.METIS]: USDT_ADDRESS[ChainId.METIS],
  [ChainId.KAVA]: '0x919C1c267BC06a7039e03fcc2eF738525769109c',
} as const

<<<<<<< HEAD
export const STARGATE_USDT: Record<keyof typeof STARGATE_USDT_ADDRESS, Token> = {
  [ChainId.ETHEREUM]: USDT[ChainId.ETHEREUM],
  [ChainId.BSC]: USDT[ChainId.BSC],
  [ChainId.AVALANCHE]: USDT[ChainId.AVALANCHE],
  [ChainId.POLYGON]: USDT[ChainId.POLYGON],
  [ChainId.ARBITRUM]: USDT[ChainId.ARBITRUM],
  [ChainId.FANTOM]: USDT[ChainId.FANTOM],
  [ChainId.METIS]: USDT[ChainId.METIS],
  [ChainId.KAVA]: new Token({
    chainId: ChainId.KAVA,
    address: STARGATE_USDT_ADDRESS[ChainId.KAVA],
    decimals: 6,
    symbol: 'USDT',
    name: 'Tether USD',
  }),
} as const
=======
export const STARGATE_USDT: Record<keyof typeof STARGATE_USDT_ADDRESS, Token> =
  {
    [ChainId.ETHEREUM]: USDT[ChainId.ETHEREUM],
    [ChainId.POLYGON]: USDT[ChainId.POLYGON],
    [ChainId.AVALANCHE]: USDT[ChainId.AVALANCHE],
    [ChainId.BSC]: USDT[ChainId.BSC],
    [ChainId.BSC_TESTNET]: USDT[ChainId.BSC_TESTNET],
    [ChainId.ARBITRUM]: USDT[ChainId.ARBITRUM],
    [ChainId.FANTOM]: USDT[ChainId.FANTOM],
  } as const
>>>>>>> 155b42d3

export const STARGATE_DAI_ADDRESS = {
  [ChainId.ETHEREUM]: DAI_ADDRESS[ChainId.ETHEREUM],
  [ChainId.POLYGON]: DAI_ADDRESS[ChainId.POLYGON],
  [ChainId.OPTIMISM]: DAI_ADDRESS[ChainId.OPTIMISM],
} as const

<<<<<<< HEAD
export const STARGATE_DAI: Record<keyof typeof STARGATE_DAI_ADDRESS, Token> = {
  [ChainId.ETHEREUM]: DAI[ChainId.ETHEREUM],
  [ChainId.POLYGON]: DAI[ChainId.POLYGON],
  [ChainId.OPTIMISM]: DAI[ChainId.OPTIMISM],
} as const
=======
export const STARGATE_DAI = addressMapToTokenMap(
  {
    decimals: 18,
    symbol: 'DAI',
    name: 'Dai Stablecoin',
  },
  STARGATE_DAI_ADDRESS,
) as Record<keyof typeof STARGATE_DAI_ADDRESS, Token>
>>>>>>> 155b42d3

export const STARGATE_FRAX_ADDRESS = {
  [ChainId.ETHEREUM]: FRAX_ADDRESS[ChainId.ETHEREUM],
  [ChainId.AVALANCHE]: FRAX_ADDRESS[ChainId.AVALANCHE],
  [ChainId.ARBITRUM]: FRAX_ADDRESS[ChainId.ARBITRUM],
  [ChainId.OPTIMISM]: FRAX_ADDRESS[ChainId.OPTIMISM],
} as const

<<<<<<< HEAD
export const STARGATE_FRAX: Record<keyof typeof STARGATE_FRAX_ADDRESS, Token> = {
  [ChainId.ETHEREUM]: FRAX[ChainId.ETHEREUM],
  [ChainId.AVALANCHE]: FRAX[ChainId.AVALANCHE],
  [ChainId.ARBITRUM]: FRAX[ChainId.ARBITRUM],
  [ChainId.OPTIMISM]: FRAX[ChainId.OPTIMISM],
}
=======
export const STARGATE_FRAX = addressMapToTokenMap(
  {
    decimals: 18,
    symbol: 'FRAX',
    name: 'Frax',
  },
  STARGATE_FRAX_ADDRESS,
) as Record<keyof typeof STARGATE_FRAX_ADDRESS, Token>
>>>>>>> 155b42d3

export const STARGATE_BUSD_ADDRESS = {
  [ChainId.BSC]: BUSD_ADDRESS[ChainId.BSC],
} as const

<<<<<<< HEAD
export const STARGATE_BUSD: Record<keyof typeof STARGATE_BUSD_ADDRESS, Token> = {
  [ChainId.BSC]: BUSD[ChainId.BSC],
}
=======
export const STARGATE_BUSD: Record<keyof typeof STARGATE_BUSD_ADDRESS, Token> =
  {
    [ChainId.BSC]: new Token({
      chainId: ChainId.BSC,
      address: STARGATE_BUSD_ADDRESS[ChainId.BSC],
      decimals: 18,
      symbol: 'BUSD',
      name: 'BUSD Token',
    }),
  }
>>>>>>> 155b42d3

export const STARGATE_MAI_ADDRESS = {
  [ChainId.ETHEREUM]: MAI_ADDRESS[ChainId.ETHEREUM],
  [ChainId.BSC]: MAI_ADDRESS[ChainId.BSC],
  [ChainId.AVALANCHE]: MAI_ADDRESS[ChainId.AVALANCHE],
  [ChainId.POLYGON]: MAI_ADDRESS[ChainId.POLYGON],
  [ChainId.ARBITRUM]: MAI_ADDRESS[ChainId.ARBITRUM],
  [ChainId.OPTIMISM]: MAI_ADDRESS[ChainId.OPTIMISM],
} as const

<<<<<<< HEAD
export const STARGATE_MAI: Record<keyof typeof STARGATE_MAI_ADDRESS, Token> = {
  [ChainId.ETHEREUM]: MAI[ChainId.ETHEREUM],
  [ChainId.BSC]: MAI[ChainId.BSC],
  [ChainId.AVALANCHE]: MAI[ChainId.AVALANCHE],
  [ChainId.POLYGON]: MAI[ChainId.POLYGON],
  [ChainId.ARBITRUM]: MAI[ChainId.ARBITRUM],
  [ChainId.OPTIMISM]: MAI[ChainId.OPTIMISM],
}
=======
export const STARGATE_MAI = addressMapToTokenMap(
  {
    decimals: 18,
    symbol: 'MAI',
    name: 'Mai Stablecoin',
  },
  STARGATE_MAI_ADDRESS,
) as Record<keyof typeof STARGATE_MAI_ADDRESS, Token>
>>>>>>> 155b42d3

export const STARGATE_BRIDGE_TOKENS: Record<number, Token[]> = {
  [ChainId.ETHEREUM]: [
    STARGATE_ETH[ChainId.ETHEREUM],
    STARGATE_USDC[ChainId.ETHEREUM],
    STARGATE_USDT[ChainId.ETHEREUM],
    STARGATE_DAI[ChainId.ETHEREUM],
    STARGATE_FRAX[ChainId.ETHEREUM],
    STARGATE_MAI[ChainId.ETHEREUM],
  ],
  [ChainId.BSC]: [STARGATE_USDT[ChainId.BSC], STARGATE_BUSD[ChainId.BSC], STARGATE_MAI[ChainId.BSC]],
  [ChainId.AVALANCHE]: [
    STARGATE_USDC[ChainId.AVALANCHE],
    STARGATE_USDT[ChainId.AVALANCHE],
    STARGATE_FRAX[ChainId.AVALANCHE],
    STARGATE_MAI[ChainId.AVALANCHE],
  ],
<<<<<<< HEAD
  [ChainId.POLYGON]: [
    STARGATE_USDC[ChainId.POLYGON],
    STARGATE_USDT[ChainId.POLYGON],
    STARGATE_DAI[ChainId.POLYGON],
    STARGATE_MAI[ChainId.POLYGON],
=======
  [ChainId.FANTOM]: [STARGATE_USDC[ChainId.FANTOM]],
  [ChainId.BSC]: [
    STARGATE_USDT[ChainId.BSC],
    STARGATE_BUSD[ChainId.BSC],
    STARGATE_MAI[ChainId.BSC],
  ],
  [ChainId.OPTIMISM]: [
    // STARGATE_ETH[ChainId.OPTIMISM],
    STARGATE_USDC[ChainId.OPTIMISM],
    STARGATE_MAI[ChainId.ETHEREUM],
    STARGATE_FRAX[ChainId.ETHEREUM],
    STARGATE_DAI[ChainId.ETHEREUM],
>>>>>>> 155b42d3
  ],
  [ChainId.ARBITRUM]: [
    STARGATE_ETH[ChainId.ARBITRUM],
    STARGATE_USDC[ChainId.ARBITRUM],
    STARGATE_USDT[ChainId.ARBITRUM],
    STARGATE_FRAX[ChainId.ARBITRUM],
    STARGATE_MAI[ChainId.ARBITRUM],
  ],
  [ChainId.OPTIMISM]: [
    STARGATE_ETH[ChainId.OPTIMISM],
    STARGATE_USDC[ChainId.OPTIMISM],
    STARGATE_DAI[ChainId.OPTIMISM],
    STARGATE_FRAX[ChainId.OPTIMISM],
    STARGATE_MAI[ChainId.OPTIMISM],
  ],
  [ChainId.FANTOM]: [STARGATE_USDC[ChainId.FANTOM]],
  [ChainId.METIS]: [STARGATE_USDT[ChainId.METIS]],
  [ChainId.BASE]: [STARGATE_ETH[ChainId.BASE], STARGATE_USDC[ChainId.BASE]],
  [ChainId.LINEA]: [STARGATE_ETH[ChainId.LINEA]],
}

export const STARGATE_BRIDGE_TOKEN_ADDRESSES: Record<number, string[]> = {
  [ChainId.ETHEREUM]: [
    STARGATE_ETH_ADDRESS[ChainId.ETHEREUM],
    STARGATE_USDC_ADDRESS[ChainId.ETHEREUM],
    STARGATE_USDT_ADDRESS[ChainId.ETHEREUM],
    STARGATE_DAI_ADDRESS[ChainId.ETHEREUM],
    STARGATE_FRAX_ADDRESS[ChainId.ETHEREUM],
    STARGATE_MAI_ADDRESS[ChainId.ETHEREUM],
  ],
  [ChainId.BSC]: [
    STARGATE_USDT_ADDRESS[ChainId.BSC],
    STARGATE_BUSD_ADDRESS[ChainId.BSC],
    STARGATE_MAI_ADDRESS[ChainId.BSC],
  ],
  [ChainId.AVALANCHE]: [
    STARGATE_USDC_ADDRESS[ChainId.AVALANCHE],
    STARGATE_USDT_ADDRESS[ChainId.AVALANCHE],
    STARGATE_FRAX_ADDRESS[ChainId.AVALANCHE],
    STARGATE_MAI_ADDRESS[ChainId.AVALANCHE],
  ],
  [ChainId.POLYGON]: [
    STARGATE_USDC_ADDRESS[ChainId.POLYGON],
    STARGATE_USDT_ADDRESS[ChainId.POLYGON],
    STARGATE_DAI_ADDRESS[ChainId.POLYGON],
    STARGATE_MAI_ADDRESS[ChainId.POLYGON],
  ],
  [ChainId.ARBITRUM]: [
    STARGATE_ETH_ADDRESS[ChainId.ARBITRUM],
    STARGATE_USDC_ADDRESS[ChainId.ARBITRUM],
    STARGATE_USDT_ADDRESS[ChainId.ARBITRUM],
    STARGATE_FRAX_ADDRESS[ChainId.ARBITRUM],
    STARGATE_MAI_ADDRESS[ChainId.ARBITRUM],
  ],
  [ChainId.OPTIMISM]: [
    STARGATE_ETH_ADDRESS[ChainId.OPTIMISM],
    STARGATE_USDC_ADDRESS[ChainId.OPTIMISM],
    STARGATE_DAI_ADDRESS[ChainId.OPTIMISM],
    STARGATE_FRAX_ADDRESS[ChainId.OPTIMISM],
    STARGATE_MAI_ADDRESS[ChainId.OPTIMISM],
  ],
  [ChainId.FANTOM]: [STARGATE_USDC_ADDRESS[ChainId.FANTOM]],
  [ChainId.METIS]: [STARGATE_USDT_ADDRESS[ChainId.METIS]],
  [ChainId.BASE]: [STARGATE_ETH_ADDRESS[ChainId.BASE], STARGATE_USDC_ADDRESS[ChainId.BASE]],
  [ChainId.LINEA]: [STARGATE_ETH_ADDRESS[ChainId.LINEA]],
}

export const STARGATE_POOL_ID: Record<number, Record<string, number>> = {
  [ChainId.ETHEREUM]: {
    [STARGATE_ETH_ADDRESS[ChainId.ETHEREUM]]: 13,
    [STARGATE_USDC_ADDRESS[ChainId.ETHEREUM]]: 1,
    [STARGATE_USDT_ADDRESS[ChainId.ETHEREUM]]: 2,
    [STARGATE_DAI_ADDRESS[ChainId.ETHEREUM]]: 3,
    [STARGATE_FRAX_ADDRESS[ChainId.ETHEREUM]]: 7,
    [STARGATE_MAI_ADDRESS[ChainId.ETHEREUM]]: 16,
  },
  [ChainId.BSC]: {
    [STARGATE_USDT_ADDRESS[ChainId.BSC]]: 2,
    [STARGATE_BUSD_ADDRESS[ChainId.BSC]]: 5,
    [STARGATE_MAI_ADDRESS[ChainId.BSC]]: 16,
  },
  [ChainId.AVALANCHE]: {
    [STARGATE_USDC_ADDRESS[ChainId.AVALANCHE]]: 1,
    [STARGATE_USDT_ADDRESS[ChainId.AVALANCHE]]: 2,
    [STARGATE_FRAX_ADDRESS[ChainId.AVALANCHE]]: 7,
    [STARGATE_MAI_ADDRESS[ChainId.AVALANCHE]]: 16,
  },
  [ChainId.POLYGON]: {
    [STARGATE_USDC_ADDRESS[ChainId.POLYGON]]: 1,
    [STARGATE_USDT_ADDRESS[ChainId.POLYGON]]: 2,
    [STARGATE_DAI_ADDRESS[ChainId.POLYGON]]: 3,
    [STARGATE_MAI_ADDRESS[ChainId.POLYGON]]: 16,
  },
  [ChainId.ARBITRUM]: {
    [STARGATE_ETH_ADDRESS[ChainId.ARBITRUM]]: 13,
    [STARGATE_USDC_ADDRESS[ChainId.ARBITRUM]]: 1,
    [STARGATE_USDT_ADDRESS[ChainId.ARBITRUM]]: 2,
    [STARGATE_FRAX_ADDRESS[ChainId.ARBITRUM]]: 7,
    [STARGATE_MAI_ADDRESS[ChainId.ARBITRUM]]: 16,
  },
  [ChainId.OPTIMISM]: {
    [STARGATE_ETH_ADDRESS[ChainId.OPTIMISM]]: 13,
    [STARGATE_USDC_ADDRESS[ChainId.OPTIMISM]]: 1,
    [STARGATE_DAI_ADDRESS[ChainId.OPTIMISM]]: 3,
    [STARGATE_FRAX_ADDRESS[ChainId.OPTIMISM]]: 7,
    [STARGATE_MAI_ADDRESS[ChainId.OPTIMISM]]: 16,
  },
  [ChainId.FANTOM]: { [STARGATE_USDC_ADDRESS[ChainId.FANTOM]]: 21 },
  [ChainId.METIS]: { [STARGATE_USDT_ADDRESS[ChainId.METIS]]: 19 },
  [ChainId.BASE]: { [STARGATE_ETH_ADDRESS[ChainId.BASE]]: 13, [STARGATE_USDC_ADDRESS[ChainId.BASE]]: 1 },
  [ChainId.LINEA]: { [STARGATE_ETH_ADDRESS[ChainId.LINEA]]: 13 },
}

export const STARGATE_POOL_ADDRESS: Record<number, Record<string, string>> = {
  [ChainId.ETHEREUM]: {
<<<<<<< HEAD
    [STARGATE_ETH_ADDRESS[ChainId.ETHEREUM]]: '0x101816545F6bd2b1076434B54383a1E633390A2E',
    [STARGATE_USDC_ADDRESS[ChainId.ETHEREUM]]: '0xdf0770dF86a8034b3EFEf0A1Bb3c889B8332FF56',
    [STARGATE_USDT_ADDRESS[ChainId.ETHEREUM]]: '0x38ea452219524bb87e18de1c24d3bb59510bd783',
    [STARGATE_DAI_ADDRESS[ChainId.ETHEREUM]]: '0x0Faf1d2d3CED330824de3B8200fc8dc6E397850d',
    [STARGATE_FRAX_ADDRESS[ChainId.ETHEREUM]]: '0xfA0F307783AC21C39E939ACFF795e27b650F6e68',
    [STARGATE_MAI_ADDRESS[ChainId.ETHEREUM]]: '0x9cef9a0b1be0d289ac9f4a98ff317c33eaa84eb8',
  },
  [ChainId.BSC]: {
    [STARGATE_USDT_ADDRESS[ChainId.BSC]]: '0x9aA83081AA06AF7208Dcc7A4cB72C94d057D2cda',
    [STARGATE_BUSD_ADDRESS[ChainId.BSC]]: '0x98a5737749490856b401DB5Dc27F522fC314A4e1',
    [STARGATE_MAI_ADDRESS[ChainId.BSC]]: '0x7BfD7f2498C4796f10b6C611D9db393D3052510C',
  },
=======
    [STARGATE_USDC_ADDRESS[ChainId.ETHEREUM]]:
      '0xdf0770dF86a8034b3EFEf0A1Bb3c889B8332FF56',
    [STARGATE_USDT_ADDRESS[ChainId.ETHEREUM]]:
      '0x38EA452219524Bb87e18dE1C24D3bB59510BD783',
    [STARGATE_DAI_ADDRESS[ChainId.ETHEREUM]]:
      '0x0Faf1d2d3CED330824de3B8200fc8dc6E397850d',
    [STARGATE_FRAX_ADDRESS[ChainId.ETHEREUM]]:
      '0xfA0F307783AC21C39E939ACFF795e27b650F6e68',
    // [STARGATE_USDD_ADDRESS[ChainId.ETHEREUM]]: '0x692953e758c3669290cb1677180c64183cEe374e',
    // [STARGATE_ETH_ADDRESS[ChainId.ETHEREUM]]: '0x101816545F6bd2b1076434B54383a1E633390A2E',
    // [STARGATE_sUSD_ADDRESS[ChainId.ETHEREUM]]: '0x590d4f8A68583639f215f675F3a259Ed84790580',
    // [STARGATE_LUSD_ADDRESS[ChainId.ETHEREUM]]: '0xE8F55368C82D38bbbbDb5533e7F56AfC2E978CC2',
    [STARGATE_MAI_ADDRESS[ChainId.ETHEREUM]]:
      '0x9cef9a0b1bE0D289ac9f4a98ff317c33EAA84eb8',
  },

  [ChainId.OPTIMISM]: {
    // [STARGATE_ETH_ADDRESS[ChainId.OPTIMISM]]: '0xd22363e3762cA7339569F3d33EADe20127D5F98C',
    [STARGATE_USDC_ADDRESS[ChainId.OPTIMISM]]:
      '0xDecC0c09c3B5f6e92EF4184125D5648a66E35298',
    [STARGATE_DAI_ADDRESS[ChainId.OPTIMISM]]:
      '0x165137624F1f692e69659f944BF69DE02874ee27',
    [STARGATE_FRAX_ADDRESS[ChainId.OPTIMISM]]:
      '0x368605D9C6243A80903b9e326f1Cddde088B8924',
    [STARGATE_MAI_ADDRESS[ChainId.OPTIMISM]]:
      '0x5421FA1A48f9FF81e4580557E86C7C0D24C18036',
  },
  [ChainId.BSC]: {
    [STARGATE_USDT_ADDRESS[ChainId.BSC]]:
      '0x9aA83081AA06AF7208Dcc7A4cB72C94d057D2cda',
    [STARGATE_BUSD_ADDRESS[ChainId.BSC]]:
      '0x98a5737749490856b401DB5Dc27F522fC314A4e1',
    // [STARGATE_USDD_ADDRESS[ChainId.BSC]]: '0x4e145a589e4c03cBe3d28520e4BF3089834289Df',
    [STARGATE_MAI_ADDRESS[ChainId.BSC]]:
      '0x7BfD7f2498C4796f10b6C611D9db393D3052510C',
  },
  [ChainId.POLYGON]: {
    [STARGATE_USDC_ADDRESS[ChainId.POLYGON]]:
      '0x1205f31718499dBf1fCa446663B532Ef87481fe1',
    [STARGATE_USDT_ADDRESS[ChainId.POLYGON]]:
      '0x29e38769f23701A2e4A8Ef0492e19dA4604Be62c',
    [STARGATE_DAI_ADDRESS[ChainId.POLYGON]]:
      '0x1c272232Df0bb6225dA87f4dEcD9d37c32f63Eea',
    [STARGATE_MAI_ADDRESS[ChainId.POLYGON]]:
      '0x8736f92646B2542B3e5F3c63590cA7Fe313e283B',
  },
>>>>>>> 155b42d3
  [ChainId.AVALANCHE]: {
    [STARGATE_USDC_ADDRESS[ChainId.AVALANCHE]]:
      '0x1205f31718499dBf1fCa446663B532Ef87481fe1',
    [STARGATE_USDT_ADDRESS[ChainId.AVALANCHE]]:
      '0x29e38769f23701A2e4A8Ef0492e19dA4604Be62c',
    [STARGATE_FRAX_ADDRESS[ChainId.AVALANCHE]]:
      '0x1c272232Df0bb6225dA87f4dEcD9d37c32f63Eea',
    [STARGATE_MAI_ADDRESS[ChainId.AVALANCHE]]:
      '0x8736f92646B2542B3e5F3c63590cA7Fe313e283B',
  },
  [ChainId.POLYGON]: {
    [STARGATE_USDC_ADDRESS[ChainId.POLYGON]]: '0x1205f31718499dBf1fCa446663B532Ef87481fe1',
    [STARGATE_USDT_ADDRESS[ChainId.POLYGON]]: '0x29e38769f23701A2e4A8Ef0492e19dA4604Be62c',
    [STARGATE_DAI_ADDRESS[ChainId.POLYGON]]: '0x1c272232Df0bb6225dA87f4dEcD9d37c32f63Eea',
    [STARGATE_MAI_ADDRESS[ChainId.POLYGON]]: '0x8736f92646B2542B3e5F3c63590cA7Fe313e283B',
  },
  [ChainId.ARBITRUM]: {
<<<<<<< HEAD
    [STARGATE_ETH_ADDRESS[ChainId.ARBITRUM]]: '0x915A55e36A01285A14f05dE6e81ED9cE89772f8e',
    [STARGATE_USDC_ADDRESS[ChainId.ARBITRUM]]: '0x892785f33CdeE22A30AEF750F285E18c18040c3e',
    [STARGATE_USDT_ADDRESS[ChainId.ARBITRUM]]: '0xB6CfcF89a7B22988bfC96632aC2A9D6daB60d641',
    [STARGATE_FRAX_ADDRESS[ChainId.ARBITRUM]]: '0xaa4BF442F024820B2C28Cd0FD72b82c63e66F56C',
    [STARGATE_MAI_ADDRESS[ChainId.ARBITRUM]]: '0xF39B7Be294cB36dE8c510e267B82bb588705d977',
  },
  [ChainId.OPTIMISM]: {
    [STARGATE_ETH_ADDRESS[ChainId.OPTIMISM]]: '0xd22363e3762cA7339569F3d33EADe20127D5F98C',
    [STARGATE_USDC_ADDRESS[ChainId.OPTIMISM]]: '0xDecC0c09c3B5f6e92EF4184125D5648a66E35298',
    [STARGATE_DAI_ADDRESS[ChainId.OPTIMISM]]: '0x165137624F1f692e69659f944BF69DE02874ee27',
    [STARGATE_FRAX_ADDRESS[ChainId.OPTIMISM]]: '0x368605D9C6243A80903b9e326f1Cddde088B8924',
    [STARGATE_MAI_ADDRESS[ChainId.OPTIMISM]]: '0x5421FA1A48f9FF81e4580557E86C7C0D24C18036',
  },
  [ChainId.FANTOM]: { [STARGATE_USDC_ADDRESS[ChainId.FANTOM]]: '0xc647ce76ec30033aa319d472ae9f4462068f2ad7' },
  [ChainId.METIS]: { [STARGATE_USDT_ADDRESS[ChainId.METIS]]: '0x2b60473a7C41Deb80EDdaafD5560e963440eb632' },
  [ChainId.BASE]: {
    [STARGATE_ETH_ADDRESS[ChainId.BASE]]: '0x28fc411f9e1c480AD312b3d9C60c22b965015c6B',
    [STARGATE_USDC_ADDRESS[ChainId.BASE]]: '0x4c80e24119cfb836cdf0a6b53dc23f04f7e652ca',
=======
    // [STARGATE_ETH_ADDRESS[ChainId.ARBITRUM]]: '0x915A55e36A01285A14f05dE6e81ED9cE89772f8e',
    [USDC_ADDRESS[ChainId.ARBITRUM]]:
      '0x892785f33CdeE22A30AEF750F285E18c18040c3e',
    [USDT_ADDRESS[ChainId.ARBITRUM]]:
      '0xB6CfcF89a7B22988bfC96632aC2A9D6daB60d641',
    [STARGATE_FRAX_ADDRESS[ChainId.ARBITRUM]]:
      '0xaa4BF442F024820B2C28Cd0FD72b82c63e66F56C',
    [STARGATE_MAI_ADDRESS[ChainId.ARBITRUM]]:
      '0xF39B7Be294cB36dE8c510e267B82bb588705d977',
  },
  [ChainId.FANTOM]: {
    [STARGATE_USDC_ADDRESS[ChainId.FANTOM]]:
      '0x12edeA9cd262006cC3C4E77c90d2CD2DD4b1eb97',
>>>>>>> 155b42d3
  },
  [ChainId.LINEA]: { [STARGATE_ETH_ADDRESS[ChainId.LINEA]]: '0xAad094F6A75A14417d39f04E690fC216f080A41a' },
}

export function isStargateBridgeToken(currency: Type | undefined) {
  if (!currency) return false
  if (currency.isNative && currency.chainId in STARGATE_ETH_ADDRESS) return true
  if (!STARGATE_BRIDGE_TOKEN_ADDRESSES[currency.chainId]) return false
  return STARGATE_BRIDGE_TOKEN_ADDRESSES?.[currency.chainId]?.includes(
    currency.wrapped.address,
  )
}

export const STARGATE_TOKEN = new Token({
  chainId: ChainId.ETHEREUM,
  address: '0xaf5191b0de278c7286d6c7cc6ab6bb8a73ba2cd6',
  decimals: 18,
  symbol: 'STG',
  name: 'StargateToken',
})

export type StargateBridgeTokens =
  typeof STARGATE_BRIDGE_TOKENS[StargateChainId]

export type StargateBridgeToken = StargateBridgeTokens[number]

export const STARGATE_SUPPORTED_CHAIN_IDS = [
  ChainId.ETHEREUM,
  ChainId.BSC,
  ChainId.AVALANCHE,
  ChainId.POLYGON,
  ChainId.ARBITRUM,
  ChainId.OPTIMISM,
  // ChainId.FANTOM,
  ChainId.BASE,
  ChainId.LINEA,
] as const

<<<<<<< HEAD
export type StargateChainId = (typeof STARGATE_SUPPORTED_CHAIN_IDS)[number]

export * from './ChainPaths'
=======
export type StargateChainId = typeof STARGATE_SUPPORTED_CHAIN_IDS[number]
>>>>>>> 155b42d3
<|MERGE_RESOLUTION|>--- conflicted
+++ resolved
@@ -1,11 +1,8 @@
 import { ChainId } from 'sushi/chain'
 import {
-<<<<<<< HEAD
   BUSD,
   BUSD_ADDRESS,
   DAI,
-=======
->>>>>>> 155b42d3
   DAI_ADDRESS,
   FRAX,
   FRAX_ADDRESS,
@@ -17,7 +14,6 @@
   USDC_ADDRESS,
   USDT,
   USDT_ADDRESS,
-  addressMapToTokenMap,
 } from 'sushi/currency'
 
 export const STARGATE_CHAIN_ID = {
@@ -120,88 +116,30 @@
   [ChainId.BASE]: '0xd9aAEc86B65D86f6A7B5B1b0c42FFA531710b6CA',
 } as const
 
-<<<<<<< HEAD
-export const STARGATE_USDC: Record<keyof typeof STARGATE_USDC_ADDRESS, Token> = {
-  [ChainId.ETHEREUM]: USDC[ChainId.ETHEREUM],
-  [ChainId.AVALANCHE]: USDC[ChainId.AVALANCHE],
-  [ChainId.POLYGON]: USDC[ChainId.POLYGON],
-  [ChainId.ARBITRUM]: USDC[ChainId.ARBITRUM],
-  [ChainId.OPTIMISM]: USDC[ChainId.OPTIMISM],
-  // [ChainId.FANTOM]: USDC[ChainId.FANTOM],
-  [ChainId.FANTOM]: new Token({
-    chainId: ChainId.FANTOM,
-    address: STARGATE_USDC_ADDRESS[ChainId.FANTOM],
-    decimals: 6,
-    symbol: 'USDC',
-    name: 'USD Coin',
-  }),
-  // [ChainId.BASE]: USDC[ChainId.BASE],
-  [ChainId.BASE]: new Token({
-    chainId: ChainId.BASE,
-    address: STARGATE_USDC_ADDRESS[ChainId.BASE],
-    decimals: 6,
-    symbol: 'USDC',
-    name: 'USD Coin',
-  }),
-} as const
-=======
 export const STARGATE_USDC: Record<keyof typeof STARGATE_USDC_ADDRESS, Token> =
   {
     [ChainId.ETHEREUM]: USDC[ChainId.ETHEREUM],
+    [ChainId.AVALANCHE]: USDC[ChainId.AVALANCHE],
     [ChainId.POLYGON]: USDC[ChainId.POLYGON],
-    // [ChainId.AVALANCHE]: USDC[ChainId.AVALANCHE],
-    [ChainId.AVALANCHE]: new Token({
-      chainId: ChainId.AVALANCHE,
-      address: STARGATE_USDC_ADDRESS[ChainId.AVALANCHE],
+    [ChainId.ARBITRUM]: USDC[ChainId.ARBITRUM],
+    [ChainId.OPTIMISM]: USDC[ChainId.OPTIMISM],
+    // [ChainId.FANTOM]: USDC[ChainId.FANTOM],
+    [ChainId.FANTOM]: new Token({
+      chainId: ChainId.FANTOM,
+      address: STARGATE_USDC_ADDRESS[ChainId.FANTOM],
       decimals: 6,
       symbol: 'USDC',
       name: 'USD Coin',
     }),
-    [ChainId.FANTOM]: USDC[ChainId.FANTOM],
-    [ChainId.BSC]: USDC[ChainId.BSC],
-    [ChainId.OPTIMISM]: USDC[ChainId.OPTIMISM],
-    [ChainId.ARBITRUM]: USDC[ChainId.ARBITRUM],
-    // Testnets
-
-    [ChainId.AVALANCHE_TESTNET]: new Token({
-      chainId: ChainId.AVALANCHE_TESTNET,
-      address: STARGATE_USDC_ADDRESS[ChainId.AVALANCHE_TESTNET],
-      decimals: 6,
-      symbol: 'USDC',
-      name: 'USD Coin',
-    }),
-    // TODO: Depreciated, replace with goerli
-    // [ChainId.ARBITRUM_RINKEBY_TESTNET]: new Token({
-    //   chainId: ChainId.ARBITRUM_RINKEBY_TESTNET,
-    //   address: STARGATE_USDC_ADDRESS[ChainId.ARBITRUM_RINKEBY_TESTNET],
-    //   decimals: 6,
-    //   symbol: 'USDC',
-    //   name: 'USD Coin',
-    // }),
-    [ChainId.POLYGON_TESTNET]: new Token({
-      chainId: ChainId.POLYGON_TESTNET,
-      address: STARGATE_USDC_ADDRESS[ChainId.POLYGON_TESTNET],
-      decimals: 6,
-      symbol: 'USDC',
-      name: 'USD Coin',
-    }),
-    // TODO: Depreciated, replace with goerli
-    // [ChainId.OPTIMISM_KOVAN_TESTNET]: new Token({
-    //   chainId: ChainId.OPTIMISM_KOVAN_TESTNET,
-    //   address: STARGATE_USDC_ADDRESS[ChainId.OPTIMISM_KOVAN_TESTNET],
-    //   decimals: 6,
-    //   symbol: 'USDC',
-    //   name: 'USD Coin',
-    // }),
-    [ChainId.FANTOM_TESTNET]: new Token({
-      chainId: ChainId.FANTOM_TESTNET,
-      address: STARGATE_USDC_ADDRESS[ChainId.FANTOM_TESTNET],
+    // [ChainId.BASE]: USDC[ChainId.BASE],
+    [ChainId.BASE]: new Token({
+      chainId: ChainId.BASE,
+      address: STARGATE_USDC_ADDRESS[ChainId.BASE],
       decimals: 6,
       symbol: 'USDC',
       name: 'USD Coin',
     }),
   } as const
->>>>>>> 155b42d3
 
 export const STARGATE_USDT_ADDRESS = {
   [ChainId.ETHEREUM]: USDT_ADDRESS[ChainId.ETHEREUM],
@@ -214,35 +152,23 @@
   [ChainId.KAVA]: '0x919C1c267BC06a7039e03fcc2eF738525769109c',
 } as const
 
-<<<<<<< HEAD
-export const STARGATE_USDT: Record<keyof typeof STARGATE_USDT_ADDRESS, Token> = {
-  [ChainId.ETHEREUM]: USDT[ChainId.ETHEREUM],
-  [ChainId.BSC]: USDT[ChainId.BSC],
-  [ChainId.AVALANCHE]: USDT[ChainId.AVALANCHE],
-  [ChainId.POLYGON]: USDT[ChainId.POLYGON],
-  [ChainId.ARBITRUM]: USDT[ChainId.ARBITRUM],
-  [ChainId.FANTOM]: USDT[ChainId.FANTOM],
-  [ChainId.METIS]: USDT[ChainId.METIS],
-  [ChainId.KAVA]: new Token({
-    chainId: ChainId.KAVA,
-    address: STARGATE_USDT_ADDRESS[ChainId.KAVA],
-    decimals: 6,
-    symbol: 'USDT',
-    name: 'Tether USD',
-  }),
-} as const
-=======
 export const STARGATE_USDT: Record<keyof typeof STARGATE_USDT_ADDRESS, Token> =
   {
     [ChainId.ETHEREUM]: USDT[ChainId.ETHEREUM],
+    [ChainId.BSC]: USDT[ChainId.BSC],
+    [ChainId.AVALANCHE]: USDT[ChainId.AVALANCHE],
     [ChainId.POLYGON]: USDT[ChainId.POLYGON],
-    [ChainId.AVALANCHE]: USDT[ChainId.AVALANCHE],
-    [ChainId.BSC]: USDT[ChainId.BSC],
-    [ChainId.BSC_TESTNET]: USDT[ChainId.BSC_TESTNET],
     [ChainId.ARBITRUM]: USDT[ChainId.ARBITRUM],
     [ChainId.FANTOM]: USDT[ChainId.FANTOM],
+    [ChainId.METIS]: USDT[ChainId.METIS],
+    [ChainId.KAVA]: new Token({
+      chainId: ChainId.KAVA,
+      address: STARGATE_USDT_ADDRESS[ChainId.KAVA],
+      decimals: 6,
+      symbol: 'USDT',
+      name: 'Tether USD',
+    }),
   } as const
->>>>>>> 155b42d3
 
 export const STARGATE_DAI_ADDRESS = {
   [ChainId.ETHEREUM]: DAI_ADDRESS[ChainId.ETHEREUM],
@@ -250,22 +176,11 @@
   [ChainId.OPTIMISM]: DAI_ADDRESS[ChainId.OPTIMISM],
 } as const
 
-<<<<<<< HEAD
 export const STARGATE_DAI: Record<keyof typeof STARGATE_DAI_ADDRESS, Token> = {
   [ChainId.ETHEREUM]: DAI[ChainId.ETHEREUM],
   [ChainId.POLYGON]: DAI[ChainId.POLYGON],
   [ChainId.OPTIMISM]: DAI[ChainId.OPTIMISM],
 } as const
-=======
-export const STARGATE_DAI = addressMapToTokenMap(
-  {
-    decimals: 18,
-    symbol: 'DAI',
-    name: 'Dai Stablecoin',
-  },
-  STARGATE_DAI_ADDRESS,
-) as Record<keyof typeof STARGATE_DAI_ADDRESS, Token>
->>>>>>> 155b42d3
 
 export const STARGATE_FRAX_ADDRESS = {
   [ChainId.ETHEREUM]: FRAX_ADDRESS[ChainId.ETHEREUM],
@@ -274,44 +189,22 @@
   [ChainId.OPTIMISM]: FRAX_ADDRESS[ChainId.OPTIMISM],
 } as const
 
-<<<<<<< HEAD
-export const STARGATE_FRAX: Record<keyof typeof STARGATE_FRAX_ADDRESS, Token> = {
-  [ChainId.ETHEREUM]: FRAX[ChainId.ETHEREUM],
-  [ChainId.AVALANCHE]: FRAX[ChainId.AVALANCHE],
-  [ChainId.ARBITRUM]: FRAX[ChainId.ARBITRUM],
-  [ChainId.OPTIMISM]: FRAX[ChainId.OPTIMISM],
-}
-=======
-export const STARGATE_FRAX = addressMapToTokenMap(
+export const STARGATE_FRAX: Record<keyof typeof STARGATE_FRAX_ADDRESS, Token> =
   {
-    decimals: 18,
-    symbol: 'FRAX',
-    name: 'Frax',
-  },
-  STARGATE_FRAX_ADDRESS,
-) as Record<keyof typeof STARGATE_FRAX_ADDRESS, Token>
->>>>>>> 155b42d3
+    [ChainId.ETHEREUM]: FRAX[ChainId.ETHEREUM],
+    [ChainId.AVALANCHE]: FRAX[ChainId.AVALANCHE],
+    [ChainId.ARBITRUM]: FRAX[ChainId.ARBITRUM],
+    [ChainId.OPTIMISM]: FRAX[ChainId.OPTIMISM],
+  }
 
 export const STARGATE_BUSD_ADDRESS = {
   [ChainId.BSC]: BUSD_ADDRESS[ChainId.BSC],
 } as const
 
-<<<<<<< HEAD
-export const STARGATE_BUSD: Record<keyof typeof STARGATE_BUSD_ADDRESS, Token> = {
-  [ChainId.BSC]: BUSD[ChainId.BSC],
-}
-=======
 export const STARGATE_BUSD: Record<keyof typeof STARGATE_BUSD_ADDRESS, Token> =
   {
-    [ChainId.BSC]: new Token({
-      chainId: ChainId.BSC,
-      address: STARGATE_BUSD_ADDRESS[ChainId.BSC],
-      decimals: 18,
-      symbol: 'BUSD',
-      name: 'BUSD Token',
-    }),
+    [ChainId.BSC]: BUSD[ChainId.BSC],
   }
->>>>>>> 155b42d3
 
 export const STARGATE_MAI_ADDRESS = {
   [ChainId.ETHEREUM]: MAI_ADDRESS[ChainId.ETHEREUM],
@@ -322,7 +215,6 @@
   [ChainId.OPTIMISM]: MAI_ADDRESS[ChainId.OPTIMISM],
 } as const
 
-<<<<<<< HEAD
 export const STARGATE_MAI: Record<keyof typeof STARGATE_MAI_ADDRESS, Token> = {
   [ChainId.ETHEREUM]: MAI[ChainId.ETHEREUM],
   [ChainId.BSC]: MAI[ChainId.BSC],
@@ -331,16 +223,6 @@
   [ChainId.ARBITRUM]: MAI[ChainId.ARBITRUM],
   [ChainId.OPTIMISM]: MAI[ChainId.OPTIMISM],
 }
-=======
-export const STARGATE_MAI = addressMapToTokenMap(
-  {
-    decimals: 18,
-    symbol: 'MAI',
-    name: 'Mai Stablecoin',
-  },
-  STARGATE_MAI_ADDRESS,
-) as Record<keyof typeof STARGATE_MAI_ADDRESS, Token>
->>>>>>> 155b42d3
 
 export const STARGATE_BRIDGE_TOKENS: Record<number, Token[]> = {
   [ChainId.ETHEREUM]: [
@@ -351,33 +233,22 @@
     STARGATE_FRAX[ChainId.ETHEREUM],
     STARGATE_MAI[ChainId.ETHEREUM],
   ],
-  [ChainId.BSC]: [STARGATE_USDT[ChainId.BSC], STARGATE_BUSD[ChainId.BSC], STARGATE_MAI[ChainId.BSC]],
+  [ChainId.BSC]: [
+    STARGATE_USDT[ChainId.BSC],
+    STARGATE_BUSD[ChainId.BSC],
+    STARGATE_MAI[ChainId.BSC],
+  ],
   [ChainId.AVALANCHE]: [
     STARGATE_USDC[ChainId.AVALANCHE],
     STARGATE_USDT[ChainId.AVALANCHE],
     STARGATE_FRAX[ChainId.AVALANCHE],
     STARGATE_MAI[ChainId.AVALANCHE],
   ],
-<<<<<<< HEAD
   [ChainId.POLYGON]: [
     STARGATE_USDC[ChainId.POLYGON],
     STARGATE_USDT[ChainId.POLYGON],
     STARGATE_DAI[ChainId.POLYGON],
     STARGATE_MAI[ChainId.POLYGON],
-=======
-  [ChainId.FANTOM]: [STARGATE_USDC[ChainId.FANTOM]],
-  [ChainId.BSC]: [
-    STARGATE_USDT[ChainId.BSC],
-    STARGATE_BUSD[ChainId.BSC],
-    STARGATE_MAI[ChainId.BSC],
-  ],
-  [ChainId.OPTIMISM]: [
-    // STARGATE_ETH[ChainId.OPTIMISM],
-    STARGATE_USDC[ChainId.OPTIMISM],
-    STARGATE_MAI[ChainId.ETHEREUM],
-    STARGATE_FRAX[ChainId.ETHEREUM],
-    STARGATE_DAI[ChainId.ETHEREUM],
->>>>>>> 155b42d3
   ],
   [ChainId.ARBITRUM]: [
     STARGATE_ETH[ChainId.ARBITRUM],
@@ -441,7 +312,10 @@
   ],
   [ChainId.FANTOM]: [STARGATE_USDC_ADDRESS[ChainId.FANTOM]],
   [ChainId.METIS]: [STARGATE_USDT_ADDRESS[ChainId.METIS]],
-  [ChainId.BASE]: [STARGATE_ETH_ADDRESS[ChainId.BASE], STARGATE_USDC_ADDRESS[ChainId.BASE]],
+  [ChainId.BASE]: [
+    STARGATE_ETH_ADDRESS[ChainId.BASE],
+    STARGATE_USDC_ADDRESS[ChainId.BASE],
+  ],
   [ChainId.LINEA]: [STARGATE_ETH_ADDRESS[ChainId.LINEA]],
 }
 
@@ -487,61 +361,45 @@
   },
   [ChainId.FANTOM]: { [STARGATE_USDC_ADDRESS[ChainId.FANTOM]]: 21 },
   [ChainId.METIS]: { [STARGATE_USDT_ADDRESS[ChainId.METIS]]: 19 },
-  [ChainId.BASE]: { [STARGATE_ETH_ADDRESS[ChainId.BASE]]: 13, [STARGATE_USDC_ADDRESS[ChainId.BASE]]: 1 },
+  [ChainId.BASE]: {
+    [STARGATE_ETH_ADDRESS[ChainId.BASE]]: 13,
+    [STARGATE_USDC_ADDRESS[ChainId.BASE]]: 1,
+  },
   [ChainId.LINEA]: { [STARGATE_ETH_ADDRESS[ChainId.LINEA]]: 13 },
 }
 
 export const STARGATE_POOL_ADDRESS: Record<number, Record<string, string>> = {
   [ChainId.ETHEREUM]: {
-<<<<<<< HEAD
-    [STARGATE_ETH_ADDRESS[ChainId.ETHEREUM]]: '0x101816545F6bd2b1076434B54383a1E633390A2E',
-    [STARGATE_USDC_ADDRESS[ChainId.ETHEREUM]]: '0xdf0770dF86a8034b3EFEf0A1Bb3c889B8332FF56',
-    [STARGATE_USDT_ADDRESS[ChainId.ETHEREUM]]: '0x38ea452219524bb87e18de1c24d3bb59510bd783',
-    [STARGATE_DAI_ADDRESS[ChainId.ETHEREUM]]: '0x0Faf1d2d3CED330824de3B8200fc8dc6E397850d',
-    [STARGATE_FRAX_ADDRESS[ChainId.ETHEREUM]]: '0xfA0F307783AC21C39E939ACFF795e27b650F6e68',
-    [STARGATE_MAI_ADDRESS[ChainId.ETHEREUM]]: '0x9cef9a0b1be0d289ac9f4a98ff317c33eaa84eb8',
-  },
-  [ChainId.BSC]: {
-    [STARGATE_USDT_ADDRESS[ChainId.BSC]]: '0x9aA83081AA06AF7208Dcc7A4cB72C94d057D2cda',
-    [STARGATE_BUSD_ADDRESS[ChainId.BSC]]: '0x98a5737749490856b401DB5Dc27F522fC314A4e1',
-    [STARGATE_MAI_ADDRESS[ChainId.BSC]]: '0x7BfD7f2498C4796f10b6C611D9db393D3052510C',
-  },
-=======
+    [STARGATE_ETH_ADDRESS[ChainId.ETHEREUM]]:
+      '0x101816545F6bd2b1076434B54383a1E633390A2E',
     [STARGATE_USDC_ADDRESS[ChainId.ETHEREUM]]:
       '0xdf0770dF86a8034b3EFEf0A1Bb3c889B8332FF56',
     [STARGATE_USDT_ADDRESS[ChainId.ETHEREUM]]:
-      '0x38EA452219524Bb87e18dE1C24D3bB59510BD783',
+      '0x38ea452219524bb87e18de1c24d3bb59510bd783',
     [STARGATE_DAI_ADDRESS[ChainId.ETHEREUM]]:
       '0x0Faf1d2d3CED330824de3B8200fc8dc6E397850d',
     [STARGATE_FRAX_ADDRESS[ChainId.ETHEREUM]]:
       '0xfA0F307783AC21C39E939ACFF795e27b650F6e68',
-    // [STARGATE_USDD_ADDRESS[ChainId.ETHEREUM]]: '0x692953e758c3669290cb1677180c64183cEe374e',
-    // [STARGATE_ETH_ADDRESS[ChainId.ETHEREUM]]: '0x101816545F6bd2b1076434B54383a1E633390A2E',
-    // [STARGATE_sUSD_ADDRESS[ChainId.ETHEREUM]]: '0x590d4f8A68583639f215f675F3a259Ed84790580',
-    // [STARGATE_LUSD_ADDRESS[ChainId.ETHEREUM]]: '0xE8F55368C82D38bbbbDb5533e7F56AfC2E978CC2',
     [STARGATE_MAI_ADDRESS[ChainId.ETHEREUM]]:
-      '0x9cef9a0b1bE0D289ac9f4a98ff317c33EAA84eb8',
-  },
-
-  [ChainId.OPTIMISM]: {
-    // [STARGATE_ETH_ADDRESS[ChainId.OPTIMISM]]: '0xd22363e3762cA7339569F3d33EADe20127D5F98C',
-    [STARGATE_USDC_ADDRESS[ChainId.OPTIMISM]]:
-      '0xDecC0c09c3B5f6e92EF4184125D5648a66E35298',
-    [STARGATE_DAI_ADDRESS[ChainId.OPTIMISM]]:
-      '0x165137624F1f692e69659f944BF69DE02874ee27',
-    [STARGATE_FRAX_ADDRESS[ChainId.OPTIMISM]]:
-      '0x368605D9C6243A80903b9e326f1Cddde088B8924',
-    [STARGATE_MAI_ADDRESS[ChainId.OPTIMISM]]:
-      '0x5421FA1A48f9FF81e4580557E86C7C0D24C18036',
+      '0x9cef9a0b1be0d289ac9f4a98ff317c33eaa84eb8',
   },
   [ChainId.BSC]: {
     [STARGATE_USDT_ADDRESS[ChainId.BSC]]:
       '0x9aA83081AA06AF7208Dcc7A4cB72C94d057D2cda',
     [STARGATE_BUSD_ADDRESS[ChainId.BSC]]:
       '0x98a5737749490856b401DB5Dc27F522fC314A4e1',
-    // [STARGATE_USDD_ADDRESS[ChainId.BSC]]: '0x4e145a589e4c03cBe3d28520e4BF3089834289Df',
     [STARGATE_MAI_ADDRESS[ChainId.BSC]]:
       '0x7BfD7f2498C4796f10b6C611D9db393D3052510C',
+  },
+  [ChainId.AVALANCHE]: {
+    [STARGATE_USDC_ADDRESS[ChainId.AVALANCHE]]:
+      '0x1205f31718499dBf1fCa446663B532Ef87481fe1',
+    [STARGATE_USDT_ADDRESS[ChainId.AVALANCHE]]:
+      '0x29e38769f23701A2e4A8Ef0492e19dA4604Be62c',
+    [STARGATE_FRAX_ADDRESS[ChainId.AVALANCHE]]:
+      '0x1c272232Df0bb6225dA87f4dEcD9d37c32f63Eea',
+    [STARGATE_MAI_ADDRESS[ChainId.AVALANCHE]]:
+      '0x8736f92646B2542B3e5F3c63590cA7Fe313e283B',
   },
   [ChainId.POLYGON]: {
     [STARGATE_USDC_ADDRESS[ChainId.POLYGON]]:
@@ -553,60 +411,48 @@
     [STARGATE_MAI_ADDRESS[ChainId.POLYGON]]:
       '0x8736f92646B2542B3e5F3c63590cA7Fe313e283B',
   },
->>>>>>> 155b42d3
-  [ChainId.AVALANCHE]: {
-    [STARGATE_USDC_ADDRESS[ChainId.AVALANCHE]]:
-      '0x1205f31718499dBf1fCa446663B532Ef87481fe1',
-    [STARGATE_USDT_ADDRESS[ChainId.AVALANCHE]]:
-      '0x29e38769f23701A2e4A8Ef0492e19dA4604Be62c',
-    [STARGATE_FRAX_ADDRESS[ChainId.AVALANCHE]]:
-      '0x1c272232Df0bb6225dA87f4dEcD9d37c32f63Eea',
-    [STARGATE_MAI_ADDRESS[ChainId.AVALANCHE]]:
-      '0x8736f92646B2542B3e5F3c63590cA7Fe313e283B',
-  },
-  [ChainId.POLYGON]: {
-    [STARGATE_USDC_ADDRESS[ChainId.POLYGON]]: '0x1205f31718499dBf1fCa446663B532Ef87481fe1',
-    [STARGATE_USDT_ADDRESS[ChainId.POLYGON]]: '0x29e38769f23701A2e4A8Ef0492e19dA4604Be62c',
-    [STARGATE_DAI_ADDRESS[ChainId.POLYGON]]: '0x1c272232Df0bb6225dA87f4dEcD9d37c32f63Eea',
-    [STARGATE_MAI_ADDRESS[ChainId.POLYGON]]: '0x8736f92646B2542B3e5F3c63590cA7Fe313e283B',
-  },
   [ChainId.ARBITRUM]: {
-<<<<<<< HEAD
-    [STARGATE_ETH_ADDRESS[ChainId.ARBITRUM]]: '0x915A55e36A01285A14f05dE6e81ED9cE89772f8e',
-    [STARGATE_USDC_ADDRESS[ChainId.ARBITRUM]]: '0x892785f33CdeE22A30AEF750F285E18c18040c3e',
-    [STARGATE_USDT_ADDRESS[ChainId.ARBITRUM]]: '0xB6CfcF89a7B22988bfC96632aC2A9D6daB60d641',
-    [STARGATE_FRAX_ADDRESS[ChainId.ARBITRUM]]: '0xaa4BF442F024820B2C28Cd0FD72b82c63e66F56C',
-    [STARGATE_MAI_ADDRESS[ChainId.ARBITRUM]]: '0xF39B7Be294cB36dE8c510e267B82bb588705d977',
-  },
-  [ChainId.OPTIMISM]: {
-    [STARGATE_ETH_ADDRESS[ChainId.OPTIMISM]]: '0xd22363e3762cA7339569F3d33EADe20127D5F98C',
-    [STARGATE_USDC_ADDRESS[ChainId.OPTIMISM]]: '0xDecC0c09c3B5f6e92EF4184125D5648a66E35298',
-    [STARGATE_DAI_ADDRESS[ChainId.OPTIMISM]]: '0x165137624F1f692e69659f944BF69DE02874ee27',
-    [STARGATE_FRAX_ADDRESS[ChainId.OPTIMISM]]: '0x368605D9C6243A80903b9e326f1Cddde088B8924',
-    [STARGATE_MAI_ADDRESS[ChainId.OPTIMISM]]: '0x5421FA1A48f9FF81e4580557E86C7C0D24C18036',
-  },
-  [ChainId.FANTOM]: { [STARGATE_USDC_ADDRESS[ChainId.FANTOM]]: '0xc647ce76ec30033aa319d472ae9f4462068f2ad7' },
-  [ChainId.METIS]: { [STARGATE_USDT_ADDRESS[ChainId.METIS]]: '0x2b60473a7C41Deb80EDdaafD5560e963440eb632' },
-  [ChainId.BASE]: {
-    [STARGATE_ETH_ADDRESS[ChainId.BASE]]: '0x28fc411f9e1c480AD312b3d9C60c22b965015c6B',
-    [STARGATE_USDC_ADDRESS[ChainId.BASE]]: '0x4c80e24119cfb836cdf0a6b53dc23f04f7e652ca',
-=======
-    // [STARGATE_ETH_ADDRESS[ChainId.ARBITRUM]]: '0x915A55e36A01285A14f05dE6e81ED9cE89772f8e',
-    [USDC_ADDRESS[ChainId.ARBITRUM]]:
+    [STARGATE_ETH_ADDRESS[ChainId.ARBITRUM]]:
+      '0x915A55e36A01285A14f05dE6e81ED9cE89772f8e',
+    [STARGATE_USDC_ADDRESS[ChainId.ARBITRUM]]:
       '0x892785f33CdeE22A30AEF750F285E18c18040c3e',
-    [USDT_ADDRESS[ChainId.ARBITRUM]]:
+    [STARGATE_USDT_ADDRESS[ChainId.ARBITRUM]]:
       '0xB6CfcF89a7B22988bfC96632aC2A9D6daB60d641',
     [STARGATE_FRAX_ADDRESS[ChainId.ARBITRUM]]:
       '0xaa4BF442F024820B2C28Cd0FD72b82c63e66F56C',
     [STARGATE_MAI_ADDRESS[ChainId.ARBITRUM]]:
       '0xF39B7Be294cB36dE8c510e267B82bb588705d977',
   },
+  [ChainId.OPTIMISM]: {
+    [STARGATE_ETH_ADDRESS[ChainId.OPTIMISM]]:
+      '0xd22363e3762cA7339569F3d33EADe20127D5F98C',
+    [STARGATE_USDC_ADDRESS[ChainId.OPTIMISM]]:
+      '0xDecC0c09c3B5f6e92EF4184125D5648a66E35298',
+    [STARGATE_DAI_ADDRESS[ChainId.OPTIMISM]]:
+      '0x165137624F1f692e69659f944BF69DE02874ee27',
+    [STARGATE_FRAX_ADDRESS[ChainId.OPTIMISM]]:
+      '0x368605D9C6243A80903b9e326f1Cddde088B8924',
+    [STARGATE_MAI_ADDRESS[ChainId.OPTIMISM]]:
+      '0x5421FA1A48f9FF81e4580557E86C7C0D24C18036',
+  },
   [ChainId.FANTOM]: {
     [STARGATE_USDC_ADDRESS[ChainId.FANTOM]]:
-      '0x12edeA9cd262006cC3C4E77c90d2CD2DD4b1eb97',
->>>>>>> 155b42d3
-  },
-  [ChainId.LINEA]: { [STARGATE_ETH_ADDRESS[ChainId.LINEA]]: '0xAad094F6A75A14417d39f04E690fC216f080A41a' },
+      '0xc647ce76ec30033aa319d472ae9f4462068f2ad7',
+  },
+  [ChainId.METIS]: {
+    [STARGATE_USDT_ADDRESS[ChainId.METIS]]:
+      '0x2b60473a7C41Deb80EDdaafD5560e963440eb632',
+  },
+  [ChainId.BASE]: {
+    [STARGATE_ETH_ADDRESS[ChainId.BASE]]:
+      '0x28fc411f9e1c480AD312b3d9C60c22b965015c6B',
+    [STARGATE_USDC_ADDRESS[ChainId.BASE]]:
+      '0x4c80e24119cfb836cdf0a6b53dc23f04f7e652ca',
+  },
+  [ChainId.LINEA]: {
+    [STARGATE_ETH_ADDRESS[ChainId.LINEA]]:
+      '0xAad094F6A75A14417d39f04E690fC216f080A41a',
+  },
 }
 
 export function isStargateBridgeToken(currency: Type | undefined) {
@@ -643,10 +489,6 @@
   ChainId.LINEA,
 ] as const
 
-<<<<<<< HEAD
-export type StargateChainId = (typeof STARGATE_SUPPORTED_CHAIN_IDS)[number]
-
-export * from './ChainPaths'
-=======
 export type StargateChainId = typeof STARGATE_SUPPORTED_CHAIN_IDS[number]
->>>>>>> 155b42d3
+
+export * from './ChainPaths'