--- conflicted
+++ resolved
@@ -53,11 +53,7 @@
       className={classNames(
         className,
         subtitle ? 'items-start' : 'items-center',
-<<<<<<< HEAD
-        'relative flex gap-4 px-3 py-3 w-full cursor-pointer'
-=======
-        'relative flex gap-4 px-4 py-3 w-full cursor-pointer',
->>>>>>> 58beadcd
+        'relative flex gap-4 px-3 py-3 w-full cursor-pointer',
       )}
     >
       {loading ? (
