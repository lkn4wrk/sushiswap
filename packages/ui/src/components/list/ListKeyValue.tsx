import classNames from 'classnames'
import React, { FC, ReactNode } from 'react'

import { SkeletonText } from '../skeleton'

export type ListKeyValueProps =
  | {
      title: ReactNode
      subtitle?: string
      children: ReactNode
      skeleton?: never
      flex?: boolean
      className?: string
    }
  | {
      title?: never
      subtitle?: boolean
      children?: never
      skeleton?: boolean
      flex?: boolean
      className?: string
    }

export const ListKeyValue: FC<ListKeyValueProps> = ({
  title,
  subtitle,
  children,
  skeleton,
  flex = false,
  className = '',
}) => {
  if (skeleton) {
    return (
      <div className="grid grid-cols-2 gap-2 px-3 py-3">
        <div className="flex flex-col gap-0.5">
          <SkeletonText fontSize="sm" />
          {subtitle && <SkeletonText fontSize="xs" />}
        </div>
        <div className="flex justify-end">
          <SkeletonText fontSize="sm" />
        </div>
      </div>
    )
  }

  return (
    <div
      className={classNames(
        className,
        flex ? 'flex justify-between items-center' : 'grid grid-cols-2',
<<<<<<< HEAD
        'gap-2 py-3 px-3 rounded-lg'
      )}
    >
      <div className="flex flex-col gap-0.5">
        <span className="text-sm font-medium">{title}</span>
        {subtitle && <span className="text-xs text-muted-foreground">{subtitle}</span>}
=======
        'gap-2 py-3 px-4',
      )}
    >
      <div className="flex flex-col gap-0.5">
        <span className="text-sm font-medium text-gray-700 dark:text-slate-300">
          {title}
        </span>
        {subtitle && (
          <span className="text-xs text-muted-foreground">{subtitle}</span>
        )}
>>>>>>> 58beadcd
      </div>
      <div className="flex justify-end w-full text-sm font-medium text-right truncate">{children}</div>
    </div>
  )
}<|MERGE_RESOLUTION|>--- conflicted
+++ resolved
@@ -48,27 +48,18 @@
       className={classNames(
         className,
         flex ? 'flex justify-between items-center' : 'grid grid-cols-2',
-<<<<<<< HEAD
-        'gap-2 py-3 px-3 rounded-lg'
+        'gap-2 py-3 px-3 rounded-lg',
       )}
     >
       <div className="flex flex-col gap-0.5">
         <span className="text-sm font-medium">{title}</span>
-        {subtitle && <span className="text-xs text-muted-foreground">{subtitle}</span>}
-=======
-        'gap-2 py-3 px-4',
-      )}
-    >
-      <div className="flex flex-col gap-0.5">
-        <span className="text-sm font-medium text-gray-700 dark:text-slate-300">
-          {title}
-        </span>
         {subtitle && (
           <span className="text-xs text-muted-foreground">{subtitle}</span>
         )}
->>>>>>> 58beadcd
       </div>
-      <div className="flex justify-end w-full text-sm font-medium text-right truncate">{children}</div>
+      <div className="flex justify-end w-full text-sm font-medium text-right truncate">
+        {children}
+      </div>
     </div>
   )
 }