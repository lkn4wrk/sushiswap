import { RadioGroup } from '@headlessui/react'
import { InformationCircleIcon } from '@heroicons/react/20/solid'
import { useDebounce, useSlippageTolerance } from '@sushiswap/hooks'
import classNames from 'classnames'
<<<<<<< HEAD
import React, { FC, useCallback } from 'react'

import { Collapsible } from '../animation/Collapsible'
import { Explainer } from '../explainer'
=======
import React, { FC, useCallback, useState } from 'react'

import { Collapsible } from '../animation/Collapsible'
import { CardDescription, CardHeader, CardTitle } from '../card'
import { HoverCard, HoverCardContent, HoverCardPrimitive, HoverCardTrigger } from '../hover-card'
>>>>>>> 964e6c96
import { Label } from '../label'
import { Separator } from '../separator'
import { Switch } from '../switch'
import { TextField } from '../text-field'
import { Toggle } from '../toggle'
import { typographyVariants } from '../typography'

const TABS = ['0.1', '0.5', '1.0']

export const SlippageTolerance: FC<{
  options?: {
    storageKey?: string
    defaultValue?: string
    title?: string
  }
  className?: string
  showAutoSelector?: boolean
}> = ({ options, className, showAutoSelector = true }) => {
  const [slippageTolerance, setSlippageTolerance] = useSlippageTolerance(options?.storageKey)
  const [value, setLocalValue] = useState(slippageTolerance)

  const debouncedValue = useDebounce(slippageTolerance, 500)

  const onChange = useCallback(
    (value: string) => {
      setSlippageTolerance(value)
    },
    [setSlippageTolerance]
  )

  const isDangerous =
    (!isNaN(+slippageTolerance) && +slippageTolerance >= 1.3) ||
    (!isNaN(+slippageTolerance) && +slippageTolerance <= 0.1 && +slippageTolerance > 0)

  return (
<<<<<<< HEAD
    <div className="p-4 rounded-lg">
      <div className="flex justify-between items-center gap-4">
        <div className="flex flex-col gap-2">
          <Label>Automatic Slippage Tolerance</Label>
          <span className={typographyVariants({ variant: 'muted', className: 'text-sm' })}>
            Turn off automatic slippage tolerance <br /> to adjust the value.
          </span>
        </div>
        <Switch
          checked={slippageTolerance === 'AUTO'}
          onCheckedChange={(checked) => setSlippageTolerance(checked ? 'AUTO' : '0.5')}
        />
      </div>
      <div className="my-4 h-px w-full dark:bg-slate-200/5 bg-gray-900/5" />
      <div className="flex justify-between gap-[60px]">
        <div className="flex flex-col gap-2">
          <Label className="flex items-center gap-1">
            {options?.title || 'Slippage'}{' '}
            <Explainer>
              <span className="text-gray-900 dark:text-slate-50 font-semibold">Slippage</span>
              <span className="text-gray-500 dark:text-slate-400 font-medium">
                {' '}
                Slippage is the difference between the expected value of output from a trade and the actual value due to
                asset volatility and liquidity depth. If the actual slippage falls outside of the user-designated range,
                the transaction will revert.{' '}
              </span>
              <a
                target="_blank"
                className="text-blue dark:text-blue dark:font-semibold flex gap-1 items-center font-medium"
                href="https://www.sushi.com/academy/articles/what-is-slippage-price-impact"
                rel="noreferrer"
              >
                Learn more <ChevronRightIcon width={12} height={12} />
              </a>
            </Explainer>
          </Label>
          <span className="text-sm text-red">
            {+slippageTolerance <= 0.1 && +slippageTolerance > 0
              ? 'Your transaction may be reverted due to low slippage tolerance'
              : isDangerous
              ? 'Your transaction may be frontrun due to high slippage tolerance'
              : undefined}
          </span>
        </div>
        <span
          className={classNames(
            isDangerous ? '!text-red' : 'dark:text-slate-400 text-gray-600',
            'text-sm font-semibold'
          )}
        >
          {slippageTolerance === 'AUTO' ? '0.5%' : `${slippageTolerance}%`}
        </span>
      </div>
      <Collapsible open={slippageTolerance !== 'AUTO'}>
        <div className="flex gap-1 items-center p-1 pt-5">
          <RadioGroup value={slippageTolerance} onChange={onChange}>
            <div className="flex gap-1 items-center">
              {TABS.map((tab, i) => (
                <RadioGroup.Option key={i} value={tab} as={Toggle} size="sm" pressed={slippageTolerance === tab}>
                  {tab}%
                </RadioGroup.Option>
              ))}
            </div>
          </RadioGroup>

          <Separator orientation="vertical" className="h-[40px]" />
          <TextField
            type="number"
            value={slippageTolerance}
            onValueChange={setSlippageTolerance}
            placeholder="Custom"
            id="slippage-tolerance"
            maxDecimals={1}
            className="!w-[80px]"
            unit="%"
          />
        </div>
      </Collapsible>
    </div>
=======
    <HoverCard openDelay={0} closeDelay={0}>
      <div className={classNames(className, 'p-4 rounded-lg')}>
        {showAutoSelector ? (
          <>
            <div className="flex justify-between items-center gap-4">
              <div className="flex flex-col gap-2">
                <Label>Automatic Slippage Tolerance</Label>
                <span className={typographyVariants({ variant: 'muted', className: 'text-sm' })}>
                  Turn off automatic slippage tolerance <br /> to adjust the value.
                </span>
              </div>
              <Switch
                checked={slippageTolerance === 'AUTO'}
                onCheckedChange={(checked) => setSlippageTolerance(checked ? 'AUTO' : '0.5')}
              />
            </div>
            <div className="my-4 h-px w-full dark:bg-slate-200/5 bg-gray-900/5" />
          </>
        ) : null}
        <div className="flex justify-between gap-[60px]">
          <div className="flex flex-col gap-2">
            <Label className="flex items-center gap-1">
              {options?.title || 'Slippage'}{' '}
              <HoverCardTrigger>
                <InformationCircleIcon width={16} height={16} />
              </HoverCardTrigger>
              <HoverCardPrimitive.Portal>
                <HoverCardContent className="!p-0 max-w-[320px] z-[1080]">
                  <CardHeader>
                    <CardTitle>Slippage</CardTitle>
                    <CardDescription className="prose">
                      <p>
                        Slippage is the difference between the expected value of output from a trade and the actual
                        value due to asset volatility and liquidity depth. If the actual slippage falls outside of the
                        user-designated range, the transaction will revert.
                      </p>
                      <a
                        className="text-blue hover:underline"
                        target="_blank"
                        href="https://www.sushi.com/academy/articles/what-is-slippage-price-impact"
                      >
                        Learn more
                      </a>
                    </CardDescription>
                  </CardHeader>
                </HoverCardContent>
              </HoverCardPrimitive.Portal>
            </Label>
            <span className="text-sm text-red mb-2">
              {+slippageTolerance <= 0.1 && +slippageTolerance > 0
                ? 'Your transaction may be reverted due to low slippage tolerance'
                : isDangerous
                ? 'Your transaction may be frontrun due to high slippage tolerance'
                : undefined}
            </span>
          </div>
          <span
            className={classNames(
              isDangerous ? '!text-red' : 'dark:text-slate-400 text-gray-600',
              'text-sm font-semibold'
            )}
          >
            {slippageTolerance === 'AUTO' ? '0.5%' : `${slippageTolerance}%`}
          </span>
        </div>
        <Collapsible open={slippageTolerance !== 'AUTO'}>
          <div className="flex gap-1 items-center border border-accent rounded-xl bg-secondary p-0.5">
            <RadioGroup value={slippageTolerance} onChange={onChange}>
              <div className="flex gap-1 items-center">
                {TABS.map((tab, i) => (
                  <RadioGroup.Option
                    className="h-[40px]"
                    key={i}
                    value={tab}
                    as={Toggle}
                    size="sm"
                    pressed={slippageTolerance === tab}
                  >
                    {tab}%
                  </RadioGroup.Option>
                ))}
              </div>
            </RadioGroup>

            <Separator orientation="vertical" className="min-h-[36px]" />
            <TextField
              type="number"
              value={slippageTolerance}
              onValueChange={setSlippageTolerance}
              placeholder="Custom"
              id="slippage-tolerance"
              maxDecimals={1}
              unit="%"
            />
          </div>
        </Collapsible>
      </div>
    </HoverCard>
>>>>>>> 964e6c96
  )
}<|MERGE_RESOLUTION|>--- conflicted
+++ resolved
@@ -1,19 +1,12 @@
 import { RadioGroup } from '@headlessui/react'
 import { InformationCircleIcon } from '@heroicons/react/20/solid'
-import { useDebounce, useSlippageTolerance } from '@sushiswap/hooks'
+import { useSlippageTolerance } from '@sushiswap/hooks'
 import classNames from 'classnames'
-<<<<<<< HEAD
 import React, { FC, useCallback } from 'react'
 
-import { Collapsible } from '../animation/Collapsible'
-import { Explainer } from '../explainer'
-=======
-import React, { FC, useCallback, useState } from 'react'
-
-import { Collapsible } from '../animation/Collapsible'
+import { Collapsible } from '../animation'
 import { CardDescription, CardHeader, CardTitle } from '../card'
 import { HoverCard, HoverCardContent, HoverCardPrimitive, HoverCardTrigger } from '../hover-card'
->>>>>>> 964e6c96
 import { Label } from '../label'
 import { Separator } from '../separator'
 import { Switch } from '../switch'
@@ -33,9 +26,6 @@
   showAutoSelector?: boolean
 }> = ({ options, className, showAutoSelector = true }) => {
   const [slippageTolerance, setSlippageTolerance] = useSlippageTolerance(options?.storageKey)
-  const [value, setLocalValue] = useState(slippageTolerance)
-
-  const debouncedValue = useDebounce(slippageTolerance, 500)
 
   const onChange = useCallback(
     (value: string) => {
@@ -49,87 +39,6 @@
     (!isNaN(+slippageTolerance) && +slippageTolerance <= 0.1 && +slippageTolerance > 0)
 
   return (
-<<<<<<< HEAD
-    <div className="p-4 rounded-lg">
-      <div className="flex justify-between items-center gap-4">
-        <div className="flex flex-col gap-2">
-          <Label>Automatic Slippage Tolerance</Label>
-          <span className={typographyVariants({ variant: 'muted', className: 'text-sm' })}>
-            Turn off automatic slippage tolerance <br /> to adjust the value.
-          </span>
-        </div>
-        <Switch
-          checked={slippageTolerance === 'AUTO'}
-          onCheckedChange={(checked) => setSlippageTolerance(checked ? 'AUTO' : '0.5')}
-        />
-      </div>
-      <div className="my-4 h-px w-full dark:bg-slate-200/5 bg-gray-900/5" />
-      <div className="flex justify-between gap-[60px]">
-        <div className="flex flex-col gap-2">
-          <Label className="flex items-center gap-1">
-            {options?.title || 'Slippage'}{' '}
-            <Explainer>
-              <span className="text-gray-900 dark:text-slate-50 font-semibold">Slippage</span>
-              <span className="text-gray-500 dark:text-slate-400 font-medium">
-                {' '}
-                Slippage is the difference between the expected value of output from a trade and the actual value due to
-                asset volatility and liquidity depth. If the actual slippage falls outside of the user-designated range,
-                the transaction will revert.{' '}
-              </span>
-              <a
-                target="_blank"
-                className="text-blue dark:text-blue dark:font-semibold flex gap-1 items-center font-medium"
-                href="https://www.sushi.com/academy/articles/what-is-slippage-price-impact"
-                rel="noreferrer"
-              >
-                Learn more <ChevronRightIcon width={12} height={12} />
-              </a>
-            </Explainer>
-          </Label>
-          <span className="text-sm text-red">
-            {+slippageTolerance <= 0.1 && +slippageTolerance > 0
-              ? 'Your transaction may be reverted due to low slippage tolerance'
-              : isDangerous
-              ? 'Your transaction may be frontrun due to high slippage tolerance'
-              : undefined}
-          </span>
-        </div>
-        <span
-          className={classNames(
-            isDangerous ? '!text-red' : 'dark:text-slate-400 text-gray-600',
-            'text-sm font-semibold'
-          )}
-        >
-          {slippageTolerance === 'AUTO' ? '0.5%' : `${slippageTolerance}%`}
-        </span>
-      </div>
-      <Collapsible open={slippageTolerance !== 'AUTO'}>
-        <div className="flex gap-1 items-center p-1 pt-5">
-          <RadioGroup value={slippageTolerance} onChange={onChange}>
-            <div className="flex gap-1 items-center">
-              {TABS.map((tab, i) => (
-                <RadioGroup.Option key={i} value={tab} as={Toggle} size="sm" pressed={slippageTolerance === tab}>
-                  {tab}%
-                </RadioGroup.Option>
-              ))}
-            </div>
-          </RadioGroup>
-
-          <Separator orientation="vertical" className="h-[40px]" />
-          <TextField
-            type="number"
-            value={slippageTolerance}
-            onValueChange={setSlippageTolerance}
-            placeholder="Custom"
-            id="slippage-tolerance"
-            maxDecimals={1}
-            className="!w-[80px]"
-            unit="%"
-          />
-        </div>
-      </Collapsible>
-    </div>
-=======
     <HoverCard openDelay={0} closeDelay={0}>
       <div className={classNames(className, 'p-4 rounded-lg')}>
         {showAutoSelector ? (
@@ -228,6 +137,5 @@
         </Collapsible>
       </div>
     </HoverCard>
->>>>>>> 964e6c96
   )
 }