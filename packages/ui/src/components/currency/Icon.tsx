'use client'

import { ImageProps } from 'next/image'
import { FC } from 'react'
import { Chain, ChainId } from 'sushi/chain'
import { Currency } from 'sushi/currency'

import { cloudinaryImageLoader } from '../../cloudinary'
import { Avatar, AvatarFallback, AvatarImage } from '../avatar'
import { LinkExternal } from '../link'

const AvaxLogo = 'avax.svg'
const BnbLogo = 'bnb.svg'
const EthereumLogo = 'ethereum.svg'
const FtmLogo = 'ftm.svg'
const OneLogo = 'one.svg'
const HtLogo = 'ht.svg'
const MaticLogo = 'matic.svg'
const GlmrLogo = 'glmr.svg'
const OktLogo = 'okt.svg'
const xDaiLogo = 'xdai.svg'
const CeloLogo = 'celo.svg'
const PalmLogo = 'plam.svg'
const MovrLogo = 'movr.svg'
const FuseLogo = 'fuse.svg'
const TelosLogo = 'telos.svg'
const KavaLogo = 'kava.svg'
const MetisLogo = 'metis.svg'
const BobaLogo = 'boba.svg'
const BttcLogo = 'bttc.svg'
const ThundercoreLogo = 'thundercore.svg'
const CoreLogo = 'core.svg'
const IslmLogo = 'islm.svg'
const FilecoinLogo = 'filecoin.svg'
const LOGO: Record<number, string> = {
  [ChainId.ETHEREUM]: EthereumLogo,
  [ChainId.KOVAN]: EthereumLogo,
  [ChainId.RINKEBY]: EthereumLogo,
  [ChainId.ROPSTEN]: EthereumLogo,
  [ChainId.GÖRLI]: EthereumLogo,
  [ChainId.FANTOM]: FtmLogo,
  [ChainId.FANTOM_TESTNET]: FtmLogo,
  [ChainId.POLYGON]: MaticLogo,
  [ChainId.POLYGON_TESTNET]: MaticLogo,
  [ChainId.GNOSIS]: xDaiLogo,
  [ChainId.BSC]: BnbLogo,
  [ChainId.BSC_TESTNET]: BnbLogo,
  [ChainId.AVALANCHE]: AvaxLogo,
  [ChainId.AVALANCHE_TESTNET]: AvaxLogo,
  [ChainId.HECO]: HtLogo,
  [ChainId.HECO_TESTNET]: HtLogo,
  [ChainId.HARMONY]: OneLogo,
  [ChainId.HARMONY_TESTNET]: OneLogo,
  [ChainId.OKEX]: OktLogo,
  [ChainId.OKEX_TESTNET]: OktLogo,
  [ChainId.ARBITRUM]: EthereumLogo,
  [ChainId.ARBITRUM_TESTNET]: EthereumLogo,
  [ChainId.CELO]: CeloLogo,
  [ChainId.PALM]: PalmLogo,
  [ChainId.MOONRIVER]: MovrLogo,
  [ChainId.FUSE]: FuseLogo,
  [ChainId.TELOS]: TelosLogo,
  [ChainId.MOONBEAM]: GlmrLogo,
  [ChainId.OPTIMISM]: EthereumLogo,
  [ChainId.KAVA]: KavaLogo,
  [ChainId.ARBITRUM_NOVA]: EthereumLogo,
  [ChainId.METIS]: MetisLogo,
  [ChainId.BOBA]: EthereumLogo,
  [ChainId.BOBA_AVAX]: BobaLogo,
  [ChainId.BOBA_BNB]: BobaLogo,
  [ChainId.BTTC]: BttcLogo,
  [ChainId.POLYGON_ZKEVM]: EthereumLogo,
  [ChainId.THUNDERCORE]: ThundercoreLogo,
  [ChainId.CORE]: CoreLogo,
  [ChainId.HAQQ]: IslmLogo,
  [ChainId.ZKSYNC_ERA]: EthereumLogo,
  [ChainId.LINEA]: EthereumLogo,
  [ChainId.BASE]: EthereumLogo,
<<<<<<< HEAD
  [ChainId.FILECOIN]: FilecoinLogo,
=======
  [ChainId.SCROLL]: EthereumLogo,
>>>>>>> 7e568113
}

function djb2(str: string) {
  let hash = 5381
  for (let i = 0; i < str.length; i++) {
    hash = (hash << 5) + hash + str.charCodeAt(i) /* hash * 33 + c */
  }
  return hash
}

function hashStringToColor(str: string) {
  const hash = djb2(str)
  const r = (hash & 0xff0000) >> 16
  const g = (hash & 0x00ff00) >> 8
  const b = hash & 0x0000ff
  return `#${`0${r.toString(16)}`.substr(-2)}${`0${g.toString(16)}`.substr(
    -2,
  )}${`0${b.toString(16)}`.substr(-2)}`
}

export interface IconProps extends Omit<ImageProps, 'src' | 'alt'> {
  currency: Currency
  disableLink?: boolean
}

export const Icon: FC<IconProps> = ({
  currency,
  disableLink = true,
  ...rest
}) => {
  const src = currency.isNative
    ? `native-currency/${LOGO[currency.chainId]}`
    : `tokens/${currency.chainId}/${currency.wrapped.address}.jpg`
  const avatar = (
    <Avatar style={{ width: rest.width, height: rest.height }}>
      <AvatarImage
        loader={cloudinaryImageLoader}
        width={Number(rest.width) ?? 20}
        src={src}
      />
      <AvatarFallback
        style={{
          background: hashStringToColor(
            `${currency.symbol} ${currency.name}` ?? '??',
          ),
        }}
        className="text-white"
      >
        {currency.symbol?.substring(0, 2)}
      </AvatarFallback>
    </Avatar>
  )

  if (disableLink) {
    return avatar
  }

  return (
    <LinkExternal
      href={Chain.tokenUrl(currency.chainId, currency.wrapped.address)}
    >
      {avatar}
    </LinkExternal>
  )
}<|MERGE_RESOLUTION|>--- conflicted
+++ resolved
@@ -76,11 +76,8 @@
   [ChainId.ZKSYNC_ERA]: EthereumLogo,
   [ChainId.LINEA]: EthereumLogo,
   [ChainId.BASE]: EthereumLogo,
-<<<<<<< HEAD
+  [ChainId.SCROLL]: EthereumLogo,
   [ChainId.FILECOIN]: FilecoinLogo,
-=======
-  [ChainId.SCROLL]: EthereumLogo,
->>>>>>> 7e568113
 }
 
 function djb2(str: string) {
