'use client'

import * as TooltipPrimitive from '@radix-ui/react-tooltip'
import * as React from 'react'

import classNames from 'classnames'

const TooltipProvider = TooltipPrimitive.Provider

const Tooltip = TooltipPrimitive.Root

const TooltipTrigger = TooltipPrimitive.Trigger

const TooltipContent = React.forwardRef<
  React.ElementRef<typeof TooltipPrimitive.Content>,
  React.ComponentPropsWithoutRef<typeof TooltipPrimitive.Content>
>(({ className, sideOffset = 4, ...props }, ref) => (
  <TooltipPrimitive.Portal>
    <TooltipPrimitive.Content
      ref={ref}
      sideOffset={sideOffset}
      className={classNames(
<<<<<<< HEAD
        'font-normal border border-accent z-50 overflow-hidden rounded-lg bg-background p-3 text-xs shadow-md animate-in fade-in-50 data-[side=bottom]:slide-in-from-top-1 data-[side=left]:slide-in-from-right-1 data-[side=right]:slide-in-from-left-1 data-[side=top]:slide-in-from-bottom-1',
        className
=======
        'border border-accent text-gray-900 font-medium dark:text-slate-400 z-50 overflow-hidden rounded-xl paper bg-white/50 dark:bg-slate-950 px-3 py-1.5 text-xs shadow-md animate-in fade-in-50 data-[side=bottom]:slide-in-from-top-1 data-[side=left]:slide-in-from-right-1 data-[side=right]:slide-in-from-left-1 data-[side=top]:slide-in-from-bottom-1',
        className,
>>>>>>> 89e31983
      )}
      {...props}
    />
  </TooltipPrimitive.Portal>
))
TooltipContent.displayName = TooltipPrimitive.Content.displayName

export {
  Tooltip,
  TooltipContent,
  TooltipPrimitive,
  TooltipProvider,
  TooltipTrigger,
}<|MERGE_RESOLUTION|>--- conflicted
+++ resolved
@@ -20,13 +20,8 @@
       ref={ref}
       sideOffset={sideOffset}
       className={classNames(
-<<<<<<< HEAD
-        'font-normal border border-accent z-50 overflow-hidden rounded-lg bg-background p-3 text-xs shadow-md animate-in fade-in-50 data-[side=bottom]:slide-in-from-top-1 data-[side=left]:slide-in-from-right-1 data-[side=right]:slide-in-from-left-1 data-[side=top]:slide-in-from-bottom-1',
-        className
-=======
         'border border-accent text-gray-900 font-medium dark:text-slate-400 z-50 overflow-hidden rounded-xl paper bg-white/50 dark:bg-slate-950 px-3 py-1.5 text-xs shadow-md animate-in fade-in-50 data-[side=bottom]:slide-in-from-top-1 data-[side=left]:slide-in-from-right-1 data-[side=right]:slide-in-from-left-1 data-[side=top]:slide-in-from-bottom-1',
         className,
->>>>>>> 89e31983
       )}
       {...props}
     />
