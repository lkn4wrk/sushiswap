'use client'

import { CheckIcon, ChevronDownIcon } from '@heroicons/react/24/outline'
import * as SelectPrimitive from '@radix-ui/react-select'
import classNames from 'classnames'
import * as React from 'react'
import { FC } from 'react'

import { textFieldVariants } from './text-field'

export * as SelectPrimitive from '@radix-ui/react-select'

const Select = SelectPrimitive.Root

const SelectGroup = SelectPrimitive.Group

const SelectValue = SelectPrimitive.Value

const SelectIcon = React.forwardRef<
  React.ElementRef<typeof SelectPrimitive.Icon>,
  React.ComponentPropsWithoutRef<typeof SelectPrimitive.Icon>
>(({ className, ...props }, ref) => (
  <SelectPrimitive.Icon ref={ref} {...props} asChild>
    <ChevronDownIcon
      strokeWidth={2}
      width={16}
      height={16}
      className={classNames(className, 'w-4 h-4')}
    />
  </SelectPrimitive.Icon>
))
SelectIcon.displayName = SelectPrimitive.Icon.displayName

const SelectTrigger = React.forwardRef<
  React.ElementRef<typeof SelectPrimitive.Trigger>,
  React.ComponentPropsWithoutRef<typeof SelectPrimitive.Trigger>
>(({ className, children, ...props }, ref) => {
  const content = props.asChild ? (
    children
  ) : (
    <div className="flex gap-2 items-center">
      {children}
      <SelectIcon />
    </div>
  )

  return (
    <>
      <SelectPrimitive.Trigger
        ref={ref}
        className={textFieldVariants({
          className: classNames(className, 'flex justify-between items-center'),
        })}
        {...props}
      >
        {content}
      </SelectPrimitive.Trigger>
    </>
  )
})
SelectTrigger.displayName = SelectPrimitive.Trigger.displayName

const SelectContent = React.forwardRef<
  React.ElementRef<typeof SelectPrimitive.Content>,
  React.ComponentPropsWithoutRef<typeof SelectPrimitive.Content>
<<<<<<< HEAD
>(({ className, children, collisionPadding = 8, sideOffset = 4, position = 'popper', ...props }, ref) => (
  <SelectPrimitive.Portal>
    <SelectPrimitive.Content
      ref={ref}
      collisionPadding={collisionPadding}
      sideOffset={sideOffset}
      className={classNames(
        'max-h-[--radix-select-content-available-height] p-0.5 relative z-50 min-w-[8rem] rounded-xl overflow-hidden bg-background border border-accent shadow-md animate-in fade-in-80',
        position === 'popper' && 'translate-y-1 ',
        className
      )}
      position={position}
      {...props}
    >
      <SelectPrimitive.ScrollUpButton>Test</SelectPrimitive.ScrollUpButton>
      <SelectPrimitive.Viewport
=======
>(
  (
    {
      className,
      children,
      collisionPadding = 8,
      sideOffset = 4,
      position = 'popper',
      ...props
    },
    ref,
  ) => (
    <SelectPrimitive.Portal>
      <SelectPrimitive.Content
        ref={ref}
        collisionPadding={collisionPadding}
        sideOffset={sideOffset}
>>>>>>> 89e31983
        className={classNames(
          'max-h-[--radix-select-content-available-height] p-0.5 relative z-50 min-w-[8rem] rounded-xl overflow-hidden bg-white/50 paper dark:bg-slate-800/50 shadow-md animate-in fade-in-80',
          position === 'popper' && 'translate-y-1 ',
          className,
        )}
        position={position}
        {...props}
      >
        <SelectPrimitive.ScrollUpButton>Test</SelectPrimitive.ScrollUpButton>
        <SelectPrimitive.Viewport
          className={classNames(
            'p-1',
            position === 'popper' &&
              'h-[var(--radix-select-trigger-height)]  min-w-[var(--radix-select-trigger-width)]',
          )}
        >
          {children}
        </SelectPrimitive.Viewport>
        <SelectPrimitive.ScrollDownButton>
          Test
        </SelectPrimitive.ScrollDownButton>
      </SelectPrimitive.Content>
    </SelectPrimitive.Portal>
  ),
)
SelectContent.displayName = SelectPrimitive.Content.displayName

const SelectLabel = React.forwardRef<
  React.ElementRef<typeof SelectPrimitive.Label>,
  React.ComponentPropsWithoutRef<typeof SelectPrimitive.Label>
>(({ className, ...props }, ref) => (
  <>
    <input
      value={props['aria-label']}
      placeholder="hidden placeholder"
      className="hidden peer"
    />
    <SelectPrimitive.Label
      ref={ref}
      className={classNames(
        'py-1.5 pl-8 pr-2 text-sm font-semibold',
        className,
      )}
      {...props}
    />
  </>
))
SelectLabel.displayName = SelectPrimitive.Label.displayName

const SelectItem = React.forwardRef<
  React.ElementRef<typeof SelectPrimitive.Item>,
  React.ComponentPropsWithoutRef<typeof SelectPrimitive.Item>
>(({ className, children, ...props }, ref) => (
  <SelectPrimitive.Item
    ref={ref}
    className={classNames(
      'text-gray-700 dark:text-slate-300 relative flex w-full cursor-default select-none items-center rounded-md py-2 pl-8 pr-2 text-sm outline-none hover:bg-secondary focus:bg-accent data-[disabled]:pointer-events-none data-[disabled]:opacity-50',
      className,
    )}
    {...props}
  >
    <span className="absolute left-2 flex h-3.5 w-3.5 items-center justify-center">
      <SelectPrimitive.ItemIndicator>
        <CheckIcon
          strokeWidth={3}
          width={16}
          height={16}
          className="text-blue"
        />
      </SelectPrimitive.ItemIndicator>
    </span>

    <SelectPrimitive.ItemText>{children}</SelectPrimitive.ItemText>
  </SelectPrimitive.Item>
))
SelectItem.displayName = SelectPrimitive.Item.displayName

const SelectSeparator = React.forwardRef<
  React.ElementRef<typeof SelectPrimitive.Separator>,
  React.ComponentPropsWithoutRef<typeof SelectPrimitive.Separator>
>(({ className, ...props }, ref) => (
  <SelectPrimitive.Separator
    ref={ref}
    className={classNames('-mx-1 my-1 h-px bg-muted', className)}
    {...props}
  />
))
SelectSeparator.displayName = SelectPrimitive.Separator.displayName

const SelectCaption: FC<{ children: React.ReactNode; isError?: boolean }> = ({
  children,
  isError,
}) => {
  if (!children) return <></>

  return (
    <span
      className={classNames(
        isError ? 'text-red' : '',
        'mt-1.5 inline-block px-3 text-sm text-gray-500',
      )}
    >
      {children}
    </span>
  )
}

export {
  Select,
  SelectCaption,
  SelectContent,
  SelectGroup,
  SelectIcon,
  SelectItem,
  SelectLabel,
  SelectSeparator,
  SelectTrigger,
  SelectValue,
}<|MERGE_RESOLUTION|>--- conflicted
+++ resolved
@@ -63,24 +63,6 @@
 const SelectContent = React.forwardRef<
   React.ElementRef<typeof SelectPrimitive.Content>,
   React.ComponentPropsWithoutRef<typeof SelectPrimitive.Content>
-<<<<<<< HEAD
->(({ className, children, collisionPadding = 8, sideOffset = 4, position = 'popper', ...props }, ref) => (
-  <SelectPrimitive.Portal>
-    <SelectPrimitive.Content
-      ref={ref}
-      collisionPadding={collisionPadding}
-      sideOffset={sideOffset}
-      className={classNames(
-        'max-h-[--radix-select-content-available-height] p-0.5 relative z-50 min-w-[8rem] rounded-xl overflow-hidden bg-background border border-accent shadow-md animate-in fade-in-80',
-        position === 'popper' && 'translate-y-1 ',
-        className
-      )}
-      position={position}
-      {...props}
-    >
-      <SelectPrimitive.ScrollUpButton>Test</SelectPrimitive.ScrollUpButton>
-      <SelectPrimitive.Viewport
-=======
 >(
   (
     {
@@ -98,7 +80,6 @@
         ref={ref}
         collisionPadding={collisionPadding}
         sideOffset={sideOffset}
->>>>>>> 89e31983
         className={classNames(
           'max-h-[--radix-select-content-available-height] p-0.5 relative z-50 min-w-[8rem] rounded-xl overflow-hidden bg-white/50 paper dark:bg-slate-800/50 shadow-md animate-in fade-in-80',
           position === 'popper' && 'translate-y-1 ',
