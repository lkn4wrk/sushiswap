import { ChainId } from 'sushi/chain'

import { IconComponent } from '../../../../types'
import { ArbitrumNaked } from './ArbitrumNaked'
import { ArbitrumNovaNaked } from './ArbitrumNovaNaked'
import { AvalancheNaked } from './AvalancheNaked'
import { BaseNaked } from './BaseNaked'
import { BinanceNaked } from './BinanceNaked'
import { BobaAvaxNaked } from './BobaAvaxNaked'
import { BobaBNBNaked } from './BobaBNBNaked'
import { BobaNaked } from './BobaNaked'
import { BttcNaked } from './BttcNaked'
import { CeloNaked } from './CeloNaked'
import { CoreNaked } from './CoreNaked'
import { EthereumNaked } from './EthereumNaked'
import { FantomNaked } from './FantomNaked'
import { FilecoinNaked } from './FilecoinNaked'
import { FuseNaked } from './FuseNaked'
import { GnosisNaked } from './GnosisNaked'
import { HaqqNakked } from './HaqqNaked'
import { HarmonyNaked } from './HarmonyNaked'
import { HecoNaked } from './HecoNaked'
import { KavaNaked } from './KavaNaked'
import { LineaNaked } from './LineaNaked'
import { MetisNaked } from './MetisNaked'
import { MoonbeamNaked } from './MoonbeamNaked'
import { MoonriverNaked } from './MoonriverNaked'
import { OkexNaked } from './OkexNaked'
import { OptimismNaked } from './OptimismNaked'
import { PalmNaked } from './PalmNaked'
import { PolygonNaked } from './PolygonNaked'
import { PolygonZKNaked } from './PolygonZKNaked'
import { TelosNaked } from './TelosNaked'
import { ThunderCoreNaked } from './ThunderCoreNaked'
import { ScrollNaked } from './ScrollNaked'

export * from './ArbitrumNaked'
export * from './ArbitrumNovaNaked'
export * from './AvalancheNaked'
export * from './BaseNaked'
export * from './BinanceNaked'
export * from './BobaAvaxNaked'
export * from './BobaBNBNaked'
export * from './BobaNaked'
export * from './BttcNaked'
export * from './CeloNaked'
export * from './CoreNaked'
export * from './EthereumNaked'
export * from './FantomNaked'
export * from './FilecoinNaked'
export * from './FuseNaked'
export * from './GnosisNaked'
export * from './HaqqNaked'
export * from './HarmonyNaked'
export * from './HecoNaked'
export * from './KavaNaked'
export * from './LineaNaked'
export * from './MetisNaked'
export * from './MoonbeamNaked'
export * from './MoonriverNaked'
export * from './OkexNaked'
export * from './OptimismNaked'
export * from './PalmNaked'
export * from './PolygonNaked'
export * from './PolygonZKNaked'
export * from './ScrollNaked'
export * from './TelosNaked'

export const NETWORK_NAKED_ICON: Record<number, IconComponent> = {
  [ChainId.ETHEREUM]: EthereumNaked,
  [ChainId.FANTOM]: FantomNaked,
  [ChainId.POLYGON]: PolygonNaked,
  [ChainId.GNOSIS]: GnosisNaked,
  [ChainId.BSC]: BinanceNaked,
  [ChainId.ARBITRUM]: ArbitrumNaked,
  [ChainId.AVALANCHE]: AvalancheNaked,
  [ChainId.HARMONY]: HarmonyNaked,
  [ChainId.CELO]: CeloNaked,
  [ChainId.MOONRIVER]: MoonriverNaked,
  [ChainId.FUSE]: FuseNaked,
  [ChainId.TELOS]: TelosNaked,
  [ChainId.MOONBEAM]: MoonbeamNaked,
  [ChainId.OPTIMISM]: OptimismNaked,
  [ChainId.KAVA]: KavaNaked,
  [ChainId.METIS]: MetisNaked,
  [ChainId.ARBITRUM_NOVA]: ArbitrumNovaNaked,
  [ChainId.HECO]: HecoNaked,
  [ChainId.OKEX]: OkexNaked,
  [ChainId.PALM]: PalmNaked,
  [ChainId.BOBA]: BobaNaked,
  [ChainId.BOBA_AVAX]: BobaAvaxNaked,
  [ChainId.BOBA_BNB]: BobaBNBNaked,
  [ChainId.BTTC]: BttcNaked,
  [ChainId.POLYGON_ZKEVM]: PolygonZKNaked,
  [ChainId.THUNDERCORE]: ThunderCoreNaked,
  [ChainId.HAQQ]: HaqqNakked,
  [ChainId.CORE]: CoreNaked,
  [ChainId.ZKSYNC_ERA]: EthereumNaked,
  [ChainId.LINEA]: LineaNaked,
  [ChainId.BASE]: BaseNaked,
<<<<<<< HEAD
  [ChainId.FILECOIN]: FilecoinNaked,
=======
  [ChainId.SCROLL]: ScrollNaked,
>>>>>>> 7e568113
}<|MERGE_RESOLUTION|>--- conflicted
+++ resolved
@@ -98,9 +98,6 @@
   [ChainId.ZKSYNC_ERA]: EthereumNaked,
   [ChainId.LINEA]: LineaNaked,
   [ChainId.BASE]: BaseNaked,
-<<<<<<< HEAD
+  [ChainId.SCROLL]: ScrollNaked,
   [ChainId.FILECOIN]: FilecoinNaked,
-=======
-  [ChainId.SCROLL]: ScrollNaked,
->>>>>>> 7e568113
 }