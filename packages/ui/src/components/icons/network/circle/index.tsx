import { ChainId } from 'sushi/chain'

import { IconComponent } from '../../../../types'
import { ArbitrumCircle } from './ArbitrumCircle'
import { ArbitrumNovaCircle } from './ArbitrumNovaCircle'
import { AvalancheCircle } from './AvalancheCircle'
import { BaseCircle } from './BaseCircle'
import { BinanceCircle } from './BinanceCircle'
import { BobaAvaxCircle } from './BobaAvaxCircle'
import { BobaBNBCircle } from './BobaBNBCircle'
import { BobaCircle } from './BobaCircle'
import { BttcCircle } from './BttcCircle'
import { CeloCircle } from './CeloCircle'
import { CoreCircle } from './CoreCircle'
import { EthereumCircle } from './EthereumCircle'
import { FantomCircle } from './FantomCircle'
import { FilecoinCircle } from './FilecoinCircle'
import { FuseCircle } from './FuseCircle'
import { GnosisCircle } from './GnosisCircle'
import { HaqqCircle } from './HaqqCircle'
import { HarmonyCircle } from './HarmonyCircle'
import { HecoCircle } from './HecoCircle'
import { KavaCircle } from './KavaCircle'
import { LineaCircle } from './LineaCircle'
import { MetisCircle } from './MetisCircle'
import { MoonbeamCircle } from './MoonbeamCircle'
import { MoonriverCircle } from './MoonriverCircle'
import { OkexCircle } from './OkexCircle'
import { OptimismCircle } from './OptimismCircle'
import { PalmCircle } from './PalmCircle'
import { PolygonCircle } from './PolygonCircle'
import { PolygonZKCircle } from './PolygonZKCircle'
import { ScrollCircle } from './ScrollCircle'
import { TelosCircle } from './TelosCircle'
import { ThunderCoreCircle } from './ThunderCoreCircle'

export * from './ArbitrumCircle'
export * from './ArbitrumNovaCircle'
export * from './AvalancheCircle'
export * from './BaseCircle'
export * from './BinanceCircle'
export * from './BobaAvaxCircle'
export * from './BobaBNBCircle'
export * from './BobaCircle'
export * from './BttcCircle'
export * from './CeloCircle'
export * from './CoreCircle'
export * from './EthereumCircle'
export * from './FantomCircle'
export * from './FilecoinCircle'
export * from './FuseCircle'
export * from './GnosisCircle'
export * from './HaqqCircle'
export * from './HarmonyCircle'
export * from './HecoCircle'
export * from './KavaCircle'
export * from './LineaCircle'
export * from './MetisCircle'
export * from './MoonbeamCircle'
export * from './MoonriverCircle'
export * from './OkexCircle'
export * from './OptimismCircle'
export * from './PalmCircle'
export * from './PolygonCircle'
export * from './PolygonZKCircle'
export * from './ScrollCircle'
export * from './TelosCircle'
export * from './ThunderCoreCircle'

export const NETWORK_CIRCLE_ICON: Record<number, IconComponent> = {
  [ChainId.ETHEREUM]: EthereumCircle,
  [ChainId.FANTOM]: FantomCircle,
  [ChainId.POLYGON]: PolygonCircle,
  [ChainId.GNOSIS]: GnosisCircle,
  [ChainId.BSC]: BinanceCircle,
  [ChainId.ARBITRUM]: ArbitrumCircle,
  [ChainId.AVALANCHE]: AvalancheCircle,
  [ChainId.HARMONY]: HarmonyCircle,
  [ChainId.CELO]: CeloCircle,
  [ChainId.MOONRIVER]: MoonriverCircle,
  [ChainId.FUSE]: FuseCircle,
  [ChainId.TELOS]: TelosCircle,
  [ChainId.MOONBEAM]: MoonbeamCircle,
  [ChainId.OPTIMISM]: OptimismCircle,
  [ChainId.METIS]: MetisCircle,
  [ChainId.KAVA]: KavaCircle,
  [ChainId.ARBITRUM_NOVA]: ArbitrumNovaCircle,
  [ChainId.HECO]: HecoCircle,
  [ChainId.OKEX]: OkexCircle,
  [ChainId.PALM]: PalmCircle,
  [ChainId.BOBA]: BobaCircle,
  [ChainId.BOBA_AVAX]: BobaAvaxCircle,
  [ChainId.BOBA_BNB]: BobaBNBCircle,
  [ChainId.BTTC]: BttcCircle,
  [ChainId.POLYGON_ZKEVM]: PolygonZKCircle,
  [ChainId.THUNDERCORE]: ThunderCoreCircle,
  [ChainId.HAQQ]: HaqqCircle,
  [ChainId.CORE]: CoreCircle,
  [ChainId.ZKSYNC_ERA]: EthereumCircle,
  [ChainId.LINEA]: LineaCircle,
  [ChainId.BASE]: BaseCircle,
<<<<<<< HEAD
  [ChainId.FILECOIN]: FilecoinCircle,
=======
  [ChainId.SCROLL]: ScrollCircle,
>>>>>>> 7e568113
}<|MERGE_RESOLUTION|>--- conflicted
+++ resolved
@@ -99,9 +99,6 @@
   [ChainId.ZKSYNC_ERA]: EthereumCircle,
   [ChainId.LINEA]: LineaCircle,
   [ChainId.BASE]: BaseCircle,
-<<<<<<< HEAD
+  [ChainId.SCROLL]: ScrollCircle,
   [ChainId.FILECOIN]: FilecoinCircle,
-=======
-  [ChainId.SCROLL]: ScrollCircle,
->>>>>>> 7e568113
 }