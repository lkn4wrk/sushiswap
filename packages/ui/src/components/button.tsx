import { Slot } from '@radix-ui/react-slot'
import { cva, type VariantProps } from 'class-variance-authority'
import { Loader2 } from 'lucide-react'
import * as React from 'react'

import { classNames } from '../index'
import { IconComponent } from '../types'

const buttonVariants = cva(
  'cursor-pointer whitespace-nowrap inline-flex gap-2 items-center justify-center font-medium transition-colors !ring-0 disabled:opacity-50 disabled:pointer-events-none ring-offset-background',
  {
    variants: {
      variant: {
        default: 'bg-blue hover:bg-blue-600 focus:bg-blue-700 active:bg-blue-600 text-white',
        destructive: 'bg-red hover:bg-red-600 focus:bg-red-700 active:bg-red-600 text-white',
<<<<<<< HEAD
        outline: '!border border-accent bg-background hover:bg-muted hover:text-accent-foreground',
=======
        warning: 'bg-amber-400 hover:bg-amber-500 focus:bg-amber-600 active:bg-amber-500 text-amber-900',
        outline: 'border dark:border-slate-200/5 border-gray-900/5 hover:bg-muted focus:bg-accent',
>>>>>>> bdb871a9
        secondary: 'bg-secondary hover:bg-muted focus:bg-accent',
        ghost: 'hover:bg-secondary focus:bg-accent',
        link: 'text-blue hover:text-blue-700 font-semibold !p-0 !h-[unset] !min-h-[unset]',
      },
      size: {
        xs: 'min-h-[26px] h-[26px] px-2 text-xs rounded-lg',
        sm: 'min-h-[36px] h-[36px] px-3 text-sm rounded-xl',
        default: 'min-h-[40px] h-[40px] py-2 px-4 text-sm rounded-xl',
        lg: 'min-h-[44px] h-[44px] px-4 rounded-xl',
        xl: 'min-h-[52px] h-[52px] px-4 rounded-xl',
      },
    },
    defaultVariants: {
      variant: 'default',
      size: 'default',
    },
  }
)

const buttonLoaderVariants = cva('animate-spin', {
  variants: {
    size: {
      xs: 'w-4 h-4',
      sm: 'w-[18px] h-[18px]',
      default: 'w-5 h-5',
      lg: 'w-5 h-5 stroke-[2px]',
      xl: 'w-5 h-5 stroke-[2px]',
    },
  },
  defaultVariants: {
    size: 'default',
  },
})

const buttonIconVariants = cva('', {
  variants: {
    size: {
      xs: 'w-4 h-4',
      sm: 'w-[18px] h-[18px]',
      default: 'w-5 h-5',
      lg: 'w-5 h-5',
      xl: 'w-5 h-5',
    },
  },
  defaultVariants: {
    size: 'default',
  },
})

export interface ButtonProps
  extends React.ButtonHTMLAttributes<HTMLButtonElement>,
    VariantProps<typeof buttonVariants> {
  icon?: IconComponent
  iconProps?: Omit<React.ComponentProps<'svg'>, 'width' | 'height'>
  iconPosition?: 'start' | 'end'
  asChild?: boolean
  loading?: boolean
  fullWidth?: boolean
  testId?: string
}

const Button = React.forwardRef<HTMLButtonElement, ButtonProps>(
  (
    {
      fullWidth,
      icon: Icon,
      iconProps,
      iconPosition = 'start',
      disabled = false,
      className,
      variant,
      size,
      children,
      asChild = false,
      loading = false,
      testId,
      id,
      ...props
    },
    ref
  ) => {
    const Comp = asChild ? Slot : 'button'
    return (
      <Comp
        disabled={loading ? true : disabled}
        className={classNames(
          buttonVariants({ variant, size, className: classNames(className, fullWidth ? 'flex-1 w-full' : '') })
        )}
        ref={ref}
        {...props}
        testdata-id={`${testId || id}-button`}
      >
        <ButtonContent asChild={asChild}>
          {loading ? (
            <Loader2 className={buttonLoaderVariants({ size })} />
          ) : Icon && iconPosition === 'start' ? (
            <Icon {...iconProps} className={buttonIconVariants({ size, className: iconProps?.className })} />
          ) : null}
          {children}
          {Icon && iconPosition === 'end' ? (
            <Icon {...iconProps} className={buttonIconVariants({ size, className: iconProps?.className })} />
          ) : null}
        </ButtonContent>
      </Comp>
    )
  }
)

Button.displayName = 'Button'

interface ButtonContentProps extends React.HTMLAttributes<HTMLDivElement> {
  asChild?: boolean
}

const ButtonContent = React.forwardRef<HTMLDivElement, ButtonContentProps>(function Button(
  { asChild, children, ...props },
  ref
) {
  if (asChild) {
    return (
      <div className="inline-flex gap-1" ref={ref} {...props}>
        {children}
      </div>
    )
  }

  return <>{children}</>
})

export { Button, buttonIconVariants, buttonLoaderVariants, buttonVariants }<|MERGE_RESOLUTION|>--- conflicted
+++ resolved
@@ -13,12 +13,8 @@
       variant: {
         default: 'bg-blue hover:bg-blue-600 focus:bg-blue-700 active:bg-blue-600 text-white',
         destructive: 'bg-red hover:bg-red-600 focus:bg-red-700 active:bg-red-600 text-white',
-<<<<<<< HEAD
+        warning: 'bg-amber-400 hover:bg-amber-500 focus:bg-amber-600 active:bg-amber-500 text-amber-900',
         outline: '!border border-accent bg-background hover:bg-muted hover:text-accent-foreground',
-=======
-        warning: 'bg-amber-400 hover:bg-amber-500 focus:bg-amber-600 active:bg-amber-500 text-amber-900',
-        outline: 'border dark:border-slate-200/5 border-gray-900/5 hover:bg-muted focus:bg-accent',
->>>>>>> bdb871a9
         secondary: 'bg-secondary hover:bg-muted focus:bg-accent',
         ghost: 'hover:bg-secondary focus:bg-accent',
         link: 'text-blue hover:text-blue-700 font-semibold !p-0 !h-[unset] !min-h-[unset]',
