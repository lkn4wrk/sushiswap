import { cva, type VariantProps } from 'class-variance-authority'
import Link from 'next/link'
import * as React from 'react'

import { classNames, navigationMenuTriggerStyle, SushiIcon } from '../index'
import {
  NavigationMenu,
  NavigationMenuContent,
  NavigationMenuItem,
  NavigationMenuLink,
  NavigationMenuList,
  NavigationMenuTrigger,
} from './navigation-menu'
import { OnramperButton } from './onramper'

const EXPLORE_NAVIGATION_LINKS: { title: string; href: string; description: string }[] = [
  {
    title: 'Swap',
    href: '/swap',
    description: 'The easiest way to trade.',
  },
  {
    title: 'Pools',
    href: '/pools',
    description: 'Earn fees by providing liquidity.',
  },
  {
    title: 'Pay',
    href: '/furo',
    description: 'Automate salaries and vesting schedules.',
  },
  {
    title: 'Analytics',
    href: '/analytics',
    description: 'Find the best opportunities',
  },
  {
    title: 'Blog',
    href: '/blog',
    description: 'Stay up to date with the latest product developments at Sushi.',
  },
  {
    title: 'Academy',
    href: '/academy',
    description: 'Everything you need to get up to speed with DeFi.',
  },
]

const TOOLS_NAVIGATION_LINKS: { title: string; href: string; description: string }[] = [
  {
    title: 'Analytics',
    href: '/analytics',
    description: 'Find the best opportunities',
  },
  {
    title: 'Blog',
    href: '/blog',
    description: 'Stay up to date with the latest product developments at Sushi.',
  },
  {
    title: 'Academy',
    href: '/academy',
    description: 'Everything you need to get up to speed with DeFi.',
  },
  {
    title: 'Forum & Proposals',
    href: 'https://forum.sushi.com',
    description: 'View and discuss proposals for SushiSwap.',
  },
  {
    title: 'Participate',
    href: 'https://snapshot.org/#/sushigov.eth',
    description: 'As a Sushi holder, you can vote on proposals to shape the future of SushiSwap.',
  },
]

const navigationContainerVariants = cva(
  'px-4 sticky flex items-center flex-grow gap-4 top-0 z-50 min-h-[56px] max-h-[56px] h-[56px]',
  {
    variants: {
      variant: {
        default: 'bg-gray-100 dark:bg-slate-900 border-b border-gray-200 dark:border-slate-800',
        transparent: '',
      },
    },
    defaultVariants: {
      variant: 'default',
    },
  }
)

interface NavContainerProps extends VariantProps<typeof navigationContainerVariants> {
  children: React.ReactNode
}

const NavigationContainer: React.FC<NavContainerProps> = ({ children, variant }) => {
  return (
    <div className={navigationContainerVariants({ variant })}>
      <SushiIcon width={24} height={24} />
      <div className="flex items-center justify-between flex-grow gap-4">{children}</div>
    </div>
  )
}

interface NavProps extends VariantProps<typeof navigationContainerVariants> {
  rightElement?: React.ReactNode
}

const Navigation: React.FC<NavProps> = ({ rightElement, variant }) => {
  return (
    <NavigationContainer variant={variant}>
      <NavigationMenu>
        <NavigationMenuList>
          <NavigationMenuItem className="block md:hidden">
            <NavigationMenuTrigger>Explore</NavigationMenuTrigger>
            <NavigationMenuContent>
              <ul className="min-w-[240px] gap-3 p-4">
                {EXPLORE_NAVIGATION_LINKS.map((component) => (
                  <NavigationListItem key={component.title} title={component.title} href={component.href}>
                    {component.description}
                  </NavigationListItem>
                ))}
                <OnramperButton>
                  <NavigationListItem title="Buy Crypto">Need to buy some more crypto?</NavigationListItem>
                </OnramperButton>
              </ul>
            </NavigationMenuContent>
          </NavigationMenuItem>
          <NavigationMenuItem className="hidden md:block">
<<<<<<< HEAD
            <NavigationMenuLink href="/swap" className={navigationMenuTriggerStyle()}>
              Swap
            </NavigationMenuLink>
          </NavigationMenuItem>
          <NavigationMenuItem className="hidden md:block">
            <NavigationMenuLink href="/pools" className={navigationMenuTriggerStyle()}>
              Pools
            </NavigationMenuLink>
=======
            <Link href="/swap">
              <NavigationMenuLink className={navigationMenuTriggerStyle()}>Swap</NavigationMenuLink>
            </Link>
          </NavigationMenuItem>
          <NavigationMenuItem className="hidden md:block">
            <Link href="/pools">
              <NavigationMenuLink className={navigationMenuTriggerStyle()}>Pools</NavigationMenuLink>
            </Link>
>>>>>>> 35a74593
          </NavigationMenuItem>
          <NavigationMenuItem className="hidden md:block">
            <NavigationMenuLink href="/furo" className={navigationMenuTriggerStyle()}>
              Pay
            </NavigationMenuLink>
          </NavigationMenuItem>
          <NavigationMenuItem className="hidden md:block">
            <NavigationMenuTrigger>Tools</NavigationMenuTrigger>
            <NavigationMenuContent>
              <ul className="w-[400px] gap-3 p-4">
                {TOOLS_NAVIGATION_LINKS.map((component) => (
                  <NavigationListItem key={component.title} title={component.title} href={component.href}>
                    {component.description}
                  </NavigationListItem>
                ))}
              </ul>
            </NavigationMenuContent>
          </NavigationMenuItem>
          <NavigationMenuItem className="hidden md:block">
            <OnramperButton>
              <NavigationMenuLink className={navigationMenuTriggerStyle()}>Buy Crypto</NavigationMenuLink>
            </OnramperButton>
          </NavigationMenuItem>
        </NavigationMenuList>
      </NavigationMenu>
      <div className="flex items-center gap-2">{rightElement}</div>
    </NavigationContainer>
  )
}

const NavigationListItem = React.forwardRef<React.ElementRef<'a'>, React.ComponentPropsWithoutRef<'a'>>(
  ({ className, title, children, ...props }, ref) => {
    return (
      <li>
        <NavigationMenuLink asChild>
          <a
            ref={ref}
            className={classNames(
              'cursor-pointer block select-none space-y-1 rounded-md p-3 leading-none no-underline outline-none transition-colors hover:bg-accent hover:text-accent-foreground focus:bg-accent focus:text-accent-foreground',
              className
            )}
            {...props}
          >
            <div className="text-sm font-medium leading-none">{title}</div>
            <p className="text-sm leading-snug line-clamp-2 text-muted-foreground">{children}</p>
          </a>
        </NavigationMenuLink>
      </li>
    )
  }
)

NavigationListItem.displayName = 'NavListItem'

export { EXPLORE_NAVIGATION_LINKS, Navigation, NavigationContainer, NavigationListItem, TOOLS_NAVIGATION_LINKS }<|MERGE_RESOLUTION|>--- conflicted
+++ resolved
@@ -127,16 +127,6 @@
             </NavigationMenuContent>
           </NavigationMenuItem>
           <NavigationMenuItem className="hidden md:block">
-<<<<<<< HEAD
-            <NavigationMenuLink href="/swap" className={navigationMenuTriggerStyle()}>
-              Swap
-            </NavigationMenuLink>
-          </NavigationMenuItem>
-          <NavigationMenuItem className="hidden md:block">
-            <NavigationMenuLink href="/pools" className={navigationMenuTriggerStyle()}>
-              Pools
-            </NavigationMenuLink>
-=======
             <Link href="/swap">
               <NavigationMenuLink className={navigationMenuTriggerStyle()}>Swap</NavigationMenuLink>
             </Link>
@@ -145,12 +135,11 @@
             <Link href="/pools">
               <NavigationMenuLink className={navigationMenuTriggerStyle()}>Pools</NavigationMenuLink>
             </Link>
->>>>>>> 35a74593
           </NavigationMenuItem>
           <NavigationMenuItem className="hidden md:block">
-            <NavigationMenuLink href="/furo" className={navigationMenuTriggerStyle()}>
-              Pay
-            </NavigationMenuLink>
+            <Link href="/furo">
+              <NavigationMenuLink className={navigationMenuTriggerStyle()}>Pay</NavigationMenuLink>
+            </Link>
           </NavigationMenuItem>
           <NavigationMenuItem className="hidden md:block">
             <NavigationMenuTrigger>Tools</NavigationMenuTrigger>
