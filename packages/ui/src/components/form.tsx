--- conflicted
+++ resolved
@@ -157,11 +157,7 @@
     }
 
     return (
-<<<<<<< HEAD
-      <p ref={ref} id={formMessageId} className={classNames('text-sm font-medium text-red', className)} {...props}>
-=======
       <FormError id={formMessageId} ref={ref} {...props}>
->>>>>>> 20097b3b
         {body}
       </FormError>
     )
