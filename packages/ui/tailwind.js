const defaultTheme = require('tailwindcss/defaultTheme')

/** @type {import('tailwindcss').Config} */
module.exports = {
  plugins: [
    require('@tailwindcss/forms'),
    require('@tailwindcss/aspect-ratio'),
    require('@tailwindcss/line-clamp'),
    require('@tailwindcss/typography'),
  ],
  theme: {
    screens: {
      ...defaultTheme.screens,
    },
    extend: {
      backgroundImage: () => ({
        'gradient-radial': 'radial-gradient(#13213E, #111829)',
        'shimmer-gradient':
          'linear-gradient(90deg, rgba(255, 255, 255, 0) 0%, rgba(255, 255, 255, 0.03) 30%, rgba(255, 255, 255, 0.06) 50%, rgba(255, 255, 255, 0.03) 70%, rgba(255, 255, 255, 0) 100%)',
<<<<<<< HEAD
=======
        'shimmer-gradient-dark':
          'linear-gradient(90deg, rgba(0, 0, 0, 0) 0%, rgba(0, 0, 0, 0.03) 30%, rgba(0, 0, 0, 0.06) 50%, rgba(0, 0, 0, 0.03) 70%, rgba(0, 0, 0, 0) 100%)',
>>>>>>> e21f98a1
      }),
      boxShadow: {
        'depth-1': '0px 3px 6px rgba(15, 15, 15, 0.5)',
      },
      colors: {
        blue: {
          DEFAULT: '#3b82f6',
        },
        pink: {
          DEFAULT: '#ec4899',
        },
        green: {
          DEFAULT: '#22c55e',
        },
        red: {
          DEFAULT: '#ef4444',
        },
        yellow: {
          DEFAULT: '#eab308',
        },
      },
      animation: {
        ellipsis: 'ellipsis 1.25s infinite',
        'spin-slow': 'spin 2s linear infinite',
        heartbeat: 'heartbeat 1s ease 0.2s infinite normal forwards',
        rotate: 'rotate360 1s cubic-bezier(0.83, 0, 0.17, 1) infinite',
        wave: 'shimmer 1.25s cubic-bezier(0.4, 0, 0.6, 1) infinite',
      },
      keyframes: {
        shimmer: {
          '100%': { transform: 'translateX(100%)' },
        },
        ellipsis: {
          '0%': { content: '"."' },
          '33%': { content: '".."' },
          '66%': { content: '"..."' },
        },
        heartbeat: {
          '0%': { transform: 'scale(1)', transformOrigin: 'center center', animationTimingFunction: 'ease-out' },
          '10%': { animationTimingFunction: 'ease-out', transform: 'scale(0.91)' },
          '17%': { animationTimingFunction: 'ease-out', transform: 'scale(0.98)' },
          '33%': { animationTimingFunction: 'ease-out', transform: 'scale(0.87)' },
          '45%': { animationTimingFunction: 'ease-out', transform: 'scale(1)' },
        },
        rotate360: {
          from: {
            transform: 'rotate(0deg)',
          },
          to: {
            transform: 'rotate(360deg)',
          },
        },
      },
    },
    fontFamily: {
      sans: ['Inter', ...defaultTheme.fontFamily.sans],
    },
  },
}<|MERGE_RESOLUTION|>--- conflicted
+++ resolved
@@ -17,11 +17,8 @@
         'gradient-radial': 'radial-gradient(#13213E, #111829)',
         'shimmer-gradient':
           'linear-gradient(90deg, rgba(255, 255, 255, 0) 0%, rgba(255, 255, 255, 0.03) 30%, rgba(255, 255, 255, 0.06) 50%, rgba(255, 255, 255, 0.03) 70%, rgba(255, 255, 255, 0) 100%)',
-<<<<<<< HEAD
-=======
         'shimmer-gradient-dark':
           'linear-gradient(90deg, rgba(0, 0, 0, 0) 0%, rgba(0, 0, 0, 0.03) 30%, rgba(0, 0, 0, 0.06) 50%, rgba(0, 0, 0, 0.03) 70%, rgba(0, 0, 0, 0) 100%)',
->>>>>>> e21f98a1
       }),
       boxShadow: {
         'depth-1': '0px 3px 6px rgba(15, 15, 15, 0.5)',
