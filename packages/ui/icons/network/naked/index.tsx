import { ChainId } from '@sushiswap/chain'
import React from 'react'

import { ArbitrumNaked } from './ArbitrumNaked'
import { ArbitrumNovaNaked } from './ArbitrumNovaNaked'
import { AvalancheNaked } from './AvalancheNaked'
import { BinanceNaked } from './BinanceNaked'
import { BobaNaked } from './BobaNaked'
import { BttcNaked } from './BttcNaked'
import { CeloNaked } from './CeloNaked'
import { EthereumNaked } from './EthereumNaked'
import { FantomNaked } from './FantomNaked'
import { FuseNaked } from './FuseNaked'
import { GnosisNaked } from './GnosisNaked'
import { HarmonyNaked } from './HarmonyNaked'
import { HecoNaked } from './HecoNaked'
import { KavaNaked } from './KavaNaked'
import { MetisNaked } from './MetisNaked'
import { MoonbeamNaked } from './MoonbeamNaked'
import { MoonriverNaked } from './MoonriverNaked'
import { OkexNaked } from './OkexNaked'
import { OptimismNaked } from './OptimismNaked'
import { PalmNaked } from './PalmNaked'
import { PolygonNaked } from './PolygonNaked'
import { TelosNaked } from './TelosNaked'

export * from './ArbitrumNaked'
export * from './ArbitrumNovaNaked'
export * from './AvalancheNaked'
export * from './BinanceNaked'
export * from './BobaNaked'
export * from './BttcNaked'
export * from './CeloNaked'
export * from './EthereumNaked'
export * from './FantomNaked'
export * from './FuseNaked'
export * from './GnosisNaked'
export * from './HarmonyNaked'
export * from './HecoNaked'
export * from './KavaNaked'
export * from './MetisNaked'
export * from './MoonbeamNaked'
export * from './MoonriverNaked'
export * from './OkexNaked'
export * from './OptimismNaked'
export * from './PalmNaked'
export * from './PolygonNaked'
export * from './TelosNaked'

export const NETWORK_NAKED_ICON: Record<number, (props: React.ComponentProps<'svg'>) => JSX.Element> = {
  [ChainId.ETHEREUM]: EthereumNaked,
  [ChainId.FANTOM]: FantomNaked,
  [ChainId.POLYGON]: PolygonNaked,
  [ChainId.GNOSIS]: GnosisNaked,
  [ChainId.BSC]: BinanceNaked,
  [ChainId.ARBITRUM]: ArbitrumNaked,
  [ChainId.AVALANCHE]: AvalancheNaked,
  [ChainId.HARMONY]: HarmonyNaked,
  [ChainId.CELO]: CeloNaked,
  [ChainId.MOONRIVER]: MoonriverNaked,
  [ChainId.FUSE]: FuseNaked,
  [ChainId.TELOS]: TelosNaked,
  [ChainId.MOONBEAM]: MoonbeamNaked,
  [ChainId.OPTIMISM]: OptimismNaked,
  [ChainId.KAVA]: KavaNaked,
  [ChainId.METIS]: MetisNaked,
  [ChainId.ARBITRUM_NOVA]: ArbitrumNovaNaked,
  [ChainId.HECO]: HecoNaked,
  [ChainId.OKEX]: OkexNaked,
  [ChainId.PALM]: PalmNaked,
  [ChainId.BOBA]: BobaNaked,
  [ChainId.BOBA_AVAX]: BobaNaked,
<<<<<<< HEAD
  [ChainId.BOBA_BNB]: BobaNaked,
=======
  [ChainId.BTTC]: BttcNaked,
>>>>>>> 6c5bb0f2
}<|MERGE_RESOLUTION|>--- conflicted
+++ resolved
@@ -70,9 +70,6 @@
   [ChainId.PALM]: PalmNaked,
   [ChainId.BOBA]: BobaNaked,
   [ChainId.BOBA_AVAX]: BobaNaked,
-<<<<<<< HEAD
   [ChainId.BOBA_BNB]: BobaNaked,
-=======
   [ChainId.BTTC]: BttcNaked,
->>>>>>> 6c5bb0f2
 }