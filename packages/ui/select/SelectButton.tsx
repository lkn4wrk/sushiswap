import { Listbox } from '@headlessui/react'
import { SelectorIcon } from '@heroicons/react/outline'
import classNames from 'classnames'
import React, { FC, forwardRef, ReactNode } from 'react'

import { ERROR_INPUT_CLASSNAME } from '../input'
import { ExtractProps } from '../types'
import { Typography } from '../typography'

export type SelectButtonProps = ExtractProps<typeof Listbox.Button> & {
  children?: ReactNode
  standalone?: boolean
  error?: boolean
}

<<<<<<< HEAD
const SelectButton: FC<SelectButtonProps> = forwardRef(({ className, children, standalone, ...props }, ref) => {
  return React.createElement(
    standalone ? 'div' : Listbox.Button,
    {
      ...props,
      ref,
      className: classNames(
        'relative w-full cursor-default rounded-xl bg-slate-800 py-3 pl-4 pr-10 text-left shadow-md',
        className
      ),
    },
    <>
      <Typography
        variant="sm"
        weight={children ? 700 : 400}
        className={classNames(children ? '' : 'text-slate-600', 'block truncate')}
      >
        {children}
      </Typography>
      <span className="absolute inset-y-0 right-0 flex items-center pr-2 pointer-events-none">
        <SelectorIcon className="w-5 h-5" aria-hidden="true" />
      </span>
    </>
  )
})
=======
const SelectButton: FC<SelectButtonProps> = forwardRef(
  ({ className, children, standalone, error = false, ...props }, ref) => {
    return React.createElement(
      standalone ? 'div' : Listbox.Button,
      {
        ...props,
        ref,
        className: classNames(
          'relative w-full cursor-default rounded-xl bg-slate-800 py-3 pl-4 pr-10 text-left shadow-md ring-1 ring-slate-900/10',
          error ? ERROR_INPUT_CLASSNAME : '',
          className,
        ),
      },
      <>
        <Typography
          variant="sm"
          weight={children ? 700 : 400}
          className={classNames(children ? '' : 'text-slate-600', 'block truncate')}
        >
          {children}
        </Typography>
        <span className="pointer-events-none absolute inset-y-0 right-0 flex items-center pr-2">
          <SelectorIcon className="h-5 w-5" aria-hidden="true" />
        </span>
      </>,
    )
  },
)
>>>>>>> d5d870e7

export default SelectButton<|MERGE_RESOLUTION|>--- conflicted
+++ resolved
@@ -13,33 +13,6 @@
   error?: boolean
 }
 
-<<<<<<< HEAD
-const SelectButton: FC<SelectButtonProps> = forwardRef(({ className, children, standalone, ...props }, ref) => {
-  return React.createElement(
-    standalone ? 'div' : Listbox.Button,
-    {
-      ...props,
-      ref,
-      className: classNames(
-        'relative w-full cursor-default rounded-xl bg-slate-800 py-3 pl-4 pr-10 text-left shadow-md',
-        className
-      ),
-    },
-    <>
-      <Typography
-        variant="sm"
-        weight={children ? 700 : 400}
-        className={classNames(children ? '' : 'text-slate-600', 'block truncate')}
-      >
-        {children}
-      </Typography>
-      <span className="absolute inset-y-0 right-0 flex items-center pr-2 pointer-events-none">
-        <SelectorIcon className="w-5 h-5" aria-hidden="true" />
-      </span>
-    </>
-  )
-})
-=======
 const SelectButton: FC<SelectButtonProps> = forwardRef(
   ({ className, children, standalone, error = false, ...props }, ref) => {
     return React.createElement(
@@ -50,7 +23,7 @@
         className: classNames(
           'relative w-full cursor-default rounded-xl bg-slate-800 py-3 pl-4 pr-10 text-left shadow-md ring-1 ring-slate-900/10',
           error ? ERROR_INPUT_CLASSNAME : '',
-          className,
+          className
         ),
       },
       <>
@@ -61,13 +34,12 @@
         >
           {children}
         </Typography>
-        <span className="pointer-events-none absolute inset-y-0 right-0 flex items-center pr-2">
-          <SelectorIcon className="h-5 w-5" aria-hidden="true" />
+        <span className="absolute inset-y-0 right-0 flex items-center pr-2 pointer-events-none">
+          <SelectorIcon className="w-5 h-5" aria-hidden="true" />
         </span>
-      </>,
+      </>
     )
-  },
+  }
 )
->>>>>>> d5d870e7
 
 export default SelectButton