--- conflicted
+++ resolved
@@ -12,11 +12,8 @@
     <ToastifyContainer
       newestOnTop
       bodyClassName={() =>
-<<<<<<< HEAD
-        'mx-4 flex flex-col bg-dark-700 ring-1 ring-black/20 bg-slate-800 shadow-md mt-4 md:mt-2 rounded-xl overflow-hidden'
-=======
+        // 'mx-4 flex flex-col bg-dark-700 ring-1 ring-black/20 bg-slate-800 shadow-md mt-4 md:mt-2 rounded-xl overflow-hidden'
         'mx-4 flex flex-col ring-1 ring-black/20 bg-slate-800 shadow-md mt-4 md:mt-2 rounded-xl overflow-hidden'
->>>>>>> d91733ae
       }
       toastClassName={() => ''}
       className={className}
