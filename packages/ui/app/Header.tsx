import { Listbox, Transition } from '@headlessui/react'
import { ChevronDownIcon, ExternalLinkIcon } from '@heroicons/react/outline'
import useScrollPosition from '@react-hook/window-scroll'
import { useIsMounted } from '@sushiswap/hooks'
import Image from 'next/legacy/image'
import React, { Fragment } from 'react'

<<<<<<< HEAD
import { classNames, IconButton, Link, MaxWidth, Select, SushiIcon, Typography, useBreakpoint } from '..'
=======
import { classNames, Container, IconButton, Link, MaxWidth, Select, Typography, useBreakpoint } from '..'
>>>>>>> 667bede1

export enum AppType {
  Root = 'Explore Apps',
  Blog = 'Blog',
  Bridge = 'Bridge',
  Swap = 'Swap',
  xSwap = 'xSwap',
  Furo = 'Streaming',
  Legacy = 'Sushi 1.0',
  Internal = 'Internal',
  Kashi = 'Lend & Borrow',
  Analytics = 'Analytics',
  Invest = 'Earn',
  Partner = 'Partner',
  Widget = 'Widget',
  Academy = 'Academy',
}

const LINK = {
  [AppType.Root]: '/',
  [AppType.Legacy]: '/',
  [AppType.Blog]: '/blog',
  [AppType.Bridge]: '/bridge',
  [AppType.Swap]: '/swap',
  [AppType.xSwap]: '/xswap',
  [AppType.Furo]: '/furo',
  [AppType.Internal]: '/internal',
  [AppType.Kashi]: '/kashi',
  [AppType.Analytics]: '/analytics',
  [AppType.Invest]: '/earn',
  [AppType.Partner]: '/partner',
  [AppType.Widget]: '/widget',
  [AppType.Academy]: '/academy',
}

export interface HeaderProps extends React.HTMLProps<HTMLElement> {
  nav?: JSX.Element
  withScrollBackground?: boolean
  appType: AppType
  maxWidth?: MaxWidth
  bgColor?: string
}

export function Header({
  children,
  appType,
  className,
  nav,
  withScrollBackground = false,
  bgColor = 'bg-slate-900',
  maxWidth = '5xl',
  ...props
}: HeaderProps): JSX.Element {
  const isMounted = useIsMounted()
  const scrollY = useScrollPosition()

  const { isMd } = useBreakpoint('md')

  // Show when:
  // 1. We scroll down for 45px
  // 2. When body has a negative top set for body lock for Dialogs on small screens
  const showBackground =
    (scrollY > 45 && withScrollBackground && isMounted) ||
    (typeof window !== 'undefined' && !isMd
      ? Number(document.body.style.top.slice(0, -2)) < 0 && withScrollBackground
      : false)

  return (
    <header
      className={classNames('sticky mt-0 flex items-center left-0 right-0 top-0 w-full z-[1070] h-[54px]', className)}
      {...props}
    >
      <Transition
        as={Fragment}
        show={showBackground || !withScrollBackground}
        enter="transform transition ease-in-out duration-100"
        enterFrom="translate-y-[-100%]"
        enterTo="translate-y-0"
        leave="transform transition ease-in-out duration-200"
        leaveFrom="translate-y-0"
        leaveTo="translate-y-[-100%]"
      >
        <div className={classNames(bgColor, 'absolute inset-0 border-b pointer-events-none border-slate-200/10')} />
      </Transition>
      <div className={classNames('grid grid-cols-3 items-center w-full mx-auto z-[101] px-4')}>
        <div className="flex items-center gap-3">
          <a className="flex flex-row items-center gap-1.5" href="/">
            <div className="w-7 h-7">
              <Image
                src="https://res.cloudinary.com/sushi-cdn/image/upload/v1670419151/xmaslogo1-trimmy_puyjsw.png"
                layout="responsive"
                width={28}
                height={28}
              />
              {/*<SushiIcon width="100%" height="100%" className="mr-2 hover:animate-heartbeat" />*/}
            </div>
          </a>
          <div className="bg-slate-200/10 w-0.5 h-[20px]" />
          <Select
            button={
              <Listbox.Button
                type="button"
                className="flex items-center gap-2 font-semibold hover:text-slate-200 text-slate-300"
              >
                <span className="hidden sm:block text-sm truncate">{AppType.Root}</span>
                <IconButton as="div" className="p-1">
                  <ChevronDownIcon className="w-4 h-4" aria-hidden="true" />
                </IconButton>
              </Listbox.Button>
            }
          >
            <Select.Options className="w-[max-content] !bg-slate-700 -ml-5 mt-5 !max-h-[unset]">
              <div className="grid grid-cols-1 gap-1 px-2 py-2 md:grid-cols-3">
                <div>
                  <Typography variant="xs" weight={600} className="hidden px-2 mb-1 uppercase md:block text-slate-400">
                    Core
                  </Typography>
                  <Select.Option
                    as="a"
                    href="https://www.sushi.com/swap"
                    key={AppType.Swap}
                    value={AppType.Swap}
                    className="!border-slate-700 !cursor-pointer px-2 flex flex-col gap-0 !items-start group"
                  >
                    {AppType.Swap}
                    <Typography variant="xs" className="text-slate-400 group-hover:text-blue-100">
                      The easiest way to trade
                    </Typography>
                  </Select.Option>
                  <Select.Option
                    as="a"
                    href="https://www.sushi.com/xswap"
                    key={AppType.xSwap}
                    value={AppType.xSwap}
                    className="!border-slate-700 !cursor-pointer px-2 flex flex-col gap-0 !items-start group"
                  >
                    {AppType.xSwap}
                    <Typography variant="xs" className="text-slate-400 group-hover:text-blue-100">
                      Cross-chain swapping made easy
                    </Typography>
                  </Select.Option>
                  <Select.Option
                    as="a"
                    href="https://www.sushi.com/earn"
                    key={AppType.Invest}
                    value={AppType.Invest}
                    className="!border-slate-700 !cursor-pointer px-2 flex flex-col gap-0 !items-start group"
                  >
                    {AppType.Invest}
                    <Typography variant="xs" className="text-slate-400 group-hover:text-blue-100">
                      Earn fees by providing liquidity
                    </Typography>
                  </Select.Option>
                </div>
                <div>
                  <Typography variant="xs" weight={600} className="hidden px-2 mb-1 uppercase md:block text-slate-400">
                    Products
                  </Typography>
                  {/* <Select.Option
                    as="a"
                    href="https://www.sushi.com/kashi"
                    key={AppType.Kashi}
                    value={AppType.Kashi}
                    className="!border-slate-700 !cursor-pointer px-2 flex flex-col gap-0 !items-start group"
                  >
                    Kashi
                    <Typography variant="xs" className="text-slate-400 group-hover:text-blue-100">
                      Lend & borrow money
                    </Typography>
                  </Select.Option> */}
                  <Select.Option
                    as="a"
                    href="https://www.sushi.com/furo"
                    key={AppType.Furo}
                    value={AppType.Furo}
                    className="!border-slate-700 !cursor-pointer px-2 flex flex-col gap-0 !items-start group"
                  >
                    {AppType.Furo}
                    <Typography variant="xs" className="text-slate-400 group-hover:text-blue-100">
                      Automate DAO salaries and vesting schedules
                    </Typography>
                  </Select.Option>
                  <Select.Option
                    as="a"
                    href="https://www.sushi.com/analytics"
                    key={AppType.Analytics}
                    value={AppType.Analytics}
                    className="!border-slate-700 !cursor-pointer px-2 flex flex-col gap-0 !items-start group"
                  >
                    {AppType.Analytics}
                    <Typography variant="xs" className="text-slate-400 group-hover:text-blue-100">
                      Find the best opportunities
                    </Typography>
                  </Select.Option>
                </div>
                <div>
                  <Typography variant="xs" weight={600} className="hidden px-2 mb-1 uppercase md:block text-slate-400">
                    Links
                  </Typography>
                  <Select.Option
                    as="a"
                    href="https://www.sushi.com/blog"
                    key={AppType.Blog}
                    value={AppType.Blog}
                    className="!border-slate-700 !cursor-pointer px-2 flex flex-col gap-0 !items-start group"
                  >
                    {AppType.Blog}
                    <Typography variant="xs" className="text-slate-400 group-hover:text-blue-100">
                      Stay up to date with Sushi
                    </Typography>
                  </Select.Option>
                  <Select.Option
                    as="a"
                    href="https://www.sushi.com/academy"
                    key={AppType.Academy}
                    value={AppType.Academy}
                    className="!border-slate-700 !cursor-pointer px-2 flex flex-col gap-0 !items-start group"
                  >
                    {AppType.Academy}
                    <Typography variant="xs" className="text-slate-400 group-hover:text-blue-100">
                      Demystifying DeFi
                    </Typography>
                  </Select.Option>
                  <Select.Option
                    as={Link.External}
                    href="https://app.sushi.com"
                    key={AppType.Legacy}
                    value={AppType.Legacy}
                    className="!border-slate-700 !cursor-pointer px-2 flex flex-col gap-0 !items-start !no-underline group"
                  >
                    <div className="flex items-center gap-1">
                      <span>{AppType.Legacy}</span>
                      <ExternalLinkIcon width={14} height={14} />
                    </div>
                    <Typography variant="xs" className="text-slate-400 group-hover:text-blue-100">
                      Prefer the old app?
                    </Typography>
                  </Select.Option>
                </div>
              </div>
            </Select.Options>
          </Select>
        </div>
        <div className="flex justify-center">{nav}</div>
        <div className="flex justify-end">{children}</div>
      </div>
    </header>
  )
}

export default Header<|MERGE_RESOLUTION|>--- conflicted
+++ resolved
@@ -5,11 +5,7 @@
 import Image from 'next/legacy/image'
 import React, { Fragment } from 'react'
 
-<<<<<<< HEAD
-import { classNames, IconButton, Link, MaxWidth, Select, SushiIcon, Typography, useBreakpoint } from '..'
-=======
-import { classNames, Container, IconButton, Link, MaxWidth, Select, Typography, useBreakpoint } from '..'
->>>>>>> 667bede1
+import { classNames, IconButton, Link, MaxWidth, Select, Typography, useBreakpoint } from '..'
 
 export enum AppType {
   Root = 'Explore Apps',
@@ -114,7 +110,7 @@
                 type="button"
                 className="flex items-center gap-2 font-semibold hover:text-slate-200 text-slate-300"
               >
-                <span className="hidden sm:block text-sm truncate">{AppType.Root}</span>
+                <span className="hidden text-sm truncate sm:block">{AppType.Root}</span>
                 <IconButton as="div" className="p-1">
                   <ChevronDownIcon className="w-4 h-4" aria-hidden="true" />
                 </IconButton>
