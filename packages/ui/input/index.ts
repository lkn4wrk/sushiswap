import { FC } from 'react'

<<<<<<< HEAD
import Address, { AddressProps } from './Address'
import DatetimeLocal, { DatetimeLocalProps } from './DatetimeLocal'
import Numeric, { NumericProps } from './Numeric'
=======
import { Address, AddressProps } from './Address'
import { Counter, CounterProps } from './Counter'
import { DatetimeLocal, DatetimeLocalProps } from './DatetimeLocal'
>>>>>>> d5d870e7

export const DEFAULT_INPUT_CLASSNAME =
  'focus:outline-none rounded-xl bg-slate-800 py-3 px-4 text-left shadow-md border-none sm:text-sm font-bold focus:ring-1 ! ring-offset-2 ring-offset-slate-900 ring-blue'
export const ERROR_INPUT_CLASSNAME = '!ring-red/70 !ring-1'

export type InputProps = {
  Address: FC<AddressProps>
  DatetimeLocal: FC<DatetimeLocalProps>
<<<<<<< HEAD
  Numeric: FC<NumericProps>
}

export const Input: InputProps = { Address, DatetimeLocal, Numeric }
=======
  Counter: FC<CounterProps>
}

export const Input: InputProps = { Address, DatetimeLocal, Counter }
>>>>>>> d5d870e7
<|MERGE_RESOLUTION|>--- conflicted
+++ resolved
@@ -1,14 +1,9 @@
 import { FC } from 'react'
 
-<<<<<<< HEAD
-import Address, { AddressProps } from './Address'
-import DatetimeLocal, { DatetimeLocalProps } from './DatetimeLocal'
-import Numeric, { NumericProps } from './Numeric'
-=======
 import { Address, AddressProps } from './Address'
 import { Counter, CounterProps } from './Counter'
 import { DatetimeLocal, DatetimeLocalProps } from './DatetimeLocal'
->>>>>>> d5d870e7
+import { Input as Numeric, NumericProps } from './Numeric'
 
 export const DEFAULT_INPUT_CLASSNAME =
   'focus:outline-none rounded-xl bg-slate-800 py-3 px-4 text-left shadow-md border-none sm:text-sm font-bold focus:ring-1 ! ring-offset-2 ring-offset-slate-900 ring-blue'
@@ -17,14 +12,8 @@
 export type InputProps = {
   Address: FC<AddressProps>
   DatetimeLocal: FC<DatetimeLocalProps>
-<<<<<<< HEAD
+  Counter: FC<CounterProps>
   Numeric: FC<NumericProps>
 }
 
-export const Input: InputProps = { Address, DatetimeLocal, Numeric }
-=======
-  Counter: FC<CounterProps>
-}
-
-export const Input: InputProps = { Address, DatetimeLocal, Counter }
->>>>>>> d5d870e7
+export const Input: InputProps = { Address, DatetimeLocal, Counter, Numeric }