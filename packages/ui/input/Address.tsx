import classNames from 'classnames'
import React, { FC, forwardRef } from 'react'

import { DEFAULT_INPUT_CLASSNAME, ERROR_INPUT_CLASSNAME } from './index'

<<<<<<< HEAD
export type AddressProps = Omit<React.HTMLProps<HTMLInputElement>, 'ref' | 'onChange' | 'as'> & {
=======
export type AddressProps = Omit<React.HTMLProps<HTMLInputElement> | 'ref' | 'as' | 'onChange'> & {
  error: boolean
>>>>>>> d5d870e7
  value: string
  onChange(x: string): void
}

const matchSpaces = /\s+/g

export const Address: FC<AddressProps> = forwardRef<HTMLInputElement, AddressProps>(
  (
<<<<<<< HEAD
    { value, onChange, placeholder = 'Address or ENS name', title = 'Address or ENS name', className = '', ...rest },
    ref
=======
    {
      value,
      onChange,
      placeholder = 'Address or ENS name',
      title = 'Address or ENS name',
      className = '',
      error,
      ...rest
    },
    ref,
>>>>>>> d5d870e7
  ) => {
    return (
      <>
        <input
          ref={ref}
          title={title}
          placeholder={placeholder}
          value={value}
          type="text"
          className={classNames(DEFAULT_INPUT_CLASSNAME, error ? ERROR_INPUT_CLASSNAME : '', className)}
          onChange={(event) => onChange && onChange(event.target.value.replace(matchSpaces, ''))}
          inputMode="text"
          autoComplete="off"
          autoCorrect="off"
          autoCapitalize="off"
          spellCheck="false"
          pattern="^(0x[a-fA-F0-9]{40})$"
          {...rest}
        />
      </>
    )
<<<<<<< HEAD
  }
)

export default Address
=======
  },
)
>>>>>>> d5d870e7
<|MERGE_RESOLUTION|>--- conflicted
+++ resolved
@@ -3,12 +3,8 @@
 
 import { DEFAULT_INPUT_CLASSNAME, ERROR_INPUT_CLASSNAME } from './index'
 
-<<<<<<< HEAD
-export type AddressProps = Omit<React.HTMLProps<HTMLInputElement>, 'ref' | 'onChange' | 'as'> & {
-=======
-export type AddressProps = Omit<React.HTMLProps<HTMLInputElement> | 'ref' | 'as' | 'onChange'> & {
+export type AddressProps = Omit<React.HTMLProps<HTMLInputElement>, 'ref' | 'as' | 'onChange'> & {
   error: boolean
->>>>>>> d5d870e7
   value: string
   onChange(x: string): void
 }
@@ -17,10 +13,6 @@
 
 export const Address: FC<AddressProps> = forwardRef<HTMLInputElement, AddressProps>(
   (
-<<<<<<< HEAD
-    { value, onChange, placeholder = 'Address or ENS name', title = 'Address or ENS name', className = '', ...rest },
-    ref
-=======
     {
       value,
       onChange,
@@ -30,8 +22,7 @@
       error,
       ...rest
     },
-    ref,
->>>>>>> d5d870e7
+    ref
   ) => {
     return (
       <>
@@ -53,12 +44,5 @@
         />
       </>
     )
-<<<<<<< HEAD
   }
-)
-
-export default Address
-=======
-  },
-)
->>>>>>> d5d870e7
+)