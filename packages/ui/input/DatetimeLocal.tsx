import classNames from 'classnames'
import React, { FC, forwardRef } from 'react'

import { DEFAULT_INPUT_CLASSNAME, ERROR_INPUT_CLASSNAME } from './index'

<<<<<<< HEAD
export type DatetimeLocalProps = Omit<React.HTMLProps<HTMLInputElement>, 'ref' | 'as' | 'onChange'> & {
=======
export type DatetimeLocalProps = Omit<React.HTMLProps<HTMLInputElement> | 'ref' | 'as' | 'onChange'> & {
  error: boolean
>>>>>>> d5d870e7
  value: string
  onChange(x: string): void
}

<<<<<<< HEAD
export const Address: FC<DatetimeLocalProps> = forwardRef<HTMLInputElement, DatetimeLocalProps>(
  ({ value, onChange, className, ...rest }, ref) => {
=======
export const DatetimeLocal: FC<DatetimeLocalProps> = forwardRef(
  ({ value, onChange, className, error, ...rest }, ref) => {
>>>>>>> d5d870e7
    return (
      <>
        <input
          ref={ref}
          type="datetime-local"
<<<<<<< HEAD
          className={classNames(DEFAULT_INPUT_CLASSNAME, className)}
=======
          className={classNames(DEFAULT_INPUT_CLASSNAME, error ? ERROR_INPUT_CLASSNAME : '', className)}
>>>>>>> d5d870e7
          value={value}
          onChange={(e) => onChange(e.target.value)}
          {...rest}
        />
      </>
    )
<<<<<<< HEAD
  }
)

export default Address
=======
  },
)
>>>>>>> d5d870e7
<|MERGE_RESOLUTION|>--- conflicted
+++ resolved
@@ -1,47 +1,28 @@
 import classNames from 'classnames'
-import React, { FC, forwardRef } from 'react'
+import React, { FC, forwardRef, Ref } from 'react'
 
 import { DEFAULT_INPUT_CLASSNAME, ERROR_INPUT_CLASSNAME } from './index'
 
-<<<<<<< HEAD
-export type DatetimeLocalProps = Omit<React.HTMLProps<HTMLInputElement>, 'ref' | 'as' | 'onChange'> & {
-=======
-export type DatetimeLocalProps = Omit<React.HTMLProps<HTMLInputElement> | 'ref' | 'as' | 'onChange'> & {
+export type DatetimeLocalProps = Omit<React.HTMLProps<HTMLInputElement>, 'as' | 'onChange'> & {
   error: boolean
->>>>>>> d5d870e7
   value: string
   onChange(x: string): void
+  ref?: Ref<HTMLInputElement> | undefined
 }
 
-<<<<<<< HEAD
-export const Address: FC<DatetimeLocalProps> = forwardRef<HTMLInputElement, DatetimeLocalProps>(
-  ({ value, onChange, className, ...rest }, ref) => {
-=======
-export const DatetimeLocal: FC<DatetimeLocalProps> = forwardRef(
+export const DatetimeLocal: FC<DatetimeLocalProps> = forwardRef<HTMLInputElement, DatetimeLocalProps>(
   ({ value, onChange, className, error, ...rest }, ref) => {
->>>>>>> d5d870e7
     return (
       <>
         <input
           ref={ref}
           type="datetime-local"
-<<<<<<< HEAD
-          className={classNames(DEFAULT_INPUT_CLASSNAME, className)}
-=======
           className={classNames(DEFAULT_INPUT_CLASSNAME, error ? ERROR_INPUT_CLASSNAME : '', className)}
->>>>>>> d5d870e7
           value={value}
           onChange={(e) => onChange(e.target.value)}
           {...rest}
         />
       </>
     )
-<<<<<<< HEAD
   }
-)
-
-export default Address
-=======
-  },
-)
->>>>>>> d5d870e7
+)