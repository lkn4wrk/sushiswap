{
  "name": "@sushiswap/ui",
  "version": "0.0.0",
  "private": true,
  "description": "Sushi UI",
  "keywords": [
    "sushi",
    "ui",
    "react",
    "components"
  ],
  "license": "MIT",
  "author": "Matthew Lilley <hello@matthewLilley.com>",
  "sideEffects": false,
  "main": "./index.ts",
  "source": "./index.ts",
  "scripts": {
    "clean": "rm -rf .turbo && rm -rf node_modules && rm -rf dist",
    "lint": "TIMING=1 eslint ./**/*.ts* --fix",
    "test": "jest --passWithNoTests"
  },
  "dependencies": {
    "@fontsource/inter": "^4.5.10",
    "@headlessui/react": "^1.7.3",
    "@heroicons/react": "^1.0.6",
    "@popperjs/core": "^2.11.5",
    "@react-hook/window-scroll": "^1.3.0",
    "@sushiswap/chain": "workspace:*",
    "@sushiswap/currency": "workspace:*",
    "@sushiswap/hooks": "workspace:*",
    "@sushiswap/token-lists": "workspace:*",
    "@tailwindcss/aspect-ratio": "^0.4.0",
    "@tailwindcss/forms": "^0.5.1",
    "@tailwindcss/line-clamp": "^0.4.0",
    "@tailwindcss/typography": "^0.5.2",
    "@tanstack/react-table": "8.5.0",
    "classnames": "^2.3.1",
    "date-fns": "^2.29.1",
    "nanoid": "^4.0.0",
    "rc-tooltip": "^5.2.2",
    "react-datepicker": "^4.8.0",
    "react-dropzone": "^14.2.2",
    "react-jazzicon": "^1.0.4",
    "react-spring": "^9.4.4",
    "react-toastify": "^8.2.0",
    "react-virtualized-auto-sizer": "^1.0.6",
    "react-window": "^1.8.7",
    "use-resize-observer": "^9.0.2"
  },
  "devDependencies": {
    "@sushiswap/eslint-config": "workspace:*",
    "@sushiswap/jest-config": "workspace:*",
    "@sushiswap/prettier-config": "workspace:*",
    "@sushiswap/typescript-config": "workspace:*",
    "@types/react": "^18.0.0",
    "@types/react-datepicker": "^4.8.0",
    "@types/react-dom": "^18.0.0",
    "@types/react-virtualized-auto-sizer": "^1.0.1",
    "@types/react-window": "^1.8.5",
    "autoprefixer": "^10.4.0",
    "eslint": "^8.20.0",
    "next": "^13.0.5",
    "postcss": "^8.4.0",
    "react": "^18.2.0",
    "react-dom": "^18.2.0",
<<<<<<< HEAD
=======
    "tsup": "6.5.0",
>>>>>>> b55536d4
    "typescript": "4.8.2"
  },
  "peerDependencies": {
    "react": "^18.2.0",
    "react-dom": "^18.2.0"
  },
  "optionalDependencies": {
    "next": "^13.0.5"
  }
}<|MERGE_RESOLUTION|>--- conflicted
+++ resolved
@@ -63,10 +63,7 @@
     "postcss": "^8.4.0",
     "react": "^18.2.0",
     "react-dom": "^18.2.0",
-<<<<<<< HEAD
-=======
     "tsup": "6.5.0",
->>>>>>> b55536d4
     "typescript": "4.8.2"
   },
   "peerDependencies": {
