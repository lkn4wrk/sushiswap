{
  "name": "@sushiswap/ui",
  "version": "0.0.0",
  "private": true,
  "description": "Sushi UI",
  "keywords": [
    "sushi",
    "ui",
    "react",
    "components"
  ],
  "license": "MIT",
  "author": "Matthew Lilley <hello@matthewLilley.com>",
  "sideEffects": [
    "**/*.css"
  ],
  "exports": {
    "./index.css": "./src/index.css",
    "./variables.css": "./src/variables.css",
    "./tailwind.js": "./tailwind.js",
    ".": [
      "./src/index.ts",
      "./src/index.tsx"
    ],
    "./*": [
      "./src/*.ts",
      "./src/*.tsx",
      "./src/*/index.ts",
      "./src/*/index.tsx"
    ],
    "./future/*": [
      "./src/future/*.ts",
      "./src/future/*.tsx",
      "./src/future/*/index.ts",
      "./src/future/*/index.tsx"
    ]
  },
  "typesVersions": {
    "*": {
      "*": [
        "src/*",
        "src/*/index",
        "src/future/*",
        "src/future/*/index"
      ]
    }
  },
  "files": [
    "src",
    "tailwind.js"
  ],
  "scripts": {
    "build": "true",
    "build2": "tsup",
    "check": "tsc --pretty --noEmit",
    "clean": "rm -rf .turbo && rm -rf node_modules && rm -rf dist",
    "dev2": "tsup --watch",
    "lint": "TIMING=1 eslint src",
    "lint:fix": "TIMING=1 eslint src --fix",
    "test": "jest --passWithNoTests"
  },
  "dependencies": {
    "@fontsource-variable/inter": "5.0.1",
    "@headlessui/react": "1.7.7",
    "@heroicons/react": "2.0.13",
    "@radix-ui/react-accordion": "^1.1.2",
    "@radix-ui/react-avatar": "^1.0.3",
    "@radix-ui/react-checkbox": "1.0.4",
    "@radix-ui/react-context-menu": "2.1.4",
    "@radix-ui/react-dialog": "1.0.4",
    "@radix-ui/react-dropdown-menu": "2.0.5",
    "@radix-ui/react-hover-card": "^1.0.6",
<<<<<<< HEAD
    "@radix-ui/react-icons": "^1.3.0",
=======
>>>>>>> 660f0899
    "@radix-ui/react-label": "2.0.2",
    "@radix-ui/react-navigation-menu": "1.1.3",
    "@radix-ui/react-popover": "1.0.6",
    "@radix-ui/react-progress": "1.0.3",
    "@radix-ui/react-scroll-area": "1.0.4",
    "@radix-ui/react-select": "1.2.2",
    "@radix-ui/react-separator": "1.0.3",
    "@radix-ui/react-slider": "^1.1.2",
    "@radix-ui/react-slot": "1.0.2",
    "@radix-ui/react-switch": "1.0.3",
    "@radix-ui/react-tabs": "^1.0.4",
    "@radix-ui/react-toggle": "1.0.3",
    "@radix-ui/react-tooltip": "1.0.6",
    "@react-hook/window-scroll": "1.3.0",
    "@sushiswap/chain": "workspace:*",
    "@sushiswap/currency": "workspace:*",
    "@sushiswap/dexie": "workspace:*",
    "@sushiswap/hooks": "workspace:*",
    "@sushiswap/react-query": "workspace:*",
    "@sushiswap/tailwindcss-config": "workspace:*",
    "@sushiswap/token-lists": "workspace:*",
    "@tailwindcss/aspect-ratio": "0.4.2",
    "@tailwindcss/forms": "0.5.3",
    "@tailwindcss/typography": "0.5.9",
    "@tanstack/react-table": "8.9.1",
    "class-variance-authority": "0.6.1",
    "classnames": "2.3.2",
    "clsx": "1.2.1",
    "cmdk": "0.2.0",
    "date-fns": "2.29.3",
    "lucide-react": "0.258.0",
    "nanoid": "4.0.0",
    "next-themes": "0.2.1",
    "react-datepicker": "4.15.0",
    "react-day-picker": "8.8.0",
    "react-dropzone": "14.2.2",
    "react-hook-form": "7.41.2",
    "react-jazzicon": "1.0.4",
    "react-spring": "9.6.1",
    "react-toastify": "9.1.3",
    "react-virtualized-auto-sizer": "1.0.7",
    "react-window": "1.8.7",
    "tailwind-merge": "1.13.2",
    "tailwindcss-animate": "1.0.6",
    "use-resize-observer": "9.1.0"
  },
  "devDependencies": {
    "@sushiswap/eslint-config": "workspace:*",
    "@sushiswap/jest-config": "workspace:*",
    "@sushiswap/prettier-config": "workspace:*",
    "@sushiswap/typescript-config": "workspace:*",
    "@types/react": "18.2.14",
    "@types/react-datepicker": "4.8.0",
    "@types/react-dom": "18.2.6",
    "@types/react-virtualized-auto-sizer": "1.0.1",
    "@types/react-window": "1.8.5",
    "autoprefixer": "10.4.14",
    "eslint": "8.43.0",
    "next": "13.4.17",
    "postcss": "8.4.23",
    "react": "18.2.0",
    "react-dom": "18.2.0",
    "tailwindcss": "3.3.2",
    "tsup": "7.1.0",
    "typescript": "5.1.6",
    "wagmi": "1.3.10"
  },
  "peerDependencies": {
    "next": "13.4.17",
    "react": "18.2.0",
    "react-dom": "18.2.0",
    "tailwindcss": "3.3.2",
    "wagmi": "1.3.10"
  },
  "peerDependenciesMeta": {
    "next": {
      "optional": true
    },
    "react": {
      "optional": false
    },
    "react-dom": {
      "optional": false
    },
    "tailwindcss": {
      "optional": false
    },
    "wagmi": {
      "optional": true
    }
  }
}<|MERGE_RESOLUTION|>--- conflicted
+++ resolved
@@ -70,10 +70,7 @@
     "@radix-ui/react-dialog": "1.0.4",
     "@radix-ui/react-dropdown-menu": "2.0.5",
     "@radix-ui/react-hover-card": "^1.0.6",
-<<<<<<< HEAD
     "@radix-ui/react-icons": "^1.3.0",
-=======
->>>>>>> 660f0899
     "@radix-ui/react-label": "2.0.2",
     "@radix-ui/react-navigation-menu": "1.1.3",
     "@radix-ui/react-popover": "1.0.6",
