--- conflicted
+++ resolved
@@ -75,12 +75,8 @@
     "@tailwindcss/aspect-ratio": "0.4.2",
     "@tailwindcss/forms": "0.5.3",
     "@tailwindcss/typography": "0.5.9",
-<<<<<<< HEAD
-    "@tanstack/react-table": "8.5.30",
+    "@tanstack/react-table": "8.9.1",
     "class-variance-authority": "^0.6.0",
-=======
-    "@tanstack/react-table": "8.9.1",
->>>>>>> dbf0e82a
     "classnames": "2.3.2",
     "clsx": "^1.2.1",
     "date-fns": "2.29.3",
