--- conflicted
+++ resolved
@@ -5,7 +5,8 @@
   "types": "./index.tsx",
   "license": "MIT",
   "peerDependencies": {
-    "@headlessui/react": "^1.4.0"
+    "@headlessui/react": "^1.4.0",
+    "@heroicons/react": "^1.0.5"
   },
   "devDependencies": {
     "@types/react": "^17.0.37",
@@ -13,12 +14,5 @@
     "config": "*",
     "tsconfig": "*",
     "typescript": "^4.5.3"
-<<<<<<< HEAD
-  },
-  "dependencies": {
-    "@headlessui/react": "^1.4.0",
-    "@heroicons/react": "^1.0.5"
-=======
->>>>>>> 131ec6b0
   }
 }