--- conflicted
+++ resolved
@@ -107,40 +107,19 @@
 
   const src = useMemo(() => {
     if (!currency) return null
-<<<<<<< HEAD
-
-    if (currency.isNative && currency.chainId in LOGO) {
-      return LOGO[currency.chainId]
-    }
-
-    if (currency instanceof WrappedTokenInfo && currency.logoURI) {
-      return currency.logoURI
-    }
-
-    // TODO: Currency logos should be accessed via proxy such as...
-    // https://currency.sushi.com/{chainId}/{identifier}.jpg
-    // e.g.
-    // https://currency.sushi.com/1/eth.jpg - ETH
-    // https://currency.sushi.com/1/0x...jpg - WETH
-    return `https://cdn.sushi.com/image/upload/tokens/${currency.chainId}/${currency.wrapped.address}.jpg`
-=======
     return `tokens/${currency.chainId}/${currency.wrapped.address}.jpg`
->>>>>>> 78ea4a37
   }, [currency])
 
   useEffect(() => {
     setError(false)
   }, [src])
 
-<<<<<<< HEAD
-=======
   const placeholder = useMemo(() => {
     if (!rest.width || !rest.height) return 'empty'
     if (rest.width < 40 || rest.height < 40) return 'empty'
     return 'blur'
   }, [rest?.width, rest?.height])
 
->>>>>>> 78ea4a37
   if (!currency) {
     return (
       <Image
