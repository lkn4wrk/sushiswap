--- conflicted
+++ resolved
@@ -1,9 +1,5 @@
 {
   "extends": "@sushiswap/typescript-config/react-library.json",
   "include": ["."],
-<<<<<<< HEAD
-  "exclude": [".turbo", "node_modules"],
-=======
   "exclude": ["dist", ".turbo", "node_modules"]
->>>>>>> dbf0e82a
 }