import { Switch as HeadlessUiSwitch } from '@headlessui/react'
<<<<<<< HEAD
import classNames from 'classnames'
import { FC, ReactNode } from 'react'
=======
import { FC, ReactNode } from 'react'

import { classNames } from '../index'
>>>>>>> d5d870e7

type SwitchColor = 'default' | 'gradient'

type SwitchProps = {
  checked: boolean
  onChange(checked: boolean): void
  size?: 'xs' | 'sm' | 'md'
  checkedIcon?: ReactNode
  uncheckedIcon?: ReactNode
  color?: SwitchColor
  id?: string
}

const COLOR = {
  default: (checked: boolean) => (checked ? 'bg-slate-100' : 'bg-slate-100'),
  gradient: (checked: boolean) => (checked ? 'bg-gradient-to-r from-blue to-pink' : 'bg-slate-700'),
}

const HEIGHT = {
  xs: 20,
  sm: 28,
  md: 36,
}

const WIDTH = {
  xs: 49,
  sm: 57,
  md: 65,
}

export const Switch: FC<SwitchProps> = ({
  size = 'md',
  checked,
  onChange,
  checkedIcon = '',
  uncheckedIcon = '',
  color = 'default',
  id = '',
}: SwitchProps) => {
  const height = HEIGHT[size]
  const width = WIDTH[size]

  return (
    <HeadlessUiSwitch
      checked={checked}
      onChange={onChange}
      className={classNames(
        `flex items-center bg-slate-800 border border-slate-700 relative inline-flex flex-shrink-0 rounded-full cursor-pointer ease-in-out duration-200 ${id}`
      )}
      style={{ height, width }}
    >
      <span
        id={id}
        className={classNames(
          checked ? 'translate-x-[30px]' : 'translate-x-[2px]',
          COLOR[color](checked),
<<<<<<< HEAD
          `transition-colors transition-transform pointer-events-none p-1 rounded-full shadow-md ease-in-out duration-200 inline-flex items-center justify-center`
=======
          `transition-colors transition-transform pointer-events-none p-1 rounded-full ease-in-out duration-200 inline-flex items-center justify-center`,
>>>>>>> d5d870e7
        )}
        style={{ height: height - 6, width: height - 6, transform: `translate(${checked ? 30 : 2}, 0)` }}
      >
        {checked ? checkedIcon : uncheckedIcon}
      </span>
    </HeadlessUiSwitch>
  )
}

export default Switch<|MERGE_RESOLUTION|>--- conflicted
+++ resolved
@@ -1,12 +1,6 @@
 import { Switch as HeadlessUiSwitch } from '@headlessui/react'
-<<<<<<< HEAD
 import classNames from 'classnames'
 import { FC, ReactNode } from 'react'
-=======
-import { FC, ReactNode } from 'react'
-
-import { classNames } from '../index'
->>>>>>> d5d870e7
 
 type SwitchColor = 'default' | 'gradient'
 
@@ -63,11 +57,7 @@
         className={classNames(
           checked ? 'translate-x-[30px]' : 'translate-x-[2px]',
           COLOR[color](checked),
-<<<<<<< HEAD
-          `transition-colors transition-transform pointer-events-none p-1 rounded-full shadow-md ease-in-out duration-200 inline-flex items-center justify-center`
-=======
-          `transition-colors transition-transform pointer-events-none p-1 rounded-full ease-in-out duration-200 inline-flex items-center justify-center`,
->>>>>>> d5d870e7
+          `transition-colors transition-transform pointer-events-none p-1 rounded-full ease-in-out duration-200 inline-flex items-center justify-center`
         )}
         style={{ height: height - 6, width: height - 6, transform: `translate(${checked ? 30 : 2}, 0)` }}
       >
