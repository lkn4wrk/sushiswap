--- conflicted
+++ resolved
@@ -1,23 +1,13 @@
 import { Switch as HeadlessUiSwitch } from '@headlessui/react'
 import classNames from 'classnames'
-import { ComponentPropsWithRef, FC, ReactNode } from 'react'
-
-<<<<<<< HEAD
-type SwitchColor = 'default' | 'gradient'
-
-type SwitchProps = ComponentPropsWithRef<typeof HeadlessUiSwitch> & {
-=======
-import { classNames } from '../index'
+import { FC, ReactNode } from 'react'
 
 type SwitchColor = 'default' | 'gradient'
 
 type SwitchProps = {
   checked: boolean
   onChange(checked: boolean): void
->>>>>>> 4a78c1e8
   size?: 'xs' | 'sm' | 'md'
-  checked: boolean
-  onChange: (checked: boolean) => void
   checkedIcon?: ReactNode
   uncheckedIcon?: ReactNode
   color?: SwitchColor
@@ -25,15 +15,8 @@
 }
 
 const COLOR = {
-<<<<<<< HEAD
-  default: (checked: boolean) => (checked ? 'bg-slate-600' : 'bg-slate-600'),
+  default: (checked: boolean) => (checked ? 'bg-slate-100' : 'bg-slate-100'),
   gradient: (checked: boolean) => (checked ? 'bg-gradient-to-r from-blue to-pink' : 'bg-slate-700'),
-=======
-  // @ts-ignore TYPE NEEDS FIXING
-  default: (checked) => (checked ? 'bg-slate-100' : 'bg-slate-100'),
-  // @ts-ignore TYPE NEEDS FIXING
-  gradient: (checked) => (checked ? 'bg-gradient-to-r from-blue to-pink' : 'bg-slate-700'),
->>>>>>> 4a78c1e8
 }
 
 const HEIGHT = {
@@ -65,7 +48,7 @@
       checked={checked}
       onChange={onChange}
       className={classNames(
-        `flex items-center bg-slate-800 border border-slate-700 relative inline-flex flex-shrink-0 rounded-full cursor-pointer ease-in-out duration-200 ${id}`,
+        `flex items-center bg-slate-800 border border-slate-700 relative inline-flex flex-shrink-0 rounded-full cursor-pointer ease-in-out duration-200 ${id}`
       )}
       style={{ height, width }}
     >
@@ -74,7 +57,7 @@
         className={classNames(
           checked ? 'translate-x-[30px]' : 'translate-x-[2px]',
           COLOR[color](checked),
-          `transition-colors transition-transform pointer-events-none p-1 rounded-full shadow-md ease-in-out duration-200 inline-flex items-center justify-center`,
+          `transition-colors transition-transform pointer-events-none p-1 rounded-full shadow-md ease-in-out duration-200 inline-flex items-center justify-center`
         )}
         style={{ height: height - 6, width: height - 6, transform: `translate(${checked ? 30 : 2}, 0)` }}
       >
