import { Menu as HeadlessMenu } from '@headlessui/react'
import { ChevronDownIcon } from '@heroicons/react/outline'
import classNames from 'classnames'
import React, { FC, forwardRef, ReactNode } from 'react'

import { ExtractProps } from '../types'
import { Typography } from '../typography/Typography'

export type MenuButton = ExtractProps<typeof HeadlessMenu.Button> & {
  children?: ReactNode
  standalone?: boolean
}

export const MenuButton: FC<MenuButton> = forwardRef(({ className, children, standalone, ...props }, ref) => {
  return React.createElement(
    standalone ? 'div' : HeadlessMenu.Button,
    {
      ...props,
      ref,
      className: classNames(
<<<<<<< HEAD
        'relative w-full cursor-pointer rounded-xl bg-slate-900 hover:bg-slate-800 focus:bg-slate-800 py-3 pl-4 pr-10 text-left shadow-md',
        className
=======
        'relative w-full cursor-pointer rounded-xl bg-slate-900 hover:bg-slate-800 focus:bg-slate-800 py-3 pl-4 pr-10 text-left shadow-md ring-1 ring-slate-900/10',
        className,
>>>>>>> d5d870e7
      ),
    },
    <>
      <Typography
        variant="sm"
        weight={children ? 700 : 400}
        className={classNames(children ? '' : 'text-slate-600', 'block truncate')}
      >
        {children}
      </Typography>
      <span className="pointer-events-none absolute inset-y-0 right-0 flex items-center pr-2">
        <ChevronDownIcon className="h-5 w-5" aria-hidden="true" />
      </span>
    </>
  )
})<|MERGE_RESOLUTION|>--- conflicted
+++ resolved
@@ -18,13 +18,8 @@
       ...props,
       ref,
       className: classNames(
-<<<<<<< HEAD
-        'relative w-full cursor-pointer rounded-xl bg-slate-900 hover:bg-slate-800 focus:bg-slate-800 py-3 pl-4 pr-10 text-left shadow-md',
+        'relative w-full cursor-pointer rounded-xl bg-slate-900 hover:bg-slate-800 focus:bg-slate-800 py-3 pl-4 pr-10 text-left shadow-md ring-1 ring-slate-900/10',
         className
-=======
-        'relative w-full cursor-pointer rounded-xl bg-slate-900 hover:bg-slate-800 focus:bg-slate-800 py-3 pl-4 pr-10 text-left shadow-md ring-1 ring-slate-900/10',
-        className,
->>>>>>> d5d870e7
       ),
     },
     <>
@@ -35,8 +30,8 @@
       >
         {children}
       </Typography>
-      <span className="pointer-events-none absolute inset-y-0 right-0 flex items-center pr-2">
-        <ChevronDownIcon className="h-5 w-5" aria-hidden="true" />
+      <span className="absolute inset-y-0 right-0 flex items-center pr-2 pointer-events-none">
+        <ChevronDownIcon className="w-5 h-5" aria-hidden="true" />
       </span>
     </>
   )
