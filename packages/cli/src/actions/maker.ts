--- conflicted
+++ resolved
@@ -1,11 +1,6 @@
-<<<<<<< HEAD
-import { ChainKey } from '@sushiswap/chain'
-import { EXCHANGE_LiquidityPosition, EXCHANGE_Pair, EXCHANGE_Token, getBuiltGraphSDK } from '@sushiswap/graph-client'
-=======
 import { chainName } from '@sushiswap/chain'
 import { deprecated_LiquidityPositionsQuery, getBuiltGraphSDK } from '@sushiswap/graph-client'
 import { isPromiseFulfilled } from '@sushiswap/validate'
->>>>>>> 6c0fbc76
 import chalk from 'chalk'
 import Table from 'cli-table3'
 import numeral from 'numeral'
