{
  "name": "@sushiswap/wagmi",
  "version": "0.0.0",
  "private": true,
  "description": "Sushi Wagmi",
  "keywords": [
    "sushi",
    "wagmi"
  ],
  "license": "MIT",
  "author": "Matthew Lilley <hello@matthewLilley.com>",
  "source": "./index.ts",
  "scripts": {
    "build": "true",
    "check": "tsc --pretty --noEmit",
    "clean": "rm -rf .turbo && rm -rf node_modules && rm -rf dist",
    "generate": "typechain --target ethers-v5 --out-dir typechain './node_modules/@uniswap/v3-periphery/artifacts/contracts/lens/UniswapInterfaceMulticall.sol/UniswapInterfaceMulticall.json'",
    "lint": "TIMING=1 eslint . --fix",
    "test": "vitest"
  },
  "dependencies": {
    "@ethersproject/abi": "5.7.0",
    "@ethersproject/address": "5.7.0",
    "@ethersproject/bytes": "5.7.0",
    "@ethersproject/constants": "5.7.0",
    "@ethersproject/logger": "5.7.0",
    "@ethersproject/providers": "5.7.2",
    "@ethersproject/solidity": "5.7.0",
    "@headlessui/react": "1.7.7",
    "@heroicons/react": "2.0.13",
    "@sushiswap/abi": "workspace:*",
    "@sushiswap/amm": "workspace:*",
<<<<<<< HEAD
    "@sushiswap/bentobox": "1.0.0",
=======
    "@sushiswap/bentobox": "1.0.1",
>>>>>>> 45ca54a6
    "@sushiswap/chain": "workspace:*",
    "@sushiswap/client": "workspace:*",
    "@sushiswap/currency": "workspace:*",
    "@sushiswap/dexie": "workspace:*",
    "@sushiswap/format": "workspace:*",
<<<<<<< HEAD
    "@sushiswap/furo": "1.0.0",
=======
    "@sushiswap/furo": "1.0.1",
>>>>>>> 45ca54a6
    "@sushiswap/gas": "workspace:*",
    "@sushiswap/hooks": "workspace:*",
    "@sushiswap/math": "workspace:*",
    "@sushiswap/react-query": "workspace:*",
    "@sushiswap/route-processor": "workspace:*",
    "@sushiswap/router": "workspace:*",
    "@sushiswap/router-config": "workspace:*",
    "@sushiswap/sushiswap": "workspace:*",
<<<<<<< HEAD
    "@sushiswap/sushixswap": "1.0.0",
    "@sushiswap/tines": "workspace:*",
    "@sushiswap/trident": "1.0.0",
=======
    "@sushiswap/sushixswap": "1.0.1",
    "@sushiswap/tines": "workspace:*",
    "@sushiswap/trident": "1.0.1",
>>>>>>> 45ca54a6
    "@sushiswap/types": "workspace:*",
    "@sushiswap/ui": "workspace:*",
    "@sushiswap/v3-sdk": "workspace:*",
    "@sushiswap/validate": "workspace:*",
    "@sushiswap/viem-config": "workspace:*",
    "@sushiswap/wagmi-config": "workspace:*",
    "@tanstack/query-sync-storage-persister": "4.27.1",
    "@tanstack/react-query": "4.28.0",
    "@tanstack/react-query-persist-client": "4.28.0",
    "@uniswap/v2-core": "1.0.1",
    "@uniswap/v3-periphery": "1.4.1",
    "next-themes": "^0.2.1",
    "viem": "0.3.19",
    "zod": "3.20.2"
  },
  "devDependencies": {
    "@sushiswap/eslint-config": "workspace:*",
    "@sushiswap/jest-config": "workspace:*",
    "@sushiswap/prettier-config": "workspace:*",
    "@sushiswap/typescript-config": "workspace:*",
    "@types/jest": "^29.5.1",
    "@types/react": "^18.0.0",
    "@types/react-dom": "^18.0.0",
    "@wagmi/core": "0.10.10",
    "eslint": "8.29.0",
    "ethers": "5.7.2",
    "next": "13.3.1",
    "react": "18.2.0",
    "react-dom": "18.2.0",
    "tsup": "6.5.0",
    "typechain": "^8.0.0",
    "typescript": "5.0.4",
    "vitest": "0.30.1",
    "wagmi": "0.12.12"
  },
  "peerDependencies": {
    "@wagmi/core": "0.10.10",
    "ethers": "5.7.2",
    "react": "18.2.0",
    "react-dom": "18.2.0",
    "wagmi": "0.12.12"
  },
  "peerDependenciesMeta": {
    "@wagmi/core": {
      "optional": false
    },
    "ethers": {
      "optional": false
    },
    "react": {
      "optional": true
    },
    "react-dom": {
      "optional": true
    },
    "wagmi": {
      "optional": true
    }
  },
  "optionalDependencies": {
    "next": "13.3.1"
  }
}<|MERGE_RESOLUTION|>--- conflicted
+++ resolved
@@ -30,21 +30,13 @@
     "@heroicons/react": "2.0.13",
     "@sushiswap/abi": "workspace:*",
     "@sushiswap/amm": "workspace:*",
-<<<<<<< HEAD
-    "@sushiswap/bentobox": "1.0.0",
-=======
     "@sushiswap/bentobox": "1.0.1",
->>>>>>> 45ca54a6
     "@sushiswap/chain": "workspace:*",
     "@sushiswap/client": "workspace:*",
     "@sushiswap/currency": "workspace:*",
     "@sushiswap/dexie": "workspace:*",
     "@sushiswap/format": "workspace:*",
-<<<<<<< HEAD
-    "@sushiswap/furo": "1.0.0",
-=======
     "@sushiswap/furo": "1.0.1",
->>>>>>> 45ca54a6
     "@sushiswap/gas": "workspace:*",
     "@sushiswap/hooks": "workspace:*",
     "@sushiswap/math": "workspace:*",
@@ -53,15 +45,9 @@
     "@sushiswap/router": "workspace:*",
     "@sushiswap/router-config": "workspace:*",
     "@sushiswap/sushiswap": "workspace:*",
-<<<<<<< HEAD
-    "@sushiswap/sushixswap": "1.0.0",
-    "@sushiswap/tines": "workspace:*",
-    "@sushiswap/trident": "1.0.0",
-=======
     "@sushiswap/sushixswap": "1.0.1",
     "@sushiswap/tines": "workspace:*",
     "@sushiswap/trident": "1.0.1",
->>>>>>> 45ca54a6
     "@sushiswap/types": "workspace:*",
     "@sushiswap/ui": "workspace:*",
     "@sushiswap/v3-sdk": "workspace:*",
