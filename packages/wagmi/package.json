--- conflicted
+++ resolved
@@ -88,11 +88,7 @@
     "@uniswap/v2-core": "1.0.1",
     "@uniswap/v3-periphery": "1.4.1",
     "next-themes": "^0.2.1",
-<<<<<<< HEAD
-    "viem": "1.9.3",
-=======
-    "viem": "1.9.5",
->>>>>>> 65930e7a
+    "viem": "1.10.7",
     "zod": "3.21.4"
   },
   "devDependencies": {
@@ -103,7 +99,7 @@
     "@types/jest": "^29.5.1",
     "@types/react": "18.2.14",
     "@types/react-dom": "18.2.6",
-    "@wagmi/core": "1.3.10",
+    "@wagmi/core": "1.4.1",
     "eslint": "8.43.0",
     "ethers": "5.7.2",
     "next": "13.4.19",
@@ -116,7 +112,7 @@
     "wagmi": "1.3.11"
   },
   "peerDependencies": {
-    "@wagmi/core": "1.3.10",
+    "@wagmi/core": "1.4.1",
     "ethers": "5.7.2",
     "react": "18.2.0",
     "react-dom": "18.2.0",
