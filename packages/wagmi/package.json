--- conflicted
+++ resolved
@@ -65,11 +65,7 @@
     "@sushiswap/ui": "workspace:*",
     "@sushiswap/v2-sdk": "workspace:*",
     "@sushiswap/v3-sdk": "workspace:*",
-<<<<<<< HEAD
-    "@sushiswap/validate": "workspace:*",
     "@sushiswap/steer-sdk": "workspace:*",
-=======
->>>>>>> 89e31983
     "@sushiswap/viem-config": "workspace:*",
     "@sushiswap/wagmi-config": "workspace:*",
     "@tanstack/react-query": "4.28.0",
