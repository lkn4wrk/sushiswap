{
  "name": "@sushiswap/wagmi",
  "version": "0.0.0",
  "private": true,
  "description": "Sushi Wagmi",
  "keywords": [
    "sushi",
    "wagmi"
  ],
  "license": "MIT",
  "author": "Matthew Lilley <hello@matthewLilley.com>",
  "source": "./index.ts",
  "scripts": {
    "build": "true",
    "check": "tsc --pretty --noEmit",
    "clean": "rm -rf .turbo && rm -rf node_modules && rm -rf dist",
    "generate": "typechain --target ethers-v5 --out-dir typechain './node_modules/@uniswap/v3-periphery/artifacts/contracts/lens/UniswapInterfaceMulticall.sol/UniswapInterfaceMulticall.json'",
    "lint": "TIMING=1 eslint . --fix",
    "test": "vitest"
  },
  "dependencies": {
    "@ethersproject/abi": "5.7.0",
    "@ethersproject/address": "5.7.0",
    "@ethersproject/bytes": "5.7.0",
    "@ethersproject/constants": "5.7.0",
    "@ethersproject/logger": "5.7.0",
    "@ethersproject/providers": "5.7.2",
    "@ethersproject/solidity": "5.7.0",
    "@headlessui/react": "1.7.7",
    "@heroicons/react": "2.0.13",
    "@sushiswap/abi": "workspace:*",
    "@sushiswap/amm": "workspace:*",
    "@sushiswap/bentobox": "1.0.1",
    "@sushiswap/chain": "workspace:*",
    "@sushiswap/client": "workspace:*",
    "@sushiswap/currency": "workspace:*",
    "@sushiswap/dexie": "workspace:*",
    "@sushiswap/format": "workspace:*",
    "@sushiswap/furo": "1.0.5",
    "@sushiswap/gas": "workspace:*",
    "@sushiswap/hooks": "workspace:*",
    "@sushiswap/math": "workspace:*",
    "@sushiswap/react-query": "workspace:*",
    "@sushiswap/route-processor": "workspace:*",
    "@sushiswap/router": "workspace:*",
    "@sushiswap/router-config": "workspace:*",
<<<<<<< HEAD
    "@sushiswap/v2-core": "1.0.2",
    "@sushiswap/sushixswap": "1.0.1",
    "@sushiswap/tines": "workspace:*",
    "@sushiswap/trident-core": "1.0.2",
=======
    "@sushiswap/v2-core": "workspace:*",
    "@sushiswap/sushixswap": "1.0.3",
    "@sushiswap/tines": "workspace:*",
    "@sushiswap/trident-core": "workspace:*",
>>>>>>> e727b265
    "@sushiswap/types": "workspace:*",
    "@sushiswap/ui": "workspace:*",
    "@sushiswap/v3-sdk": "workspace:*",
    "@sushiswap/validate": "workspace:*",
    "@sushiswap/viem-config": "workspace:*",
    "@sushiswap/wagmi-config": "workspace:*",
    "@tanstack/query-sync-storage-persister": "4.27.1",
    "@tanstack/react-query": "4.28.0",
    "@tanstack/react-query-persist-client": "4.28.0",
    "@uniswap/v2-core": "1.0.1",
    "@uniswap/v3-periphery": "1.4.1",
    "next-themes": "^0.2.1",
    "viem": "0.3.29",
    "zod": "3.21.4"
  },
  "devDependencies": {
    "@sushiswap/eslint-config": "workspace:*",
    "@sushiswap/jest-config": "workspace:*",
    "@sushiswap/prettier-config": "workspace:*",
    "@sushiswap/typescript-config": "workspace:*",
    "@types/jest": "^29.5.1",
    "@types/react": "18.2.6",
    "@types/react-dom": "18.2.4",
    "@wagmi/core": "0.10.10",
    "eslint": "8.41.0",
    "ethers": "5.7.2",
    "next": "13.4.3",
    "react": "18.2.0",
    "react-dom": "18.2.0",
    "tsup": "6.5.0",
    "typechain": "^8.0.0",
    "typescript": "5.0.4",
    "vitest": "0.30.1",
    "wagmi": "0.12.13"
  },
  "peerDependencies": {
    "@wagmi/core": "0.10.11",
    "ethers": "5.7.2",
    "react": "18.2.0",
    "react-dom": "18.2.0",
    "wagmi": "0.12.13"
  },
  "peerDependenciesMeta": {
    "@wagmi/core": {
      "optional": false
    },
    "ethers": {
      "optional": false
    },
    "react": {
      "optional": true
    },
    "react-dom": {
      "optional": true
    },
    "wagmi": {
      "optional": true
    }
  },
  "optionalDependencies": {
    "next": "13.4.3"
  }
}<|MERGE_RESOLUTION|>--- conflicted
+++ resolved
@@ -44,17 +44,10 @@
     "@sushiswap/route-processor": "workspace:*",
     "@sushiswap/router": "workspace:*",
     "@sushiswap/router-config": "workspace:*",
-<<<<<<< HEAD
     "@sushiswap/v2-core": "1.0.2",
-    "@sushiswap/sushixswap": "1.0.1",
+    "@sushiswap/sushixswap": "1.0.3",
     "@sushiswap/tines": "workspace:*",
     "@sushiswap/trident-core": "1.0.2",
-=======
-    "@sushiswap/v2-core": "workspace:*",
-    "@sushiswap/sushixswap": "1.0.3",
-    "@sushiswap/tines": "workspace:*",
-    "@sushiswap/trident-core": "workspace:*",
->>>>>>> e727b265
     "@sushiswap/types": "workspace:*",
     "@sushiswap/ui": "workspace:*",
     "@sushiswap/v3-sdk": "workspace:*",
