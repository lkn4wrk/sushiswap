{
  "name": "@sushiswap/wagmi",
  "version": "0.0.0",
  "private": true,
  "description": "Sushi Wagmi",
  "keywords": [
    "sushi",
    "wagmi"
  ],
  "license": "MIT",
  "author": "Matthew Lilley <hello@matthewLilley.com>",
  "sideEffects": false,
  "source": "./index.ts",
  "scripts": {
    "clean": "rm -rf .turbo && rm -rf node_modules && rm -rf dist",
    "generate": "typechain --target ethers-v5 --out-dir typechain './node_modules/@uniswap/v3-periphery/artifacts/contracts/lens/UniswapInterfaceMulticall.sol/UniswapInterfaceMulticall.json'",
    "lint": "TIMING=1 eslint . --fix",
    "test": "jest --passWithNoTests"
  },
  "dependencies": {
    "@ethersproject/abi": "^5.0.0",
    "@ethersproject/address": "^5.0.0",
    "@ethersproject/bytes": "^5.0.0",
    "@ethersproject/constants": "^5.0.0",
    "@ethersproject/providers": "^5.0.0",
    "@headlessui/react": "^1.6.3",
    "@heroicons/react": "^1.0.6",
    "@sushiswap/bentobox": "workspace:*",
    "@sushiswap/chain": "workspace:*",
    "@sushiswap/currency": "workspace:*",
    "@sushiswap/exchange": "workspace:*",
    "@sushiswap/format": "workspace:*",
    "@sushiswap/furo": "workspace:*",
    "@sushiswap/hooks": "workspace:*",
    "@sushiswap/math": "workspace:*",
    "@sushiswap/sushiswap": "workspace:*",
    "@sushiswap/sushixswap": "workspace:*",
<<<<<<< HEAD
    "@sushiswap/trident": "^1.0.0-canary.41",
=======
    "@sushiswap/wagmi-config": "workspace:*",
>>>>>>> 94567b1a
    "@sushiswap/ui": "workspace:*",
    "@uniswap/v2-core": "^1.0.1",
    "@uniswap/v3-periphery": "1.4.1",
    "wagmi": "^0.5.12",
    "@gnosis.pm/safe-apps-wagmi": "^1.0.1"
  },
  "devDependencies": {
    "@sushiswap/eslint-config": "workspace:*",
    "@sushiswap/jest-config": "workspace:*",
    "@sushiswap/prettier-config": "workspace:*",
    "@sushiswap/typescript-config": "workspace:*",
    "@sushiswap/wagmi-config": "workspace:*",
    "@typechain/ethers-v5": "^10.1.0",
    "@types/react": "^18.0.0",
    "@types/react-dom": "^18.0.0",
    "ethers": "^5.0.0",
    "react": "^18.2.0",
    "react-dom": "^18.2.0",
    "react-query": "4.0.0-beta.23",
    "tsup": "^6.2.0",
    "typechain": "^8.0.0",
    "typescript": "^4.7.0"
  },
  "peerDependencies": {
    "ethers": "^5.0.0",
    "react": "^18.2.0",
    "react-dom": "^18.2.0"
  }
}<|MERGE_RESOLUTION|>--- conflicted
+++ resolved
@@ -35,11 +35,8 @@
     "@sushiswap/math": "workspace:*",
     "@sushiswap/sushiswap": "workspace:*",
     "@sushiswap/sushixswap": "workspace:*",
-<<<<<<< HEAD
+    "@sushiswap/wagmi-config": "workspace:*",
     "@sushiswap/trident": "^1.0.0-canary.41",
-=======
-    "@sushiswap/wagmi-config": "workspace:*",
->>>>>>> 94567b1a
     "@sushiswap/ui": "workspace:*",
     "@uniswap/v2-core": "^1.0.1",
     "@uniswap/v3-periphery": "1.4.1",
@@ -51,7 +48,6 @@
     "@sushiswap/jest-config": "workspace:*",
     "@sushiswap/prettier-config": "workspace:*",
     "@sushiswap/typescript-config": "workspace:*",
-    "@sushiswap/wagmi-config": "workspace:*",
     "@typechain/ethers-v5": "^10.1.0",
     "@types/react": "^18.0.0",
     "@types/react-dom": "^18.0.0",
