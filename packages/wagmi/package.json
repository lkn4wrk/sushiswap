{
  "name": "@sushiswap/wagmi",
  "version": "0.0.0",
  "private": true,
  "description": "Sushi Wagmi",
  "keywords": [
    "sushi",
    "wagmi"
  ],
  "license": "MIT",
  "author": "Matthew Lilley <hello@matthewLilley.com>",
  "sideEffects": false,
  "type": "module",
  "exports": {
    ".": "./src/index.ts",
    "./*": [
      "./src/*.ts",
      "./src/*.tsx",
      "./src/*/index.ts",
      "./src/*/index.tsx"
    ],
    "./future/*": [
      "./src/future/*.ts",
      "./src/future/*.tsx",
      "./src/future/*/index.ts",
      "./src/future/*/index.tsx"
    ]
  },
  "typesVersions": {
    "*": {
      "*": [
        "src/*",
        "src/*/index",
        "src/future/*",
        "src/future/*/index"
      ]
    }
  },
  "files": [
    "src"
  ],
  "scripts": {
    "build": "true",
    "check": "tsc --pretty --noEmit",
    "clean": "rm -rf .turbo && rm -rf node_modules && rm -rf dist",
    "test": "vitest"
  },
  "dependencies": {
    "@ethersproject/abi": "5.7.0",
    "@ethersproject/address": "5.7.0",
    "@ethersproject/bytes": "5.7.0",
    "@ethersproject/constants": "5.7.0",
    "@ethersproject/logger": "5.7.0",
    "@ethersproject/providers": "5.7.2",
    "@ethersproject/solidity": "5.7.0",
    "@headlessui/react": "1.7.7",
    "@heroicons/react": "2.0.13",
    "@radix-ui/react-slot": "^1.0.2",
    "@sushiswap/abi": "workspace:*",
    "@sushiswap/amm": "workspace:*",
    "@sushiswap/bentobox": "workspace:*",
    "@sushiswap/chain": "workspace:*",
    "@sushiswap/client": "workspace:*",
    "@sushiswap/currency": "workspace:*",
    "@sushiswap/dexie": "workspace:*",
    "@sushiswap/format": "workspace:*",
    "@sushiswap/furo": "workspace:*",
    "@sushiswap/gas": "workspace:*",
    "@sushiswap/hooks": "workspace:*",
    "@sushiswap/math": "workspace:*",
    "@sushiswap/react-query": "workspace:*",
    "@sushiswap/route-processor": "workspace:*",
    "@sushiswap/router": "workspace:*",
    "@sushiswap/router-config": "workspace:*",
    "@sushiswap/sushixswap": "workspace:*",
    "@sushiswap/tines": "workspace:*",
    "@sushiswap/trident-core": "workspace:*",
    "@sushiswap/types": "workspace:*",
    "@sushiswap/ui": "workspace:*",
    "@sushiswap/v2-sdk": "workspace:*",
    "@sushiswap/v3-sdk": "workspace:*",
    "@sushiswap/validate": "workspace:*",
    "@sushiswap/viem-config": "workspace:*",
    "@sushiswap/wagmi-config": "workspace:*",
    "@tanstack/query-sync-storage-persister": "4.27.1",
    "@tanstack/react-query": "4.28.0",
    "@tanstack/react-query-persist-client": "4.28.0",
    "@uniswap/v2-core": "1.0.1",
    "@uniswap/v3-periphery": "1.4.1",
    "next-themes": "^0.2.1",
    "viem": "1.0.2",
    "zod": "3.21.4"
  },
  "devDependencies": {
    "@sushiswap/eslint-config": "workspace:*",
    "@sushiswap/jest-config": "workspace:*",
    "@sushiswap/prettier-config": "workspace:*",
    "@sushiswap/typescript-config": "workspace:*",
    "@types/jest": "^29.5.1",
    "@types/react": "18.2.14",
    "@types/react-dom": "18.2.6",
    "@wagmi/core": "legacy-v0",
    "eslint": "8.43.0",
    "ethers": "5.7.2",
    "next": "13.4.8",
    "react": "18.2.0",
    "react-dom": "18.2.0",
    "tsup": "7.1.0",
    "typechain": "^8.0.0",
    "typescript": "5.1.6",
<<<<<<< HEAD
    "vitest": "0.30.1",
    "wagmi": "legacy-v0"
=======
    "vitest": "0.33.0",
    "wagmi": "0.12.18"
>>>>>>> 46484672
  },
  "peerDependencies": {
    "@wagmi/core": "legacy-v0",
    "ethers": "5.7.2",
    "react": "18.2.0",
    "react-dom": "18.2.0",
    "wagmi": "legacy-v0"
  },
  "peerDependenciesMeta": {
    "@wagmi/core": {
      "optional": false
    },
    "ethers": {
      "optional": false
    },
    "react": {
      "optional": true
    },
    "react-dom": {
      "optional": true
    },
    "wagmi": {
      "optional": true
    }
  },
  "optionalDependencies": {
    "next": "13.4.8"
  }
}<|MERGE_RESOLUTION|>--- conflicted
+++ resolved
@@ -108,13 +108,8 @@
     "tsup": "7.1.0",
     "typechain": "^8.0.0",
     "typescript": "5.1.6",
-<<<<<<< HEAD
-    "vitest": "0.30.1",
-    "wagmi": "legacy-v0"
-=======
     "vitest": "0.33.0",
     "wagmi": "0.12.18"
->>>>>>> 46484672
   },
   "peerDependencies": {
     "@wagmi/core": "legacy-v0",
