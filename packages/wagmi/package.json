{
  "name": "@sushiswap/wagmi",
  "version": "0.0.0",
  "private": true,
  "description": "Sushi Wagmi",
  "keywords": [
    "sushi",
    "wagmi"
  ],
  "license": "MIT",
  "author": "Matthew Lilley <hello@matthewLilley.com>",
  "sideEffects": false,
  "type": "module",
  "exports": {
    ".": "./src/index.ts",
    "./*": [
      "./src/*.ts",
      "./src/*.tsx",
      "./src/*/index.ts",
      "./src/*/index.tsx"
    ],
    "./future/*": [
      "./src/future/*.ts",
      "./src/future/*.tsx",
      "./src/future/*/index.ts",
      "./src/future/*/index.tsx"
    ]
  },
  "typesVersions": {
    "*": {
      "*": [
        "src/*",
        "src/*/index",
        "src/future/*",
        "src/future/*/index"
      ]
    }
  },
  "files": [
    "src"
  ],
  "scripts": {
    "build": "true",
    "check": "tsc --pretty --noEmit",
    "clean": "rm -rf .turbo && rm -rf node_modules && rm -rf dist",
    "test": "vitest"
  },
  "dependencies": {
    "@ethersproject/abi": "5.7.0",
    "@ethersproject/address": "5.7.0",
    "@ethersproject/bytes": "5.7.0",
    "@ethersproject/constants": "5.7.0",
    "@ethersproject/logger": "5.7.0",
    "@ethersproject/providers": "5.7.2",
    "@ethersproject/solidity": "5.7.0",
    "@headlessui/react": "1.7.7",
    "@heroicons/react": "2.0.13",
    "@radix-ui/react-slot": "^1.0.2",
    "@sushiswap/abi": "workspace:*",
    "@sushiswap/amm": "workspace:*",
    "@sushiswap/bentobox-sdk": "workspace:*",
    "@sushiswap/chain": "workspace:*",
    "@sushiswap/client": "workspace:*",
    "@sushiswap/currency": "workspace:*",
    "@sushiswap/dexie": "workspace:*",
    "@sushiswap/format": "workspace:*",
    "@sushiswap/furo-sdk": "workspace:*",
    "@sushiswap/gas": "workspace:*",
    "@sushiswap/hooks": "workspace:*",
    "@sushiswap/math": "workspace:*",
    "@sushiswap/react-query": "workspace:*",
    "@sushiswap/route-processor-sdk": "workspace:*",
    "@sushiswap/router": "workspace:*",
    "@sushiswap/router-config": "workspace:*",
    "@sushiswap/sushixswap-sdk": "workspace:*",
    "@sushiswap/tines": "workspace:*",
    "@sushiswap/trident-sdk": "workspace:*",
    "@sushiswap/types": "workspace:*",
    "@sushiswap/ui": "workspace:*",
    "@sushiswap/v2-sdk": "workspace:*",
    "@sushiswap/v3-sdk": "workspace:*",
    "@sushiswap/validate": "workspace:*",
    "@sushiswap/viem-config": "workspace:*",
    "@sushiswap/wagmi-config": "workspace:*",
    "@tanstack/query-sync-storage-persister": "4.27.1",
    "@tanstack/react-query": "4.28.0",
    "@tanstack/react-query-persist-client": "4.28.0",
    "@uniswap/v2-core": "1.0.1",
    "@uniswap/v3-periphery": "1.4.1",
    "next-themes": "^0.2.1",
<<<<<<< HEAD
    "viem": "1.6.2",
=======
    "viem": "0.0.0-jxom-refactor-multicall.20230830T113622",
>>>>>>> 54ab778b
    "zod": "3.21.4"
  },
  "devDependencies": {
    "@sushiswap/eslint-config": "workspace:*",
    "@sushiswap/jest-config": "workspace:*",
    "@sushiswap/prettier-config": "workspace:*",
    "@sushiswap/typescript-config": "workspace:*",
    "@types/jest": "^29.5.1",
    "@types/react": "18.2.14",
    "@types/react-dom": "18.2.6",
    "@wagmi/core": "1.3.9",
    "eslint": "8.43.0",
    "ethers": "5.7.2",
<<<<<<< HEAD
    "next": "13.4.17",
=======
    "next": "13.4.19",
>>>>>>> 54ab778b
    "react": "18.2.0",
    "react-dom": "18.2.0",
    "tsup": "7.1.0",
    "typechain": "^8.0.0",
    "typescript": "5.1.6",
    "vitest": "0.33.0",
    "wagmi": "1.3.10"
  },
  "peerDependencies": {
    "@wagmi/core": "1.3.9",
    "ethers": "5.7.2",
    "react": "18.2.0",
    "react-dom": "18.2.0",
    "wagmi": "1.3.10"
  },
  "peerDependenciesMeta": {
    "@wagmi/core": {
      "optional": false
    },
    "ethers": {
      "optional": false
    },
    "react": {
      "optional": true
    },
    "react-dom": {
      "optional": true
    },
    "wagmi": {
      "optional": true
    }
  },
  "optionalDependencies": {
<<<<<<< HEAD
    "next": "13.4.17"
=======
    "next": "13.4.19"
>>>>>>> 54ab778b
  }
}<|MERGE_RESOLUTION|>--- conflicted
+++ resolved
@@ -88,11 +88,7 @@
     "@uniswap/v2-core": "1.0.1",
     "@uniswap/v3-periphery": "1.4.1",
     "next-themes": "^0.2.1",
-<<<<<<< HEAD
     "viem": "1.6.2",
-=======
-    "viem": "0.0.0-jxom-refactor-multicall.20230830T113622",
->>>>>>> 54ab778b
     "zod": "3.21.4"
   },
   "devDependencies": {
@@ -106,11 +102,7 @@
     "@wagmi/core": "1.3.9",
     "eslint": "8.43.0",
     "ethers": "5.7.2",
-<<<<<<< HEAD
-    "next": "13.4.17",
-=======
     "next": "13.4.19",
->>>>>>> 54ab778b
     "react": "18.2.0",
     "react-dom": "18.2.0",
     "tsup": "7.1.0",
@@ -144,10 +136,6 @@
     }
   },
   "optionalDependencies": {
-<<<<<<< HEAD
-    "next": "13.4.17"
-=======
     "next": "13.4.19"
->>>>>>> 54ab778b
   }
 }