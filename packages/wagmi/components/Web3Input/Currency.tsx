--- conflicted
+++ resolved
@@ -90,7 +90,6 @@
           />
         )}
         <button
-<<<<<<< HEAD
           {...(onSelect && {
             onClick: (e) => {
               setTokenSelectorOpen(true)
@@ -101,13 +100,6 @@
             onSelect ? 'shadow-md hover:ring-2' : 'cursor-default text-2xl',
             (currency || loading) && onSelect ? 'bg-white bg-opacity-[0.12]' : '',
             currency || loading ? 'ring-slate-500' : 'bg-blue ring-blue-700',
-=======
-          onClick={onClick}
-          className={classNames(
-            onSelect ? 'shadow-md hover:ring-2' : 'cursor-default text-2xl',
-            (currency || loading) && onSelect ? 'bg-white bg-opacity-[0.12]' : '',
-            currency || loading ? 'ring-slate-500' : 'bg-blue ring-blue-700 text-lg font-medium',
->>>>>>> 8ce202d7
             'h-[36px] text-slate-200 hover:text-slate-100 transition-all flex flex-row items-center gap-1 text-xl font-semibold rounded-full px-2 py-1'
           )}
         >
