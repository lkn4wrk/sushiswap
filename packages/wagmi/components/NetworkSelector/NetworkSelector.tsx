import { Popover } from '@headlessui/react'
import { ChevronDownIcon, SearchIcon } from '@heroicons/react/solid'
import { ChainId, chainName } from '@sushiswap/chain'
import { classNames, DEFAULT_INPUT_UNSTYLED, NetworkIcon, Typography } from '@sushiswap/ui'
import React, { FC, useState } from 'react'
import { useNetwork, useSwitchNetwork } from 'wagmi'

interface NetworkSelectorNewProps {
  supportedNetworks?: ChainId[]
}

export const NetworkSelector: FC<NetworkSelectorNewProps> = ({ supportedNetworks = [] }) => {
  const [query, setQuery] = useState('')
  const { chain } = useNetwork()
  const { switchNetwork } = useSwitchNetwork()

  if (!chain) return <></>

  const chainId = chain.id

  const panel = (
    <Popover.Panel className="flex flex-col w-full sm:w-[320px] fixed bottom-0 left-0 right-0 sm:absolute sm:bottom-[unset] sm:left-[unset] mt-4 sm:rounded-xl rounded-b-none shadow-md shadow-black/[0.3] bg-slate-900 border border-slate-200/20">
      <div className="flex gap-2 items-center p-4 pb-3">
        <SearchIcon width={20} height={20} className="text-slate-500" />
        <input
          value={query}
          onChange={(e) => setQuery(e.target.value)}
          className={classNames(DEFAULT_INPUT_UNSTYLED, 'w-full bg-transparent placeholder:font-medium text-base')}
          placeholder="Search networks"
        />
      </div>
      <div className="mx-4 border-b border-slate-200/10" />
      <div className="p-2 max-h-[300px] scroll">
        {supportedNetworks
          .filter((el) => (query ? chainName[el].toLowerCase().includes(query.toLowerCase()) : Boolean))
          .map((el) => (
            <div
              onClick={() => {
                switchNetwork && switchNetwork(el)
              }}
              key={el}
              className={classNames(
                'hover:bg-white/[0.08] px-1 flex rounded-lg justify-between gap-2 items-center cursor-pointer transform-all h-[40px]'
              )}
            >
              <div className="flex items-center gap-2">
                <NetworkIcon type="naked" chainId={el} width={22} height={22} />
                <Typography variant="sm" weight={500} className="text-slate-50">
                  {chainName[el]}
                </Typography>
              </div>
              {chain?.id === el && <div className="w-2 h-2 mr-1 rounded-full bg-green" />}
            </div>
          ))}
      </div>
    </Popover.Panel>
  )

  return (
    <Popover className="relative">
      {({ open }) => {
        return (
          <>
            <Popover.Button
              className={classNames(
                DEFAULT_INPUT_UNSTYLED,
                'flex items-center gap-2 bg-white/[0.04] hover:bg-white/[0.08] hover:text-white h-[38px] rounded-xl px-2 pl-3 !font-semibold !text-sm text-slate-200'
              )}
            >
              <NetworkIcon chainId={chainId} width={20} height={20} />
<<<<<<< HEAD
              <div className="hidden sm:block">{chainName[chainId].split(' ')[0]}</div>
=======
              <div className="hidden sm:block">{chainName?.[chainId]?.split(' ')[0]}</div>
>>>>>>> 9a859465
              <ChevronDownIcon
                width={20}
                height={20}
                className={classNames(open ? 'rotate-180' : 'rotate-0', 'transition-transform')}
              />
            </Popover.Button>
            {panel}
          </>
        )
      }}
    </Popover>
  )
}<|MERGE_RESOLUTION|>--- conflicted
+++ resolved
@@ -68,11 +68,7 @@
               )}
             >
               <NetworkIcon chainId={chainId} width={20} height={20} />
-<<<<<<< HEAD
-              <div className="hidden sm:block">{chainName[chainId].split(' ')[0]}</div>
-=======
               <div className="hidden sm:block">{chainName?.[chainId]?.split(' ')[0]}</div>
->>>>>>> 9a859465
               <ChevronDownIcon
                 width={20}
                 height={20}
