import { Popover } from '@headlessui/react'
import { ChevronDownIcon, SearchIcon } from '@heroicons/react/solid'
import { ChainId, chainName } from '@sushiswap/chain'
import { classNames, DEFAULT_INPUT_UNSTYLED, NetworkIcon, Typography } from '@sushiswap/ui'
import React, { FC, useState } from 'react'
import { useNetwork, useSwitchNetwork } from 'wagmi'

interface NetworkSelectorNewProps {
  supportedNetworks?: ChainId[]
}

export const NetworkSelector: FC<NetworkSelectorNewProps> = ({ supportedNetworks = [] }) => {
  const [query, setQuery] = useState('')
  const { chain } = useNetwork()
  const { switchNetwork } = useSwitchNetwork()

  if (!chain) return <></>

  const chainId = chain.id

  const panel = (
    <Popover.Panel className="flex flex-col w-full sm:w-[320px] fixed bottom-0 left-0 right-0 sm:absolute sm:bottom-[unset] sm:left-[unset] mt-4 sm:rounded-xl rounded-b-none shadow-md shadow-black/[0.3] bg-slate-900 border border-slate-200/20">
      <div className="flex gap-2 items-center p-4 pb-3">
        <SearchIcon width={20} height={20} className="text-slate-500" />
        <input
          value={query}
          onChange={(e) => setQuery(e.target.value)}
          className={classNames(DEFAULT_INPUT_UNSTYLED, 'w-full bg-transparent placeholder:font-medium text-base')}
          placeholder="Search networks"
        />
      </div>
      <div className="mx-4 border-b border-slate-200/10" />
      <div className="p-2 max-h-[300px] scroll">
        {supportedNetworks
          .filter((el) => (query ? chainName[el].toLowerCase().includes(query.toLowerCase()) : Boolean))
          .map((el) => (
            <div
              onClick={() => {
                switchNetwork && switchNetwork(el)
              }}
              key={el}
              className={classNames(
                'hover:bg-white/[0.08] px-1 flex rounded-lg justify-between gap-2 items-center cursor-pointer transform-all h-[40px]'
              )}
            >
              <div className="flex items-center gap-2">
                <NetworkIcon type="naked" chainId={el} width={22} height={22} />
                <Typography variant="sm" weight={500} className="text-slate-50">
                  {chainName[el]}
                </Typography>
              </div>
              {chain?.id === el && <div className="w-2 h-2 mr-1 rounded-full bg-green" />}
            </div>
          ))}
      </div>
    </Popover.Panel>
  )

  return (
    <Popover className="relative">
      {({ open }) => {
        return (
          <>
            <Popover.Button
              className={classNames(
                DEFAULT_INPUT_UNSTYLED,
                'flex items-center gap-2 bg-white/[0.04] hover:bg-white/[0.08] hover:text-white h-[38px] rounded-xl px-2 pl-3 !font-semibold !text-sm text-slate-200'
              )}
            >
              <NetworkIcon chainId={chainId} width={20} height={20} />
<<<<<<< HEAD
              <div className="hidden sm:block">{chainName[chainId].split(' ')[0]}</div>
=======
              <div className="hidden sm:block">{chainName?.[chainId]?.split(' ')[0]}</div>
>>>>>>> 87b682c2
              <ChevronDownIcon
                width={20}
                height={20}
                className={classNames(open ? 'rotate-180' : 'rotate-0', 'transition-transform')}
              />
            </Popover.Button>
            {panel}
          </>
        )
      }}
    </Popover>
  )
}<|MERGE_RESOLUTION|>--- conflicted
+++ resolved
@@ -68,11 +68,7 @@
               )}
             >
               <NetworkIcon chainId={chainId} width={20} height={20} />
-<<<<<<< HEAD
-              <div className="hidden sm:block">{chainName[chainId].split(' ')[0]}</div>
-=======
               <div className="hidden sm:block">{chainName?.[chainId]?.split(' ')[0]}</div>
->>>>>>> 87b682c2
               <ChevronDownIcon
                 width={20}
                 height={20}
