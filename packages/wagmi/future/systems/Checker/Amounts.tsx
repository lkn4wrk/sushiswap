import { AddressZero } from '@ethersproject/constants'
import { Amount, Type } from '@sushiswap/currency'
import { FundSource } from '@sushiswap/hooks'
import { ZERO } from '@sushiswap/math'
import { Button } from '@sushiswap/ui/future/components/button'
import React, { FC, useMemo } from 'react'
import { useAccount } from 'wagmi'

import { useBalances } from '../../../hooks'
import { CheckerButton } from './types'
import dynamic from 'next/dynamic'

export interface AmountsProps extends CheckerButton {
  chainId: number | undefined
  amounts: (Amount<Type> | undefined)[]
}

<<<<<<< HEAD
export const Component: FC<AmountsProps> = ({
=======
export const Amounts: FC<AmountsProps> = ({
  type,
>>>>>>> 13d5644e
  amounts,
  chainId,
  children,
  className,
  variant,
  fullWidth,
  as,
  size,
}) => {
  const { address } = useAccount()
  const amountsAreDefined = useMemo(() => amounts.every((el) => el?.greaterThan(ZERO)), [amounts])
  const currencies = useMemo(() => amounts.map((amount) => amount?.currency), [amounts])

  const { data: balances } = useBalances({
    currencies,
    chainId,
    account: address,
    enabled: amountsAreDefined,
  })

  const sufficientBalance = useMemo(() => {
    return amounts?.every((amount) => {
      if (!amount) return true
      return !balances?.[amount.currency.isNative ? AddressZero : amount.currency.wrapped.address]?.[
        FundSource.WALLET
      ]?.lessThan(amount)
    })
  }, [amounts, balances])

  return useMemo(() => {
    if (!amountsAreDefined)
      return (
        <Button
          id="amount-checker"
          disabled
          className={className}
          variant={variant}
          as={as}
          fullWidth={fullWidth}
          size={size}
          type={type}
        >
          Enter Amount
        </Button>
      )

    if (!sufficientBalance)
      return (
        <Button type={type} disabled className={className} variant={variant} as={as} fullWidth={fullWidth} size={size}>
          Insufficient Balance
        </Button>
      )

    return <>{children}</>
  }, [amountsAreDefined, as, children, className, fullWidth, size, sufficientBalance, variant])
}

export const Amounts = dynamic(() => Promise.resolve(Component), {
  ssr: false,
})<|MERGE_RESOLUTION|>--- conflicted
+++ resolved
@@ -15,13 +15,8 @@
   amounts: (Amount<Type> | undefined)[]
 }
 
-<<<<<<< HEAD
 export const Component: FC<AmountsProps> = ({
-=======
-export const Amounts: FC<AmountsProps> = ({
-  type,
->>>>>>> 13d5644e
-  amounts,
+ type, amounts,
   chainId,
   children,
   className,
@@ -75,7 +70,7 @@
       )
 
     return <>{children}</>
-  }, [amountsAreDefined, as, children, className, fullWidth, size, sufficientBalance, variant])
+  }, [type, amountsAreDefined, as, children, className, fullWidth, size, sufficientBalance, variant])
 }
 
 export const Amounts = dynamic(() => Promise.resolve(Component), {
