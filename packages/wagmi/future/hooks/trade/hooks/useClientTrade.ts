--- conflicted
+++ resolved
@@ -7,7 +7,12 @@
 import { JSBI, Percent, ZERO } from '@sushiswap/math'
 import { BigNumber } from 'ethers'
 import { LiquidityProviders, Router } from '@sushiswap/router'
-import { isRouteProcessor2ChainId, isRouteProcessorChainId, routeProcessor2Address, routeProcessorAddress } from '@sushiswap/route-processor'
+import {
+  isRouteProcessor2ChainId,
+  isRouteProcessorChainId,
+  routeProcessor2Address,
+  routeProcessorAddress,
+} from '@sushiswap/route-processor'
 import { HexString } from '@sushiswap/types'
 import { calculateSlippageAmount } from '@sushiswap/amm'
 
@@ -38,30 +43,14 @@
       },
     ],
     queryFn: async () => {
-<<<<<<< HEAD
-      if (!poolsCodeMap || !isRouteProcessorChainId(chainId) || !fromToken || !amount || !toToken || !feeData?.gasPrice)
-        return new Promise((res) =>
-          setTimeout(
-            () =>
-              res({
-                abi: undefined,
-                address: undefined,
-                swapPrice: undefined,
-                priceImpact: undefined,
-                amountIn: undefined,
-                amountOut: undefined,
-                minAmountOut: undefined,
-                gasSpent: undefined,
-                writeArgs: undefined,
-                route: undefined,
-                functionName: 'processRoute',
-                overrides: undefined,
-              }),
-            250
-          )
-        )
-=======
-      if (!poolsCodeMap || !isRouteProcessor2ChainId(chainId) || !fromToken || !amount || !toToken || !feeData?.gasPrice)
+      if (
+        !poolsCodeMap ||
+        !isRouteProcessor2ChainId(chainId) ||
+        !fromToken ||
+        !amount ||
+        !toToken ||
+        !feeData?.gasPrice
+      )
         return {
           abi: undefined,
           address: undefined,
@@ -76,7 +65,6 @@
           functionName: 'processRoute',
           overrides: undefined,
         }
->>>>>>> 80a64256
 
       // const route = Router.findSushiRoute(
       //   poolsCodeMap,
@@ -87,9 +75,11 @@
       //   feeData.gasPrice.toNumber()
       // )
 
-      const logPools = Array.from(poolsCodeMap.values()).map((pc) => (`${pc.pool.token0.symbol}/${pc.pool.token1.symbol}-${pc.pool.fee}\n`)).join('* ')
+      const logPools = Array.from(poolsCodeMap.values())
+        .map((pc) => `${pc.pool.token0.symbol}/${pc.pool.token1.symbol}-${pc.pool.fee}\n`)
+        .join('* ')
       console.log(`Pools found ${poolsCodeMap.size}: ${logPools}`)
-      
+
       const route = Router.findBestRoute(
         poolsCodeMap,
         chainId,
@@ -97,7 +87,7 @@
         BigNumber.from(amount.quotient.toString()),
         toToken,
         feeData.gasPrice.toNumber(),
-        [LiquidityProviders.SushiSwapV3, LiquidityProviders.NativeWrap],
+        [LiquidityProviders.SushiSwapV3, LiquidityProviders.NativeWrap]
       )
 
       let args = undefined
@@ -116,10 +106,10 @@
       if (route) {
         const amountIn = Amount.fromRawAmount(fromToken, route.amountInBN.toString())
         const amountOut = Amount.fromRawAmount(toToken, route.amountOutBN.toString())
-        // const isOffset = chainId === ChainId.POLYGON && carbonOffset
+        const isOffset = chainId === ChainId.POLYGON && carbonOffset
 
         // let writeArgs: UseTradeReturnWriteArgs = args
-        const writeArgs: UseTradeReturnWriteArgs = args
+        let writeArgs: UseTradeReturnWriteArgs = args
           ? [
               args.tokenIn as HexString,
               BigNumber.from(args.amountIn),
@@ -130,17 +120,16 @@
             ]
           : undefined
 
-        const overrides = fromToken.isNative && writeArgs?.[1] ? { value: BigNumber.from(writeArgs?.[1]) } : undefined
-        // let overrides = fromToken.isNative && writeArgs?.[1] ? { value: BigNumber.from(writeArgs?.[1]) } : undefined
+        // const overrides = fromToken.isNative && writeArgs?.[1] ? { value: BigNumber.from(writeArgs?.[1]) } : undefined
+        let overrides = fromToken.isNative && writeArgs?.[1] ? { value: BigNumber.from(writeArgs?.[1]) } : undefined
 
-        // if (writeArgs && isOffset && chainId === ChainId.POLYGON) {
-        //   writeArgs = ['0xbc4a6be1285893630d45c881c6c343a65fdbe278', BigNumber.from('20000000000000000'), ...writeArgs]
-        //   overrides = {
-        //     value: BigNumber.from(fromToken.isNative ? writeArgs[3] : '0').add(BigNumber.from('20000000000000000')),
-        //   }
-        // }
+        if (writeArgs && isOffset && chainId === ChainId.POLYGON) {
+          writeArgs = ['0xbc4a6be1285893630d45c881c6c343a65fdbe278', BigNumber.from('20000000000000000'), ...writeArgs]
+          overrides = {
+            value: BigNumber.from(fromToken.isNative ? writeArgs[3] : '0').add(BigNumber.from('20000000000000000')),
+          }
+        }
 
-<<<<<<< HEAD
         return new Promise((res) =>
           setTimeout(
             () =>
@@ -173,43 +162,13 @@
                     : undefined,
                 route,
                 functionName: isOffset ? 'transferValueAndprocessRoute' : 'processRoute',
+                // functionName: 'processRoute',
                 writeArgs,
                 overrides,
               }),
             250
           )
         )
-=======
-        return {
-          swapPrice: amountOut.greaterThan(ZERO)
-            ? new Price({
-                baseAmount: amount,
-                quoteAmount: amountOut,
-              })
-            : undefined,
-          priceImpact: route.priceImpact
-            ? new Percent(JSBI.BigInt(Math.round(route.priceImpact * 10000)), JSBI.BigInt(10000))
-            : new Percent(0),
-          amountIn,
-          amountOut,
-          minAmountOut: writeArgs?.[3]
-            ? Amount.fromRawAmount(toToken, writeArgs[3].toString())
-            : Amount.fromRawAmount(
-                toToken,
-                calculateSlippageAmount(amountOut, new Percent(Math.floor(0.5 * 100), 10_000))[0]
-              ),
-          gasSpent: price
-            ? Amount.fromRawAmount(Native.onChain(chainId), route.gasSpent * 1e9)
-                .multiply(price.asFraction)
-                .toSignificant(4)
-            : undefined,
-          route,
-          // functionName: isOffset ? 'transferValueAndprocessRoute' : 'processRoute',
-          functionName: 'processRoute',
-          writeArgs,
-          overrides,
-        }
->>>>>>> 80a64256
       }
     },
     refetchInterval: 10000,
