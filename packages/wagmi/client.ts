<<<<<<< HEAD
=======
// import { SafeConnector } from '@gnosis.pm/safe-apps-wagmi'
>>>>>>> 1116743a
import { otherChains } from '@sushiswap/wagmi-config'
import { BigNumber } from 'ethers'
import { allChains, Chain, chain, configureChains, createClient, CreateClientConfig } from 'wagmi'
import { CoinbaseWalletConnector } from 'wagmi/connectors/coinbaseWallet'
import { InjectedConnector } from 'wagmi/connectors/injected'
import { MockConnector } from 'wagmi/connectors/mock'
import { WalletConnectConnector } from 'wagmi/connectors/walletConnect'
import { alchemyProvider } from 'wagmi/providers/alchemy'
import { jsonRpcProvider } from 'wagmi/providers/jsonRpc'
// import { alchemyProvider } from 'wagmi/providers/alchemy'
import { publicProvider } from 'wagmi/providers/public'

<<<<<<< HEAD
import { getSigners } from './test/utils'
=======
import { SafeConnector } from './connectors/safe'
>>>>>>> 1116743a

export type Client = ReturnType<typeof createClient>

const isTest = process.env.NODE_ENV === 'test' || process.env.NEXT_PUBLIC_PLAYWRIGHT_ENABLED === 'true'

console.log('IS TEST?', isTest)

const alchemyId = process.env.ALCHEMY_ID || process.env.NEXT_PUBLIC_ALCHEMY_ID
const infuraId = process.env.INFURA_ID || process.env.NEXT_PUBLIC_INFURA_ID

<<<<<<< HEAD
const { chains, provider }: CreateClientConfig & { chains: Chain[] } = isTest
  ? configureChains(
      [chain.foundry],
      [
        jsonRpcProvider({
          rpc: (chain_) => ({
            http: chain_.rpcUrls.default,
          }),
        }),
      ]
    )
  : configureChains(
      [...allChains, ...otherChains],
      [
        // jsonRpcProvider({
        //   priority: 0,
        //   rpc: (chain) => {
        //     if (chain.id !== 1) return null
        //     return {
        //       http: `https://api.securerpc.com/v1`,
        //       webSocket: `wss://api.securerpc.com/v1`,
        //     }
        //   },
        // }),
        // alchemyProvider({ apiKey: alchemyId, priority: 1 }),
        // publicProvider({ priority: 2 }),
=======
if (!alchemyId) {
  throw Error('NO ALCHEMY ID SET')
}

const { chains, provider }: CreateClientConfig & { chains: Chain[] } = configureChains(
  [...allChains, ...otherChains],
  [
    // jsonRpcProvider({
    //   priority: 0,
    //   rpc: (chain) => {
    //     if (chain.id !== 1) return null
    //     return {
    //       http: `https://api.securerpc.com/v1`,
    //       webSocket: `wss://api.securerpc.com/v1`,
    //     }
    //   },
    // }),
    // alchemyProvider({ apiKey: alchemyId, priority: 1 }),
    // publicProvider({ priority: 2 }),
>>>>>>> 1116743a

        // jsonRpcProvider({
        //   priority: 0,
        //   rpc: (chain) => {
        //     if (chain.id !== 1) return null
        //     return {
        //       http: `https://api.securerpc.com/v1`,
        //       webSocket: `wss://api.securerpc.com/v1`,
        //     }
        //   },
        // }),

        alchemyProvider({
          apiKey: alchemyId,
          // priority: 1,
        }),
        publicProvider({
          // priority: 2,
        }),

        // infuraProvider({ infuraId }),
      ],
      { pollingInterval: 8_000 }
    )

export const client: Client = createClient({
  provider: (config) => {
    const _provider = provider(config)
    if (config.chainId === 42220) {
      const block = _provider.formatter.formats.block
      block.gasLimit = () => BigNumber.from(0)
      block.nonce = () => ''
      block.difficulty = () => 0
    }
    return _provider
  },
  logger: {
    warn: null,
  },
  // webSocketProvider,
  autoConnect: false,
<<<<<<< HEAD
  connectors: isTest
    ? [new MockConnector({ options: { signer: getSigners()[0] } })]
    : [
        new InjectedConnector({
          chains,
          options: {
            shimDisconnect: true,
          },
        }),
        new WalletConnectConnector({
          chains,
          // TODO: Flesh out wallet connect options?
          options: {
            qrcode: true,
          },
        }),
        new CoinbaseWalletConnector({
          // TODO: Flesh out coinbase wallet connect options?
          chains,
          options: {
            appName: 'Sushi 2.0',
            appLogoUrl: 'https://raw.githubusercontent.com/sushiswap/list/master/logos/token-logos/token/sushi.jpg',
          },
        }),
        // @ts-ignore
        // new SafeConnector({ chains }),
      ],
=======
  connectors: [
    new InjectedConnector({
      chains,
      options: {
        shimDisconnect: true,
      },
    }),
    new WalletConnectConnector({
      chains,
      // TODO: Flesh out wallet connect options?
      options: {
        qrcode: true,
      },
    }),
    new CoinbaseWalletConnector({
      // TODO: Flesh out coinbase wallet connect options?
      chains,
      options: {
        appName: 'Sushi 2.0',
        appLogoUrl: 'https://raw.githubusercontent.com/sushiswap/list/master/logos/token-logos/token/sushi.jpg',
      },
    }),
    new SafeConnector({ chains }),
  ],
>>>>>>> 1116743a
})<|MERGE_RESOLUTION|>--- conflicted
+++ resolved
@@ -1,9 +1,4 @@
-<<<<<<< HEAD
-=======
-// import { SafeConnector } from '@gnosis.pm/safe-apps-wagmi'
->>>>>>> 1116743a
 import { otherChains } from '@sushiswap/wagmi-config'
-import { BigNumber } from 'ethers'
 import { allChains, Chain, chain, configureChains, createClient, CreateClientConfig } from 'wagmi'
 import { CoinbaseWalletConnector } from 'wagmi/connectors/coinbaseWallet'
 import { InjectedConnector } from 'wagmi/connectors/injected'
@@ -14,22 +9,16 @@
 // import { alchemyProvider } from 'wagmi/providers/alchemy'
 import { publicProvider } from 'wagmi/providers/public'
 
-<<<<<<< HEAD
+// import { SafeConnector } from './connectors/safe'
 import { getSigners } from './test/utils'
-=======
-import { SafeConnector } from './connectors/safe'
->>>>>>> 1116743a
 
 export type Client = ReturnType<typeof createClient>
 
 const isTest = process.env.NODE_ENV === 'test' || process.env.NEXT_PUBLIC_PLAYWRIGHT_ENABLED === 'true'
 
-console.log('IS TEST?', isTest)
-
 const alchemyId = process.env.ALCHEMY_ID || process.env.NEXT_PUBLIC_ALCHEMY_ID
 const infuraId = process.env.INFURA_ID || process.env.NEXT_PUBLIC_INFURA_ID
 
-<<<<<<< HEAD
 const { chains, provider }: CreateClientConfig & { chains: Chain[] } = isTest
   ? configureChains(
       [chain.foundry],
@@ -56,27 +45,6 @@
         // }),
         // alchemyProvider({ apiKey: alchemyId, priority: 1 }),
         // publicProvider({ priority: 2 }),
-=======
-if (!alchemyId) {
-  throw Error('NO ALCHEMY ID SET')
-}
-
-const { chains, provider }: CreateClientConfig & { chains: Chain[] } = configureChains(
-  [...allChains, ...otherChains],
-  [
-    // jsonRpcProvider({
-    //   priority: 0,
-    //   rpc: (chain) => {
-    //     if (chain.id !== 1) return null
-    //     return {
-    //       http: `https://api.securerpc.com/v1`,
-    //       webSocket: `wss://api.securerpc.com/v1`,
-    //     }
-    //   },
-    // }),
-    // alchemyProvider({ apiKey: alchemyId, priority: 1 }),
-    // publicProvider({ priority: 2 }),
->>>>>>> 1116743a
 
         // jsonRpcProvider({
         //   priority: 0,
@@ -90,7 +58,7 @@
         // }),
 
         alchemyProvider({
-          apiKey: alchemyId,
+          apiKey: alchemyId as string,
           // priority: 1,
         }),
         publicProvider({
@@ -103,22 +71,12 @@
     )
 
 export const client: Client = createClient({
-  provider: (config) => {
-    const _provider = provider(config)
-    if (config.chainId === 42220) {
-      const block = _provider.formatter.formats.block
-      block.gasLimit = () => BigNumber.from(0)
-      block.nonce = () => ''
-      block.difficulty = () => 0
-    }
-    return _provider
-  },
-  logger: {
-    warn: null,
-  },
+  provider,
   // webSocketProvider,
+  // logger: {
+  //   warn: null,
+  // },
   autoConnect: false,
-<<<<<<< HEAD
   connectors: isTest
     ? [new MockConnector({ options: { signer: getSigners()[0] } })]
     : [
@@ -145,31 +103,6 @@
         }),
         // @ts-ignore
         // new SafeConnector({ chains }),
+        // new SafeConnector({ chains }),
       ],
-=======
-  connectors: [
-    new InjectedConnector({
-      chains,
-      options: {
-        shimDisconnect: true,
-      },
-    }),
-    new WalletConnectConnector({
-      chains,
-      // TODO: Flesh out wallet connect options?
-      options: {
-        qrcode: true,
-      },
-    }),
-    new CoinbaseWalletConnector({
-      // TODO: Flesh out coinbase wallet connect options?
-      chains,
-      options: {
-        appName: 'Sushi 2.0',
-        appLogoUrl: 'https://raw.githubusercontent.com/sushiswap/list/master/logos/token-logos/token/sushi.jpg',
-      },
-    }),
-    new SafeConnector({ chains }),
-  ],
->>>>>>> 1116743a
 })