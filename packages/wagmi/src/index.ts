--- conflicted
+++ resolved
@@ -12,13 +12,11 @@
 // Export systems
 export * from './systems'
 
-<<<<<<< HEAD
-// Re-export getPublicClient
-export { getPublicClient } from '@wagmi/core'
-=======
+// Export components
+export * from './components'
+
 // Export test
 export * from './test'
->>>>>>> e0ab9467
 
 // Re-export wagmi
 export * from 'wagmi'
