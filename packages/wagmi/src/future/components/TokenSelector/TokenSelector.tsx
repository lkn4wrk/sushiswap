'use client'

import { isAddress } from '@ethersproject/address'
import { XMarkIcon } from '@heroicons/react/20/solid'
import { MagnifyingGlassIcon } from '@heroicons/react/24/solid'
import { ChainId } from '@sushiswap/chain'
import { Native, Token, Type } from '@sushiswap/currency'
import { useCustomTokens, usePinnedTokens } from '@sushiswap/hooks'
import { useBalances, useOtherTokenListsQuery, usePrices, useTokens } from '@sushiswap/react-query'
import {
<<<<<<< HEAD
  Dialog,
=======
  classNames,
>>>>>>> 660f0899
  DialogContent,
  DialogDescription,
  DialogHeader,
  DialogTitle,
  DialogTrigger,
  IconButton,
  TextField,
} from '@sushiswap/ui'
import { Button, buttonIconVariants } from '@sushiswap/ui/components/button'
import { Currency } from '@sushiswap/ui/components/currency'
import { List } from '@sushiswap/ui/components/list/List'
import { SkeletonCircle, SkeletonText } from '@sushiswap/ui/components/skeleton'
import React, { FC, ReactNode, useCallback, useMemo, useState } from 'react'
import { useAccount } from 'wagmi'

import { useTokenWithCache } from '../../hooks'
import { useSortedTokenList } from './hooks/useSortedTokenList'
import { TokenSelectorCurrencyList } from './TokenSelectorCurrencyList'
import { TokenSelectorImportRow } from './TokenSelectorImportRow'

interface TokenSelectorProps {
  id: string
  selected: Type | undefined
  chainId: ChainId
  onSelect(currency: Type): void
  children: ReactNode
  currencies?: Record<string, Token>
  includeNative?: boolean
  hidePinnedTokens?: boolean
  hideSearch?: boolean
}

export const TokenSelector: FC<TokenSelectorProps> = ({
  includeNative = true,
  id,
  selected,
  onSelect,
  chainId,
  children,
  currencies,
  hidePinnedTokens,
  hideSearch,
}) => {
  const { address } = useAccount()

  const [query, setQuery] = useState('')
  const [open, setOpen] = useState(false)

  const { data: customTokenMap, mutate: customTokenMutate } = useCustomTokens()
  const { data: pinnedTokenMap, mutate: pinnedTokenMutate, hasToken: isTokenPinned } = usePinnedTokens()
  const { data: defaultTokenMap, isLoading: isTokensLoading } = useTokens({ chainId })
  const { data: otherTokenMap, isLoading: isOtherTokensLoading } = useOtherTokenListsQuery({ chainId, query })
  const { data: pricesMap } = usePrices({ chainId })
  const { data: balancesMap } = useBalances({ chainId, account: address })

  const tokenMap = useMemo(() => {
    return {
      ...defaultTokenMap,
      ...otherTokenMap,
    }
  }, [defaultTokenMap, otherTokenMap])

  const officialTokenIds = useMemo(() => {
    if (!defaultTokenMap) return []
    return Object.values(defaultTokenMap).map((el) => el.wrapped.address)
  }, [defaultTokenMap])

  const { data: queryToken, isInitialLoading: isQueryTokenLoading } = useTokenWithCache({
    chainId,
    address: query,
    withStatus: false,
    enabled: isAddress(query),
    keepPreviousData: false,
  })

  const { data: sortedTokenList } = useSortedTokenList({
    query,
    customTokenMap: currencies ? {} : customTokenMap,
    tokenMap: currencies ? currencies : tokenMap,
    pricesMap,
    balancesMap,
    chainId,
    includeNative,
  })

  const pinnedTokens = useMemo(() => {
    return (pinnedTokenMap?.[chainId] ?? [])
      .map((id) => {
        const [, address] = id.split(':')
        if (address === 'NATIVE') return Native.onChain(chainId)
        return tokenMap?.[address] || customTokenMap?.[address]
      })
      .filter((token): token is Token => !!token)
  }, [pinnedTokenMap, tokenMap])

  const _onSelect = useCallback(
    (currency: Type) => {
      if (onSelect) {
        onSelect(currency)
      }

      setOpen(false)
    },
    [onSelect]
  )

  const _onPin = useCallback((currencyId: string) => {
    console.debug('onPin', currencyId, isTokenPinned(currencyId))
    if (isTokenPinned(currencyId)) {
      pinnedTokenMutate('remove', currencyId)
    } else {
      pinnedTokenMutate('add', currencyId)
    }
  }, [])

  const handleImport = useCallback(
    (currency: Token) => {
      customTokenMutate('add', [currency])
      _onSelect(currency)
    },
    [_onSelect, customTokenMutate]
  )

  const isLoading = isTokensLoading || isOtherTokensLoading || isQueryTokenLoading

  return (
    <Dialog open={open} onOpenChange={setOpen}>
      <DialogTrigger asChild>{children}</DialogTrigger>
      <DialogContent className="!flex flex-col justify-start min-h-[85vh]">
        <DialogHeader>
          <DialogTitle>Select a token</DialogTitle>
          <DialogDescription>
            Select a token from our default list or search for a token by symbol or address.
          </DialogDescription>
        </DialogHeader>
        {!hideSearch ? (
          <div className="flex gap-2">
            <TextField
              placeholder="Search by token or address"
              icon={MagnifyingGlassIcon}
              type="text"
              testdata-id={`${id}-address-input`}
              value={query}
              onValueChange={setQuery}
            />
          </div>
        ) : null}

        {pinnedTokens.length > 0 && !hidePinnedTokens ? (
          <div className="flex flex-wrap gap-2">
            {pinnedTokens.map((token) => (
              <div key={token.id} className="group">
                <Button size="sm" variant="secondary" className="group" key={token.id} onClick={() => _onSelect(token)}>
                  <Currency.Icon
                    width={20}
                    height={20}
                    className={buttonIconVariants({ size: 'default' })}
                    currency={token}
                    disableLink
                  />
                  {token.symbol}
                  <IconButton
                    size="xs"
                    name="remove"
                    icon={XMarkIcon}
                    variant="ghost"
                    onClick={(e) => {
                      e.stopPropagation()
                      _onPin(token.id)
                    }}
                  />
                </Button>
              </div>
            ))}
          </div>
        ) : null}

        <List.Control className="relative flex flex-1 flex-col flex-grow gap-3 px-1 py-0.5 min-h-[128px]">
          <div
            data-state={isLoading ? 'active' : 'inactive'}
            className={classNames(
              'data-[state=active]:block data-[state=active]:flex-1 data-[state=inactive]:hidden',
              'py-0.5 h-[64px] -mb-3'
            )}
          >
            <div className="flex items-center w-full h-full px-3 rounded-lg">
              <div className="flex items-center justify-between flex-grow gap-2 rounded">
                <div className="flex flex-row items-center flex-grow gap-4">
                  <SkeletonCircle radius={40} />
                  <div className="flex flex-col items-start">
                    <SkeletonText className="w-full w-[100px]" />
                    <SkeletonText fontSize="sm" className="w-full w-[60px]" />
                  </div>
                </div>

                <div className="flex flex-col w-full">
                  <SkeletonText className="w-[80px]" />
                  <SkeletonText fontSize="sm" align="right" className="w-[40px]" />
                </div>
              </div>
            </div>
          </div>
          <div
            data-state={isLoading ? 'inactive' : 'active'}
            className={classNames('data-[state=active]:block data-[state=active]:flex-1 data-[state=inactive]:hidden')}
          >
            {queryToken &&
              !customTokenMap[`${queryToken.chainId}:${queryToken.wrapped.address}`] &&
              !tokenMap?.[`${queryToken.wrapped.address}`] && (
                <TokenSelectorImportRow
                  currencies={[queryToken]}
                  onImport={() => queryToken && handleImport(queryToken)}
                />
              )}
            <TokenSelectorCurrencyList
              selected={selected}
              onSelect={_onSelect}
              id={id}
              pin={{ onPin: _onPin, isPinned: isTokenPinned }}
              officialTokenIds={officialTokenIds}
              currencies={sortedTokenList}
              chainId={chainId}
            />
            {sortedTokenList?.length === 0 && !queryToken && chainId && (
              <span className="h-10 flex items-center justify-center text-center text-sm text-gray-500 dark:text-slate-500">
                No results found.
              </span>
            )}
          </div>
        </List.Control>
      </DialogContent>
    </Dialog>
  )
}<|MERGE_RESOLUTION|>--- conflicted
+++ resolved
@@ -8,11 +8,8 @@
 import { useCustomTokens, usePinnedTokens } from '@sushiswap/hooks'
 import { useBalances, useOtherTokenListsQuery, usePrices, useTokens } from '@sushiswap/react-query'
 import {
-<<<<<<< HEAD
+  classNames,
   Dialog,
-=======
-  classNames,
->>>>>>> 660f0899
   DialogContent,
   DialogDescription,
   DialogHeader,
