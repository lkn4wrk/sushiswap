--- conflicted
+++ resolved
@@ -1,32 +1,19 @@
 import { isAddress } from '@ethersproject/address'
-<<<<<<< HEAD
-import { ChainId, chainName } from '@sushiswap/chain'
-import { Token, Type } from '@sushiswap/currency'
-import { useCustomTokens } from '@sushiswap/hooks'
-import { useBalances, usePrices, useTokens } from '@sushiswap/react-query'
-import { COMMON_BASES } from '@sushiswap/router-config'
-=======
 import { XMarkIcon } from '@heroicons/react/20/solid'
 import { ChainId, chainName } from '@sushiswap/chain'
 import { Native, Token, Type } from '@sushiswap/currency'
 import { useCustomTokens, usePinnedTokens } from '@sushiswap/hooks'
 import { useBalances, usePrices, useTokens } from '@sushiswap/react-query'
 import { IconButton } from '@sushiswap/ui'
->>>>>>> cd68cf86
 import { SlideIn } from '@sushiswap/ui/components/animation'
-import { Button } from '@sushiswap/ui/components/button'
-import { buttonIconVariants } from '@sushiswap/ui/components/button'
+import { Button, buttonIconVariants } from '@sushiswap/ui/components/button'
 import { Currency } from '@sushiswap/ui/components/currency'
 import { Dialog } from '@sushiswap/ui/components/dialog'
 import { NetworkIcon } from '@sushiswap/ui/components/icons'
 import { Search } from '@sushiswap/ui/components/input/Search'
 import { List } from '@sushiswap/ui/components/list/List'
 import { SkeletonCircle, SkeletonText } from '@sushiswap/ui/components/skeleton'
-import React, { Dispatch, FC, ReactNode, SetStateAction, useCallback, useState } from 'react'
-<<<<<<< HEAD
-=======
-import { useMemo } from 'react'
->>>>>>> cd68cf86
+import React, { Dispatch, FC, ReactNode, SetStateAction, useCallback, useMemo, useState } from 'react'
 import { useAccount } from 'wagmi'
 
 import { useTokenWithCache } from '../../hooks'
@@ -137,19 +124,6 @@
             </div>
 
             <div className="flex flex-wrap gap-2">
-<<<<<<< HEAD
-              {COMMON_BASES[chainId].map((base) => (
-                <Button variant="secondary" key={base.id} onClick={() => _onSelect(base)}>
-                  <Currency.Icon
-                    width={20}
-                    height={20}
-                    className={buttonIconVariants({ size: 'default' })}
-                    currency={base}
-                    disableLink
-                  />
-                  {base.symbol}
-                </Button>
-=======
               {pinnedTokens.map((token) => (
                 <div key={token.id} className="group">
                   <Button
@@ -179,7 +153,6 @@
                     />
                   </Button>
                 </div>
->>>>>>> cd68cf86
               ))}
             </div>
 
