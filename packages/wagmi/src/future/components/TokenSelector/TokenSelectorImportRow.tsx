<<<<<<< HEAD
import { Chain } from '@sushiswap/chain'
import { Token } from '@sushiswap/currency'
import { shortenAddress } from '@sushiswap/format'
import { isTokenSecurityChainId, useTokenSecurity } from '@sushiswap/react-query'
=======
import { useTokenSecurity } from '@sushiswap/react-query'
>>>>>>> 58beadcd
import {
  Dialog,
  DialogContent,
  DialogDescription,
  DialogFooter,
  DialogHeader,
  DialogTitle,
  DialogTrigger,
  Message,
} from '@sushiswap/ui'
import { Button } from '@sushiswap/ui/components/button'
import { Icon } from '@sushiswap/ui/components/currency/Icon'
import { List } from '@sushiswap/ui/components/list/List'
<<<<<<< HEAD
import { FC, useCallback, useState } from 'react'

import { TokenSecurityView } from '../TokenSecurityView'
=======
import React, { FC, ReactNode, useCallback, useState } from 'react'
import { shortenAddress } from 'sushi'
import { Chain } from 'sushi/chain'
import { Token } from 'sushi/currency'
>>>>>>> 58beadcd

interface TokenSelectorImportRow {
  currency: Token
  onImport(): void
}

<<<<<<< HEAD
export const TokenSelectorImportRow: FC<TokenSelectorImportRow> = ({ currency, onImport }) => {
  const [open, setOpen] = useState(false)

  const { data: tokenSecurityResponse, isInitialLoading: tokenSecurityLoading } = useTokenSecurity({
    currencies: [currency],
=======
export const TokenSelectorImportRow: FC<TokenSelectorImportRow> = ({
  currencies,
  onImport,
}) => {
  const [open, setOpen] = useState(false)
  const { data: tokenSecurity } = useTokenSecurity({
    currencies,
>>>>>>> 58beadcd
    enabled: open,
  })

  const onClick = useCallback(() => {
    onImport()

    setTimeout(() => {
      setOpen(false)
    }, 250)
  }, [onImport])

  const honeypot = Boolean(currency && tokenSecurityResponse?.[currency.address]?.is_honeypot)

  return (
    <Dialog onOpenChange={(open) => !open && setOpen(false)}>
      <div className="relative py-0.5 h-[64px]">
        <div className="flex items-center w-full hover:bg-muted focus:bg-accent h-full rounded-lg px-3">
<<<<<<< HEAD
          <div className="flex flex-row items-center flex-grow gap-4">
            <div className="w-10 h-10">
              <Icon disableLink currency={currency} width={40} height={40} />
=======
          {currencies[0] ? (
            <div className="flex flex-row items-center flex-grow gap-4">
              <div className="w-10 h-10">
                <Icon
                  disableLink
                  currency={currencies[0]}
                  width={40}
                  height={40}
                />
              </div>
              <div className="flex flex-col items-start">
                <span className="font-semibold text-gray-900 group-hover:text-gray-900 dark:text-slate-50 dark:group-hover:text-white">
                  {currencies[0].symbol}
                </span>
                <span className="text-sm text-gray-500 dark:text-slate-400 group-hover:dark:text-blue-100">
                  {currencies[0].name}
                </span>
              </div>
>>>>>>> 58beadcd
            </div>
            <div className="flex flex-col items-start">
              <span className="font-semibold text-gray-900 group-hover:text-gray-900 dark:text-slate-50 dark:group-hover:text-white">
                {currency.symbol}
              </span>
              <span className="text-sm text-gray-500 dark:text-slate-400 group-hover:dark:text-blue-100">
                {currency.name}
              </span>
            </div>
          </div>
          <div className="flex flex-col">
            <DialogTrigger asChild>
              <Button size="xs" onClick={() => setOpen(true)}>
                Import
              </Button>
            </DialogTrigger>
          </div>
        </div>
      </div>
<<<<<<< HEAD
      {!isTokenSecurityChainId(currency.chainId) || !tokenSecurityLoading ? (
        <DialogContent className="!max-h-screen overflow-y-auto">
          <DialogHeader>
            <DialogTitle>Import token</DialogTitle>
            <DialogDescription>
              Anyone can create a token, including creating fake versions of existing tokens that claim to represent
              projects. If you purchase this token, you may not be able to sell it back.
            </DialogDescription>
          </DialogHeader>
          <div className="flex flex-col gap-4">
            <List>
              <List.Control>
                <List.KeyValue title={<span className="text-gray-900 dark:text-slate-50">Name</span>}>
                  {currency.name}
                </List.KeyValue>
                <List.KeyValue title={<span className="text-gray-900 dark:text-slate-50">Symbol</span>}>
                  {currency.symbol}
                </List.KeyValue>
                <List.KeyValue title={<span className="text-gray-900 dark:text-slate-50">Address</span>}>
                  <a
                    target="_blank"
                    href={Chain.from(currency.chainId).getTokenUrl(currency.address)}
                    className="text-blue"
                    rel="noreferrer"
                  >
                    {shortenAddress(currency.address)}
                  </a>
                </List.KeyValue>
              </List.Control>
            </List>
            {isTokenSecurityChainId(currency.chainId) ? (
              <TokenSecurityView tokenSecurityResponse={tokenSecurityResponse} token={currency} />
=======
      <DialogContent>
        <DialogHeader>
          {!tokenSecurity?.honeypots || tokenSecurity.honeypots.length === 0 ? (
            <>
              <DialogTitle>Import token</DialogTitle>
              <DialogDescription>
                Trade at your own risk!{' '}
                {currencies.length > 1
                  ? "These tokens don't"
                  : "This token doesn't"}{' '}
                appear on the active token list(s). Anyone can create a token,
                including creating fake versions of existing tokens that claim
                to represent projects.
              </DialogDescription>
            </>
          ) : (
            <>
              <DialogTitle>Not supported!</DialogTitle>
              <DialogDescription>
                {tokenSecurity.honeypots.length > 1
                  ? 'These tokens have been identified as potential honeypot scams and are not supported. Do not interact with these tokens to safeguard your assets.'
                  : 'This token has been identified as a potential honeypot scam and is not supported. Do not interact with this token to safeguard your assets.'}{' '}
                <Button asChild variant="link" size="sm">
                  <LinkExternal href="https://coinbrain.com/dictionary/honeypot-scam">
                    Learn more about honeypot tokens
                  </LinkExternal>
                </Button>
              </DialogDescription>
            </>
          )}
        </DialogHeader>
        <div className="flex flex-col gap-4">
          {!tokenSecurity?.honeypots || tokenSecurity.honeypots.length === 0 ? (
            <List className="!pt-0">
              <List.Control>
                {currencies.reduce<ReactNode[]>((acc, cur) => {
                  if (cur) {
                    acc.push(
                      <div className="flex items-center gap-4 py-2 px-4">
                        <Icon currency={cur} width={40} height={40} />
                        <div className="flex flex-col gap-1">
                          <span className="truncate font-semibold text-gray-900 group-hover:text-gray-900 dark:text-slate-50 group-hover:dark:text-white">
                            {cur.symbol}
                          </span>
                          <a
                            target="_blank"
                            href={Chain.from(cur.chainId)?.getTokenUrl(
                              cur.address,
                            )}
                            className="flex gap-1 text-sm text-blue font-medium"
                            rel="noreferrer"
                          >
                            {shortenAddress(cur.address)}
                          </a>
                        </div>
                      </div>,
                    )
                  }

                  return acc
                }, [])}
              </List.Control>
            </List>
          ) : (
            <List className="!pt-0">
              <List.Control>
                {tokenSecurity.honeypots.reduce<ReactNode[]>((acc, cur) => {
                  const currency = currencies.find(
                    (currency) => currency?.address === cur,
                  )
                  if (currency) {
                    acc.push(
                      <div className="flex items-center gap-4 py-2 px-4">
                        <Icon currency={currency} width={40} height={40} />
                        <div className="flex flex-col gap-1">
                          <span className="truncate font-semibold text-gray-900 group-hover:text-gray-900 dark:text-slate-50 group-hover:dark:text-white">
                            {currency.symbol}
                          </span>
                          <a
                            target="_blank"
                            href={Chain.from(currency.chainId)?.getTokenUrl(
                              currency.address,
                            )}
                            className="flex gap-1 text-sm text-blue font-medium"
                            rel="noreferrer"
                          >
                            {shortenAddress(currency.address)}
                          </a>
                        </div>
                      </div>,
                    )
                  }

                  return acc
                }, [])}
              </List.Control>
            </List>
          )}
        </div>
        <DialogFooter>
          <div className="flex flex-col gap-3 w-full">
            <Button fullWidth size="xl" onClick={onClick}>
              {!tokenSecurity?.honeypots || tokenSecurity.honeypots.length === 0
                ? 'I understand'
                : 'Close'}
            </Button>
            {tokenSecurity?.isSupported ? (
              <div className="flex items-center gap-0.5 justify-center">
                <span className="text-xs text-gray-700 dark:text-slate-400">
                  Honeypot detection powered by GoPlus
                </span>
                <GoPlusLabsIcon width={22} height={22} />
              </div>
>>>>>>> 58beadcd
            ) : null}
          </div>
          <DialogFooter>
            <div className="flex flex-col gap-3 w-full">
              {!honeypot ? (
                <Button fullWidth size="xl" onClick={onClick}>
                  I understand
                </Button>
              ) : (
                <div className="flex flex-col gap-3">
                  <DialogTrigger asChild>
                    <Button fullWidth size="xl" onClick={() => setOpen(false)}>
                      Close
                    </Button>
                  </DialogTrigger>
                  <Message variant="destructive" size="sm">
                    Sushi does not support honetpot tokens. This token contract cannot be imported!
                  </Message>
                </div>
              )}
            </div>
          </DialogFooter>
        </DialogContent>
      ) : null}
    </Dialog>
  )
}<|MERGE_RESOLUTION|>--- conflicted
+++ resolved
@@ -1,11 +1,7 @@
-<<<<<<< HEAD
-import { Chain } from '@sushiswap/chain'
-import { Token } from '@sushiswap/currency'
-import { shortenAddress } from '@sushiswap/format'
-import { isTokenSecurityChainId, useTokenSecurity } from '@sushiswap/react-query'
-=======
-import { useTokenSecurity } from '@sushiswap/react-query'
->>>>>>> 58beadcd
+import {
+  isTokenSecurityChainId,
+  useTokenSecurity,
+} from '@sushiswap/react-query'
 import {
   Dialog,
   DialogContent,
@@ -19,37 +15,29 @@
 import { Button } from '@sushiswap/ui/components/button'
 import { Icon } from '@sushiswap/ui/components/currency/Icon'
 import { List } from '@sushiswap/ui/components/list/List'
-<<<<<<< HEAD
 import { FC, useCallback, useState } from 'react'
-
-import { TokenSecurityView } from '../TokenSecurityView'
-=======
-import React, { FC, ReactNode, useCallback, useState } from 'react'
 import { shortenAddress } from 'sushi'
 import { Chain } from 'sushi/chain'
 import { Token } from 'sushi/currency'
->>>>>>> 58beadcd
+
+import { TokenSecurityView } from '../TokenSecurityView'
 
 interface TokenSelectorImportRow {
   currency: Token
   onImport(): void
 }
 
-<<<<<<< HEAD
-export const TokenSelectorImportRow: FC<TokenSelectorImportRow> = ({ currency, onImport }) => {
-  const [open, setOpen] = useState(false)
-
-  const { data: tokenSecurityResponse, isInitialLoading: tokenSecurityLoading } = useTokenSecurity({
-    currencies: [currency],
-=======
 export const TokenSelectorImportRow: FC<TokenSelectorImportRow> = ({
-  currencies,
+  currency,
   onImport,
 }) => {
   const [open, setOpen] = useState(false)
-  const { data: tokenSecurity } = useTokenSecurity({
-    currencies,
->>>>>>> 58beadcd
+
+  const {
+    data: tokenSecurityResponse,
+    isInitialLoading: tokenSecurityLoading,
+  } = useTokenSecurity({
+    currencies: [currency],
     enabled: open,
   })
 
@@ -61,36 +49,17 @@
     }, 250)
   }, [onImport])
 
-  const honeypot = Boolean(currency && tokenSecurityResponse?.[currency.address]?.is_honeypot)
+  const honeypot = Boolean(
+    currency && tokenSecurityResponse?.[currency.address]?.is_honeypot,
+  )
 
   return (
     <Dialog onOpenChange={(open) => !open && setOpen(false)}>
       <div className="relative py-0.5 h-[64px]">
         <div className="flex items-center w-full hover:bg-muted focus:bg-accent h-full rounded-lg px-3">
-<<<<<<< HEAD
           <div className="flex flex-row items-center flex-grow gap-4">
             <div className="w-10 h-10">
               <Icon disableLink currency={currency} width={40} height={40} />
-=======
-          {currencies[0] ? (
-            <div className="flex flex-row items-center flex-grow gap-4">
-              <div className="w-10 h-10">
-                <Icon
-                  disableLink
-                  currency={currencies[0]}
-                  width={40}
-                  height={40}
-                />
-              </div>
-              <div className="flex flex-col items-start">
-                <span className="font-semibold text-gray-900 group-hover:text-gray-900 dark:text-slate-50 dark:group-hover:text-white">
-                  {currencies[0].symbol}
-                </span>
-                <span className="text-sm text-gray-500 dark:text-slate-400 group-hover:dark:text-blue-100">
-                  {currencies[0].name}
-                </span>
-              </div>
->>>>>>> 58beadcd
             </div>
             <div className="flex flex-col items-start">
               <span className="font-semibold text-gray-900 group-hover:text-gray-900 dark:text-slate-50 dark:group-hover:text-white">
@@ -110,29 +79,49 @@
           </div>
         </div>
       </div>
-<<<<<<< HEAD
       {!isTokenSecurityChainId(currency.chainId) || !tokenSecurityLoading ? (
         <DialogContent className="!max-h-screen overflow-y-auto">
           <DialogHeader>
             <DialogTitle>Import token</DialogTitle>
             <DialogDescription>
-              Anyone can create a token, including creating fake versions of existing tokens that claim to represent
-              projects. If you purchase this token, you may not be able to sell it back.
+              Anyone can create a token, including creating fake versions of
+              existing tokens that claim to represent projects. If you purchase
+              this token, you may not be able to sell it back.
             </DialogDescription>
           </DialogHeader>
           <div className="flex flex-col gap-4">
             <List>
               <List.Control>
-                <List.KeyValue title={<span className="text-gray-900 dark:text-slate-50">Name</span>}>
+                <List.KeyValue
+                  title={
+                    <span className="text-gray-900 dark:text-slate-50">
+                      Name
+                    </span>
+                  }
+                >
                   {currency.name}
                 </List.KeyValue>
-                <List.KeyValue title={<span className="text-gray-900 dark:text-slate-50">Symbol</span>}>
+                <List.KeyValue
+                  title={
+                    <span className="text-gray-900 dark:text-slate-50">
+                      Symbol
+                    </span>
+                  }
+                >
                   {currency.symbol}
                 </List.KeyValue>
-                <List.KeyValue title={<span className="text-gray-900 dark:text-slate-50">Address</span>}>
+                <List.KeyValue
+                  title={
+                    <span className="text-gray-900 dark:text-slate-50">
+                      Address
+                    </span>
+                  }
+                >
                   <a
                     target="_blank"
-                    href={Chain.from(currency.chainId).getTokenUrl(currency.address)}
+                    href={Chain.from(currency.chainId)?.getTokenUrl(
+                      currency.address,
+                    )}
                     className="text-blue"
                     rel="noreferrer"
                   >
@@ -142,122 +131,10 @@
               </List.Control>
             </List>
             {isTokenSecurityChainId(currency.chainId) ? (
-              <TokenSecurityView tokenSecurityResponse={tokenSecurityResponse} token={currency} />
-=======
-      <DialogContent>
-        <DialogHeader>
-          {!tokenSecurity?.honeypots || tokenSecurity.honeypots.length === 0 ? (
-            <>
-              <DialogTitle>Import token</DialogTitle>
-              <DialogDescription>
-                Trade at your own risk!{' '}
-                {currencies.length > 1
-                  ? "These tokens don't"
-                  : "This token doesn't"}{' '}
-                appear on the active token list(s). Anyone can create a token,
-                including creating fake versions of existing tokens that claim
-                to represent projects.
-              </DialogDescription>
-            </>
-          ) : (
-            <>
-              <DialogTitle>Not supported!</DialogTitle>
-              <DialogDescription>
-                {tokenSecurity.honeypots.length > 1
-                  ? 'These tokens have been identified as potential honeypot scams and are not supported. Do not interact with these tokens to safeguard your assets.'
-                  : 'This token has been identified as a potential honeypot scam and is not supported. Do not interact with this token to safeguard your assets.'}{' '}
-                <Button asChild variant="link" size="sm">
-                  <LinkExternal href="https://coinbrain.com/dictionary/honeypot-scam">
-                    Learn more about honeypot tokens
-                  </LinkExternal>
-                </Button>
-              </DialogDescription>
-            </>
-          )}
-        </DialogHeader>
-        <div className="flex flex-col gap-4">
-          {!tokenSecurity?.honeypots || tokenSecurity.honeypots.length === 0 ? (
-            <List className="!pt-0">
-              <List.Control>
-                {currencies.reduce<ReactNode[]>((acc, cur) => {
-                  if (cur) {
-                    acc.push(
-                      <div className="flex items-center gap-4 py-2 px-4">
-                        <Icon currency={cur} width={40} height={40} />
-                        <div className="flex flex-col gap-1">
-                          <span className="truncate font-semibold text-gray-900 group-hover:text-gray-900 dark:text-slate-50 group-hover:dark:text-white">
-                            {cur.symbol}
-                          </span>
-                          <a
-                            target="_blank"
-                            href={Chain.from(cur.chainId)?.getTokenUrl(
-                              cur.address,
-                            )}
-                            className="flex gap-1 text-sm text-blue font-medium"
-                            rel="noreferrer"
-                          >
-                            {shortenAddress(cur.address)}
-                          </a>
-                        </div>
-                      </div>,
-                    )
-                  }
-
-                  return acc
-                }, [])}
-              </List.Control>
-            </List>
-          ) : (
-            <List className="!pt-0">
-              <List.Control>
-                {tokenSecurity.honeypots.reduce<ReactNode[]>((acc, cur) => {
-                  const currency = currencies.find(
-                    (currency) => currency?.address === cur,
-                  )
-                  if (currency) {
-                    acc.push(
-                      <div className="flex items-center gap-4 py-2 px-4">
-                        <Icon currency={currency} width={40} height={40} />
-                        <div className="flex flex-col gap-1">
-                          <span className="truncate font-semibold text-gray-900 group-hover:text-gray-900 dark:text-slate-50 group-hover:dark:text-white">
-                            {currency.symbol}
-                          </span>
-                          <a
-                            target="_blank"
-                            href={Chain.from(currency.chainId)?.getTokenUrl(
-                              currency.address,
-                            )}
-                            className="flex gap-1 text-sm text-blue font-medium"
-                            rel="noreferrer"
-                          >
-                            {shortenAddress(currency.address)}
-                          </a>
-                        </div>
-                      </div>,
-                    )
-                  }
-
-                  return acc
-                }, [])}
-              </List.Control>
-            </List>
-          )}
-        </div>
-        <DialogFooter>
-          <div className="flex flex-col gap-3 w-full">
-            <Button fullWidth size="xl" onClick={onClick}>
-              {!tokenSecurity?.honeypots || tokenSecurity.honeypots.length === 0
-                ? 'I understand'
-                : 'Close'}
-            </Button>
-            {tokenSecurity?.isSupported ? (
-              <div className="flex items-center gap-0.5 justify-center">
-                <span className="text-xs text-gray-700 dark:text-slate-400">
-                  Honeypot detection powered by GoPlus
-                </span>
-                <GoPlusLabsIcon width={22} height={22} />
-              </div>
->>>>>>> 58beadcd
+              <TokenSecurityView
+                tokenSecurityResponse={tokenSecurityResponse}
+                token={currency}
+              />
             ) : null}
           </div>
           <DialogFooter>
@@ -274,7 +151,8 @@
                     </Button>
                   </DialogTrigger>
                   <Message variant="destructive" size="sm">
-                    Sushi does not support honetpot tokens. This token contract cannot be imported!
+                    Sushi does not support honetpot tokens. This token contract
+                    cannot be imported!
                   </Message>
                 </div>
               )}
