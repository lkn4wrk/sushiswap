--- conflicted
+++ resolved
@@ -8,11 +8,10 @@
   MetamaskIcon,
   RabbyIcon,
   TrustWalletIcon,
-<<<<<<< HEAD
   WalletConnectIcon
 } from '@sushiswap/ui/components/icons'
 import React, {FC, useCallback, useMemo} from 'react'
-import {useConnect} from 'wagmi'
+import {useConnect} from '../../hooks'
 import {
   DropdownMenu,
   DropdownMenuContent,
@@ -20,16 +19,6 @@
   DropdownMenuItem,
   DropdownMenuTrigger
 } from "@sushiswap/ui/components/dropdown-menu";
-=======
-  WalletConnectIcon,
-  LedgerIcon,
-} from '@sushiswap/ui/future/components/icons'
-import { List } from '@sushiswap/ui/future/components/list/List'
-import { Loader } from '@sushiswap/ui/future/components/Loader'
-import React, { FC, Fragment, useCallback, useMemo } from 'react'
-import { useConnect } from '../../hooks'
-import { classNames, ExtractProps } from '@sushiswap/ui'
->>>>>>> 7ca258e6
 
 const Icons: Record<string, React.ElementType> = {
   Injected: ChevronDoubleDownIcon,
