--- conflicted
+++ resolved
@@ -1,19 +1,9 @@
 'use client'
 
 import { ChainId } from '@sushiswap/chain'
-<<<<<<< HEAD
 import { TextField, TextFieldProps } from '@sushiswap/ui'
-import { ForwardedRef, forwardRef, useEffect, useState } from 'react'
-import { useEnsResolver } from 'wagmi'
-=======
-import { TextFieldProps } from '@sushiswap/ui'
-import { TextField } from '@sushiswap/ui'
-import { TextInput } from '@sushiswap/ui/components/input/Text'
 import { ForwardedRef, forwardRef, useEffect } from 'react'
 import { useEnsAddress } from 'wagmi'
->>>>>>> 660f0899
-
-export type EnsInputProps = TextInput
 
 function Component(props: Omit<TextFieldProps<'text'>, 'type'>, ref: ForwardedRef<HTMLInputElement>) {
   const { data } = useEnsAddress({
