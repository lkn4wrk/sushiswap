--- conflicted
+++ resolved
@@ -1,41 +1,23 @@
 import { ChainId } from '@sushiswap/chain'
-<<<<<<< HEAD
-import { Input } from '@sushiswap/ui/components/input'
+import { TextFieldProps } from '@sushiswap/ui'
+import { TextField } from '@sushiswap/ui'
 import { TextInput } from '@sushiswap/ui/components/input/Text'
 import { ForwardedRef, forwardRef, useEffect, useState } from 'react'
 import { useEnsResolver } from 'wagmi'
 
 export type EnsInputProps = TextInput
 
-function Component(props: EnsInputProps, ref: ForwardedRef<HTMLInputElement>) {
+function Component(props: Omit<TextFieldProps<'text'>, 'type'>, ref: ForwardedRef<HTMLInputElement>) {
   const [address, setAddress] = useState('')
-=======
-import { TextField } from '@sushiswap/ui'
-import { TextFieldProps } from '@sushiswap/ui'
-import { ForwardedRef, forwardRef, useEffect, useState } from 'react'
-import { useEnsResolver } from 'wagmi'
-
-function Component(props: Omit<TextFieldProps<'text'>, 'type'>, ref: ForwardedRef<HTMLInputElement>) {
-  const [state, setState] = useState({
-    name: '',
-    address: '',
-  })
->>>>>>> 20097b3b
 
   useEnsResolver({
     name: `${props.value}`,
     chainId: ChainId.ETHEREUM,
     enabled: Boolean(props.value && typeof props.value === 'string' && props.value.length > 2),
     onSuccess(data) {
-<<<<<<< HEAD
-      if (props.onChange && data) {
+      if (props.onValueChange && data) {
         setAddress(data)
-        props.onChange(data)
-=======
-      if (props.onValueChange && data) {
-        setState({ name: data.name, address: data.address })
-        props.onValueChange(data.address)
->>>>>>> 20097b3b
+        props.onValueChange(data)
       }
     },
   })
