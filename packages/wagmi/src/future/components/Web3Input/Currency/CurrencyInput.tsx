import { ChainId } from '@sushiswap/chain'
import { Token, tryParseAmount, Type } from '@sushiswap/currency'
import { usePrice } from '@sushiswap/react-query'
import { classNames } from '@sushiswap/ui'
import { Button, SelectIcon } from '@sushiswap/ui'
import { TextField } from '@sushiswap/ui'
import { Currency } from '@sushiswap/ui/components/currency'
import { SkeletonBox } from '@sushiswap/ui/components/skeleton'
import dynamic from 'next/dynamic'
import { FC, useCallback, useEffect, useMemo, useRef } from 'react'
import { useAccount } from 'wagmi'

import { useBalanceWeb3 } from '../../../hooks'
import { TokenSelector } from '../../TokenSelector/TokenSelector'
import { BalancePanel } from './BalancePanel'
import { PricePanel } from './PricePanel'

export interface CurrencyInputProps {
  id?: string
  disabled?: boolean
  value: string
  onChange?(value: string): void
  currency: Type | undefined
  onSelect?(currency: Type): void
  chainId: ChainId
  className?: string
  loading?: boolean
  usdPctChange?: number
  disableMaxButton?: boolean
  type: 'INPUT' | 'OUTPUT'
  fetching?: boolean
  currencyLoading?: boolean
  currencies?: Record<string, Token>
  allowNative?: boolean
  error?: string
<<<<<<< HEAD
=======
  hidePinnedTokens?: boolean
>>>>>>> f56c1083
}

export const Component: FC<CurrencyInputProps> = ({
  id,
  disabled,
  value,
  onChange,
  currency,
  onSelect,
  chainId,
  className,
  loading,
  usdPctChange,
  disableMaxButton = false,
  type,
  fetching,
  currencyLoading,
  currencies,
  allowNative = true,
  error,
<<<<<<< HEAD
=======
  hidePinnedTokens,
>>>>>>> f56c1083
}) => {
  const { address } = useAccount()
  const inputRef = useRef<HTMLInputElement>(null)
  const focusInput = useCallback(() => {
    if (disabled) return
    inputRef.current?.focus()
  }, [disabled])

  const { data: balance, isInitialLoading: isBalanceLoading } = useBalanceWeb3({
    chainId,
    account: address,
    currency,
  })

  const { data: price, isInitialLoading: isPriceLoading } = usePrice({
    chainId: currency?.chainId,
    address: currency?.wrapped?.address,
  })

  const _value = useMemo(() => tryParseAmount(value, currency), [value, currency])
  const insufficientBalance = address && type === 'INPUT' && balance && _value && balance.lessThan(_value)

  // If currency changes, trim input to decimals
  useEffect(() => {
    if (currency && onChange && value && value.includes('.')) {
      const [, decimals] = value.split('.')
      if (decimals.length > currency.decimals) {
        onChange((+value).toFixed(currency.decimals))
      }
    }

    // eslint-disable-next-line react-hooks/exhaustive-deps
  }, [currency])

  const isLoading = loading || currencyLoading || isBalanceLoading
  const _error = error ? error : insufficientBalance ? 'Exceeds Balance' : undefined

  return (
    <div
      className={classNames(
        fetching && type === 'OUTPUT' ? 'shimmer-fast' : '',
        _error ? '!bg-red-500/20 !dark:bg-red-900/30' : '',
        'space-y-2 overflow-hidden pb-2',
        className
      )}
      onClick={focusInput}
    >
      <div className="relative flex items-center gap-4">
        {isLoading ? (
          <div className="flex gap-1 items-center justify-between flex-grow h-[44px]">
            <SkeletonBox className="w-1/2 h-[32px] rounded-lg" />
          </div>
        ) : (
          <TextField
            testdata-id={`${id}-input`}
            type="number"
            ref={inputRef}
            variant="naked"
            disabled={disabled}
            onValueChange={onChange}
            value={value}
            readOnly={disabled}
            maxDecimals={currency?.decimals}
            className="p-0 py-1 !text-3xl font-medium"
          />
        )}
        {onSelect && (
          <TokenSelector
            id={`${id}-token-selector`}
            currencies={currencies}
            selected={currency}
            chainId={chainId}
            onSelect={onSelect}
            includeNative={allowNative}
<<<<<<< HEAD
=======
            hidePinnedTokens={hidePinnedTokens}
>>>>>>> f56c1083
          >
            <Button
              size="lg"
              variant={currency ? 'secondary' : 'default'}
              id={id}
              type="button"
              className={classNames(currency ? 'pl-2 pr-3 text-xl' : '', '!rounded-full')}
            >
              {currency ? (
                <>
                  <div className="w-[28px] h-[28px] mr-0.5">
                    <Currency.Icon disableLink currency={currency} width={28} height={28} />
                  </div>
                  {currency.symbol}
                  <SelectIcon />
                </>
              ) : (
                'Select token'
              )}
            </Button>
          </TokenSelector>
        )}
        {!onSelect && (
          <div
            id={`${id}-button`}
            className={classNames(
              'flex items-center gap-1 text-xl py-2 pl-2 pr-2 rounded-full font-medium whitespace-nowrap'
            )}
          >
            {currency ? (
              <>
                <div className="w-[28px] h-[28px] mr-0.5">
                  <Currency.Icon disableLink currency={currency} width={28} height={28} />
                </div>
                {currency.symbol}
              </>
            ) : (
              <span className="text-gray-400 dark:text-slate-500">No token selected</span>
            )}
          </div>
        )}
      </div>
      <div className="flex flex-row items-center justify-between h-[36px]">
        <PricePanel
          value={value}
          currency={currency}
          usdPctChange={usdPctChange}
          error={_error}
          loading={isLoading || isPriceLoading}
          price={price}
        />
        <BalancePanel
          id={id}
          loading={isLoading}
          chainId={chainId}
          account={address}
          onChange={onChange}
          currency={currency}
          disableMaxButton={disableMaxButton}
          balance={balance}
          type={type}
        />
      </div>
    </div>
  )
}

export const CurrencyInput = dynamic(() => Promise.resolve(Component), {
  ssr: false,
})<|MERGE_RESOLUTION|>--- conflicted
+++ resolved
@@ -33,10 +33,7 @@
   currencies?: Record<string, Token>
   allowNative?: boolean
   error?: string
-<<<<<<< HEAD
-=======
   hidePinnedTokens?: boolean
->>>>>>> f56c1083
 }
 
 export const Component: FC<CurrencyInputProps> = ({
@@ -57,10 +54,7 @@
   currencies,
   allowNative = true,
   error,
-<<<<<<< HEAD
-=======
   hidePinnedTokens,
->>>>>>> f56c1083
 }) => {
   const { address } = useAccount()
   const inputRef = useRef<HTMLInputElement>(null)
@@ -135,10 +129,7 @@
             chainId={chainId}
             onSelect={onSelect}
             includeNative={allowNative}
-<<<<<<< HEAD
-=======
             hidePinnedTokens={hidePinnedTokens}
->>>>>>> f56c1083
           >
             <Button
               size="lg"
