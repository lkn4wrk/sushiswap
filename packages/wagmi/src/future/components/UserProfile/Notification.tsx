import { Disclosure } from '@headlessui/react'
import {
  ArrowDownTrayIcon,
  ArrowRightIcon,
  ArrowUpTrayIcon,
  ArrowsUpDownIcon,
  BanknotesIcon,
  CheckIcon,
  ChevronDownIcon,
  FireIcon,
  LockOpenIcon,
  PlusIcon,
  XMarkIcon,
} from '@heroicons/react/24/outline'
import { ResolvedNotification } from '@sushiswap/dexie'
import { LinkExternal, classNames } from '@sushiswap/ui'
import { Currency as UICurrency } from '@sushiswap/ui/components/currency'
import { NetworkIcon } from '@sushiswap/ui/components/icons'
import { Loader } from '@sushiswap/ui/components/loader'
import { TimeAgo } from '@sushiswap/ui/components/time-ago'
import React, { FC } from 'react'
import { Chain, ChainId } from 'sushi/chain'
import { Token } from 'sushi/currency'
import { useWaitForTransaction } from 'wagmi'

export const STARGATE_TOKEN = new Token({
  chainId: ChainId.ETHEREUM,
  address: '0xaf5191b0de278c7286d6c7cc6ab6bb8a73ba2cd6',
  decimals: 18,
  symbol: 'STG',
  name: 'StargateToken',
})

export const Notification: FC<{
  data: ResolvedNotification
  showExtra?: boolean
  hideStatus?: boolean
}> = ({ data: notification, showExtra = false, hideStatus = false }) => {
  const { status } = useWaitForTransaction({
    chainId: notification.chainId,
    hash: notification.txHash as `0x${string}`,
  })

  if (!status)
    return (
      <div className="flex items-center gap-5 px-4 pr-8 rounded-2xl min-h-[82px] w-full">
        <div>
          <div className="rounded-full bg-slate-600 h-9 w-9" />
        </div>
        <div className="flex flex-col w-full gap-2">
          <div className="flex flex-col w-full gap-1">
            <div className="bg-slate-500 w-full h-[12px] animate-pulse rounded-full" />
            <div className="bg-slate-500 w-[60px] h-[12px] animate-pulse rounded-full" />
          </div>
          <div className="bg-slate-600 w-[120px] h-[10px] animate-pulse rounded-full" />
        </div>
      </div>
    )

  return (
    <div className="relative hover:bg-black/[0.02] active:bg-black/[0.03] hover:dark:bg-white/[0.02] active:dark:bg-white/[0.03]">
      {showExtra && (
        <Disclosure.Button className="absolute right-3 top-0 bottom-0 z-[100]">
          {({ open }) => (
            <div className="p-1.5 hover:dark:bg-white/[0.04] hover:bg-gray-200 rounded-full">
              <ChevronDownIcon
                width={20}
                height={20}
                className={classNames(
                  open ? 'rotate-180' : 'rotate-0',
                  'rounded-full transition-all delay-200',
                )}
              />
            </div>
          )}
        </Disclosure.Button>
      )}
      <LinkExternal
        href={
          notification.href
            ? notification.href
            : notification.txHash
            ? Chain.from(notification.chainId)?.getTxUrl(notification.txHash)
            : ''
        }
      >
        <div
          className={classNames(
            showExtra ? 'pr-14' : 'pr-4',
            'relative cursor-pointer flex items-center gap-3 rounded-2xl px-4 py-3',
          )}
        >
          <div className="p-2 bg-gray-200 dark:bg-slate-600 text-gray-400 dark:text-slate-200 rounded-full min-h-[36px] min-w-[36px] flex justify-center items-center">
            {!hideStatus &&
              (status === 'loading' ? (
                <Loader size={18} />
              ) : status === 'error' ? (
                <XMarkIcon width={20} height={20} className="text-red-400" />
              ) : (
                <></>
              ))}
<<<<<<< HEAD
            {notification.type === 'stargate' && <UICurrency.Icon currency={STARGATE_TOKEN} width={20} height={20} />}
            {status === 'success' && notification.type === 'send' && <ArrowRightIcon width={20} height={20} />}
            {status === 'success' && notification.type === 'swap' && <ArrowsUpDownIcon width={20} height={20} />}
            {status === 'success' && notification.type === 'approval' && <LockOpenIcon width={20} height={20} />}
            {status === 'success' && notification.type === 'mint' && <PlusIcon width={20} height={20} />}
            {status === 'success' && notification.type === 'burn' && <FireIcon width={20} height={20} />}
            {status === 'success' && notification.type === 'enterBar' && <ArrowDownTrayIcon width={20} height={20} />}
=======
            {status === 'success' && notification.type === 'send' && (
              <ArrowRightIcon width={20} height={20} />
            )}
            {status === 'success' && notification.type === 'stargate' && (
              <UICurrency.Icon
                currency={STARGATE_TOKEN}
                width={20}
                height={20}
              />
            )}
            {status === 'success' && notification.type === 'swap' && (
              <ArrowsUpDownIcon width={20} height={20} />
            )}
            {status === 'success' && notification.type === 'approval' && (
              <LockOpenIcon width={20} height={20} />
            )}
            {status === 'success' && notification.type === 'mint' && (
              <PlusIcon width={20} height={20} />
            )}
            {status === 'success' && notification.type === 'burn' && (
              <FireIcon width={20} height={20} />
            )}
            {status === 'success' && notification.type === 'enterBar' && (
              <ArrowDownTrayIcon width={20} height={20} />
            )}
>>>>>>> 155b42d3
            {status === 'success' && notification.type === 'transferStream' && (
              <ArrowRightIcon width={20} height={20} />
            )}
            {status === 'success' &&
              notification.type === 'transferVesting' && (
                <ArrowRightIcon width={20} height={20} />
              )}
            {status === 'success' &&
              notification.type === 'createMultipleStream' && (
                <CheckIcon width={20} height={20} />
              )}
            {status === 'success' &&
              notification.type === 'createMultipleVesting' && (
                <CheckIcon width={20} height={20} />
              )}
            {status === 'success' && notification.type === 'cancelStream' && (
              <CheckIcon width={20} height={20} />
            )}
            {status === 'success' && notification.type === 'createVesting' && (
              <CheckIcon width={20} height={20} />
            )}
            {status === 'success' && notification.type === 'createStream' && (
              <CheckIcon width={20} height={20} />
            )}
            {status === 'success' && notification.type === 'updateStream' && (
              <ArrowDownTrayIcon width={20} height={20} />
            )}
            {status === 'success' && notification.type === 'withdrawStream' && (
              <ArrowUpTrayIcon width={20} height={20} />
            )}
            {status === 'success' &&
              notification.type === 'withdrawVesting' && (
                <ArrowUpTrayIcon width={20} height={20} />
              )}
            {status === 'success' && notification.type === 'leaveBar' && (
              <ArrowUpTrayIcon width={20} height={20} />
            )}
            {status === 'success' && notification.type === 'claimRewards' && (
              <BanknotesIcon width={20} height={20} />
            )}
          </div>
          <div className="flex flex-col gap-0.5">
            <div className="flex items-center gap-2">
              <span className="text-sm font-medium items-center whitespace-normal text-gray-900 dark:text-slate-50">
                {notification.summary}
              </span>
            </div>
            <span className="flex gap-1 items-center text-xs text-gray-600 dark:text-slate-500">
              <NetworkIcon
                type="naked"
                chainId={notification.chainId}
                width={14}
                height={14}
              />
              • <TimeAgo value={new Date(notification.timestamp)} />
            </span>
          </div>
        </div>
      </LinkExternal>
    </div>
  )
}<|MERGE_RESOLUTION|>--- conflicted
+++ resolved
@@ -99,24 +99,15 @@
               ) : (
                 <></>
               ))}
-<<<<<<< HEAD
-            {notification.type === 'stargate' && <UICurrency.Icon currency={STARGATE_TOKEN} width={20} height={20} />}
-            {status === 'success' && notification.type === 'send' && <ArrowRightIcon width={20} height={20} />}
-            {status === 'success' && notification.type === 'swap' && <ArrowsUpDownIcon width={20} height={20} />}
-            {status === 'success' && notification.type === 'approval' && <LockOpenIcon width={20} height={20} />}
-            {status === 'success' && notification.type === 'mint' && <PlusIcon width={20} height={20} />}
-            {status === 'success' && notification.type === 'burn' && <FireIcon width={20} height={20} />}
-            {status === 'success' && notification.type === 'enterBar' && <ArrowDownTrayIcon width={20} height={20} />}
-=======
-            {status === 'success' && notification.type === 'send' && (
-              <ArrowRightIcon width={20} height={20} />
-            )}
-            {status === 'success' && notification.type === 'stargate' && (
+            {notification.type === 'stargate' && (
               <UICurrency.Icon
                 currency={STARGATE_TOKEN}
                 width={20}
                 height={20}
               />
+            )}
+            {status === 'success' && notification.type === 'send' && (
+              <ArrowRightIcon width={20} height={20} />
             )}
             {status === 'success' && notification.type === 'swap' && (
               <ArrowsUpDownIcon width={20} height={20} />
@@ -133,7 +124,6 @@
             {status === 'success' && notification.type === 'enterBar' && (
               <ArrowDownTrayIcon width={20} height={20} />
             )}
->>>>>>> 155b42d3
             {status === 'success' && notification.type === 'transferStream' && (
               <ArrowRightIcon width={20} height={20} />
             )}
