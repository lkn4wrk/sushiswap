--- conflicted
+++ resolved
@@ -1,30 +1,14 @@
-<<<<<<< HEAD
 'use client'
 
-import { splitSignature } from '@ethersproject/bytes'
-=======
->>>>>>> 660f0899
 import { HashZero } from '@ethersproject/constants'
 import { bentoBoxV1Address, BentoBoxV1ChainId } from '@sushiswap/bentobox'
 import { createErrorToast, createFailedToast, createToast } from '@sushiswap/ui/components/toast'
 import { useQuery } from '@tanstack/react-query'
 import { readContract } from '@wagmi/core'
 import { useCallback, useMemo, useState } from 'react'
-<<<<<<< HEAD
-import {
-  Address,
-  useAccount,
-  useContractWrite,
-  usePrepareContractWrite,
-  UserRejectedRequestError,
-  useSignTypedData,
-} from 'wagmi'
-import { SendTransactionResult } from 'wagmi/actions'
-=======
-import { hexToSignature, UserRejectedRequestError } from 'viem'
 import { Address, useAccount, useContractWrite, usePrepareContractWrite, useSignTypedData } from 'wagmi'
 import { SendTransactionResult, waitForTransaction } from 'wagmi/actions'
->>>>>>> 660f0899
+import { hexToSignature, UserRejectedRequestError } from 'viem'
 
 import { getBentoBoxContractConfig } from '../../../../hooks'
 import { useSignature } from '../../../systems/Checker/Provider'
