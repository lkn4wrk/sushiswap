--- conflicted
+++ resolved
@@ -1,10 +1,6 @@
-<<<<<<< HEAD
 'use client'
 
-import { isBentoBoxV1ChainId } from '@sushiswap/bentobox'
-=======
 import { isBentoBoxChainId } from '@sushiswap/bentobox-sdk'
->>>>>>> 964e6c96
 import { ChainId } from '@sushiswap/chain'
 import { Type } from '@sushiswap/currency'
 import { useQuery } from '@tanstack/react-query'
