import { BigNumber } from 'ethers'
<<<<<<< HEAD
import { Pool, V3ChainId } from '@sushiswap/v3-sdk'
import { useConcentratedLiquidityPositions } from './hooks'
=======
import { Pool, SushiSwapV3ChainId } from '@sushiswap/v3-sdk'
>>>>>>> 7408aea7

export interface ConcentratedLiquidityPosition {
  id: string
  address: string
  chainId: SushiSwapV3ChainId
  nonce: BigNumber
  tokenId: BigNumber
  operator: string
  token0: string
  token1: string
  fee: number
  fees: BigNumber[] | undefined
  tickLower: number
  tickUpper: number
  liquidity: BigNumber
  feeGrowthInside0LastX128: BigNumber
  feeGrowthInside1LastX128: BigNumber
  tokensOwed0: BigNumber
  tokensOwed1: BigNumber
}

<<<<<<< HEAD
export type ConcentratedLiquidityPositionWithV3Pool = NonNullable<
  ReturnType<typeof useConcentratedLiquidityPositions>['data']
>[number]
=======
export interface ConcentratedLiquidityPositionWithV3Pool {
  id: string
  address: string
  chainId: SushiSwapV3ChainId
  nonce: BigNumber
  tokenId: BigNumber
  operator: string
  token0: string
  token1: string
  fee: number
  pool: Pool
  fees: BigNumber[] | undefined
  tickLower: number
  tickUpper: number
  liquidity: BigNumber
  feeGrowthInside0LastX128: BigNumber
  feeGrowthInside1LastX128: BigNumber
  tokensOwed0: BigNumber
  tokensOwed1: BigNumber
}
>>>>>>> 7408aea7
<|MERGE_RESOLUTION|>--- conflicted
+++ resolved
@@ -1,10 +1,6 @@
 import { BigNumber } from 'ethers'
-<<<<<<< HEAD
-import { Pool, V3ChainId } from '@sushiswap/v3-sdk'
+import { Pool, SushiSwapV3ChainId } from '@sushiswap/v3-sdk'
 import { useConcentratedLiquidityPositions } from './hooks'
-=======
-import { Pool, SushiSwapV3ChainId } from '@sushiswap/v3-sdk'
->>>>>>> 7408aea7
 
 export interface ConcentratedLiquidityPosition {
   id: string
@@ -26,29 +22,6 @@
   tokensOwed1: BigNumber
 }
 
-<<<<<<< HEAD
 export type ConcentratedLiquidityPositionWithV3Pool = NonNullable<
   ReturnType<typeof useConcentratedLiquidityPositions>['data']
->[number]
-=======
-export interface ConcentratedLiquidityPositionWithV3Pool {
-  id: string
-  address: string
-  chainId: SushiSwapV3ChainId
-  nonce: BigNumber
-  tokenId: BigNumber
-  operator: string
-  token0: string
-  token1: string
-  fee: number
-  pool: Pool
-  fees: BigNumber[] | undefined
-  tickLower: number
-  tickUpper: number
-  liquidity: BigNumber
-  feeGrowthInside0LastX128: BigNumber
-  feeGrowthInside1LastX128: BigNumber
-  tokensOwed0: BigNumber
-  tokensOwed1: BigNumber
-}
->>>>>>> 7408aea7
+>[number]