--- conflicted
+++ resolved
@@ -1,35 +1,31 @@
 import { calculateSlippageAmount } from '@sushiswap/amm'
-import { ChainId } from 'sushi/chain'
-import { Amount, Native, Price, WNATIVE_ADDRESS } from 'sushi/currency'
-import { Percent } from 'sushi'
 import {
-  usePrice,
   UseTradeParams,
   UseTradeReturnWriteArgs,
+  usePrice,
 } from '@sushiswap/react-query'
 import {
-  isRouteProcessor3_1ChainId,
-  isRouteProcessor3_2ChainId,
-  isRouteProcessor3ChainId,
-  isRouteProcessorChainId,
   ROUTE_PROCESSOR_3_1_ADDRESS,
   ROUTE_PROCESSOR_3_2_ADDRESS,
   ROUTE_PROCESSOR_3_ADDRESS,
   ROUTE_PROCESSOR_ADDRESS,
+  isRouteProcessor3ChainId,
+  isRouteProcessor3_1ChainId,
+  isRouteProcessor3_2ChainId,
+  isRouteProcessorChainId,
 } from '@sushiswap/route-processor-sdk'
 import { Router } from '@sushiswap/router'
+import { Percent } from 'sushi'
+import { ChainId } from 'sushi/chain'
+import { Amount, Native, Price, WNATIVE_ADDRESS } from 'sushi/currency'
 
 import { useQuery } from '@tanstack/react-query'
+import { Address, Hex } from 'viem'
 import { useFeeData } from 'wagmi'
-import { Address, Hex } from 'viem'
 
 import { usePoolsCodeMap } from '../../pools'
 
 export const useClientTrade = (variables: UseTradeParams) => {
-<<<<<<< HEAD
-  const { chainId, fromToken, toToken, slippagePercentage, carbonOffset, amount, enabled, recipient, source } =
-    variables
-=======
   const {
     chainId,
     fromToken,
@@ -39,8 +35,8 @@
     amount,
     enabled,
     recipient,
+    source,
   } = variables
->>>>>>> 155b42d3
 
   const { data: feeData } = useFeeData({ chainId, enabled })
   const { data: price } = usePrice({
@@ -166,10 +162,7 @@
             ROUTE_PROCESSOR_3_ADDRESS[chainId],
             [],
             +slippagePercentage / 100,
-<<<<<<< HEAD
-            source
-=======
->>>>>>> 155b42d3
+            source,
           )
         } else if (isRouteProcessorChainId(chainId)) {
           console.debug('routeProcessorParams')
