--- conflicted
+++ resolved
@@ -7,17 +7,12 @@
 
 import { ConnectButton } from '../../components'
 
-<<<<<<< HEAD
-const Component: FC<ButtonProps> = ({ children, fullWidth = true, size = 'xl', ...props }) => {
-=======
-const Connect: FC<ButtonProps> = ({
+const Component: FC<ButtonProps> = ({
   children,
   fullWidth = true,
   size = 'xl',
   ...props
 }) => {
-  const isMounted = useIsMounted()
->>>>>>> 2dfbc43c
   const { address } = useAccount()
 
   if (!address)
