'use client'

import { AddressZero } from '@ethersproject/constants'
import { Button, ButtonProps } from '@sushiswap/ui/components/button'
import React, { FC, useMemo } from 'react'
import { ZERO } from 'sushi'
import { ChainId } from 'sushi/chain'
import { Amount, Type } from 'sushi/currency'
import { useAccount } from 'wagmi'

import { useBalancesWeb3 } from '../../hooks'

interface AmountsProps extends ButtonProps {
  chainId: ChainId | undefined
  amounts: (Amount<Type> | undefined)[] | undefined
}

const Amounts: FC<AmountsProps> = ({
  type,
  amounts,
  chainId,
  children,
  fullWidth = true,
  size = 'xl',
  ...props
}) => {
  const { address } = useAccount()
<<<<<<< HEAD
  const amountsAreDefined = useMemo(() => amounts?.every((el) => el?.greaterThan(ZERO)), [amounts])
  const currencies = useMemo(() => (amounts ? amounts.map((amount) => amount?.currency) : []), [amounts])
=======
  const amountsAreDefined = useMemo(
    () => amounts.every((el) => el?.greaterThan(ZERO)),
    [amounts],
  )
  const currencies = useMemo(
    () => amounts.map((amount) => amount?.currency),
    [amounts],
  )
>>>>>>> 89e31983

  const { data: balances } = useBalancesWeb3({
    currencies,
    chainId,
    account: address,
    enabled: amountsAreDefined,
  })

  const sufficientBalance = useMemo(() => {
    return amounts?.every((amount) => {
      if (!amount) return true
      return !balances?.[
        amount.currency.isNative ? AddressZero : amount.currency.wrapped.address
      ]?.lessThan(amount)
    })
  }, [amounts, balances])

  if (!amountsAreDefined)
    return (
      <Button
        id="amount-checker"
        disabled={true}
        fullWidth={fullWidth}
        size={size}
        {...props}
      >
        Enter Amount
      </Button>
    )

  if (!sufficientBalance)
    return (
      <Button
        id="amount-checker"
        disabled={true}
        fullWidth={fullWidth}
        size={size}
        {...props}
      >
        Insufficient Balance
      </Button>
    )

  return <>{children}</>
}

export { Amounts, type AmountsProps }<|MERGE_RESOLUTION|>--- conflicted
+++ resolved
@@ -12,7 +12,7 @@
 
 interface AmountsProps extends ButtonProps {
   chainId: ChainId | undefined
-  amounts: (Amount<Type> | undefined)[] | undefined
+  amounts: (Amount<Type> | undefined)[]
 }
 
 const Amounts: FC<AmountsProps> = ({
@@ -25,10 +25,6 @@
   ...props
 }) => {
   const { address } = useAccount()
-<<<<<<< HEAD
-  const amountsAreDefined = useMemo(() => amounts?.every((el) => el?.greaterThan(ZERO)), [amounts])
-  const currencies = useMemo(() => (amounts ? amounts.map((amount) => amount?.currency) : []), [amounts])
-=======
   const amountsAreDefined = useMemo(
     () => amounts.every((el) => el?.greaterThan(ZERO)),
     [amounts],
@@ -37,7 +33,6 @@
     () => amounts.map((amount) => amount?.currency),
     [amounts],
   )
->>>>>>> 89e31983
 
   const { data: balances } = useBalancesWeb3({
     currencies,
