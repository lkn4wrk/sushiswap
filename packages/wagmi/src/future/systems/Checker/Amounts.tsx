--- conflicted
+++ resolved
@@ -1,33 +1,22 @@
 import { AddressZero } from '@ethersproject/constants'
 import { Amount, Type } from '@sushiswap/currency'
-import { FundSource } from '@sushiswap/hooks'
 import { ZERO } from '@sushiswap/math'
 import { Button } from '@sushiswap/ui/components/button'
 import React, { FC, useMemo } from 'react'
 import { useAccount } from 'wagmi'
 
-<<<<<<< HEAD
-import { useBalances } from '../../../hooks'
+import { useBalancesWeb3 } from '../../hooks'
 import dynamic from 'next/dynamic'
 import {ButtonProps} from "@sushiswap/ui/components/button";
+import { ChainId } from '@sushiswap/chain'
 
 export interface AmountsProps extends ButtonProps {
-  chainId: number | undefined
-=======
-import { useBalancesWeb3 } from '../../hooks'
-import { CheckerButton } from './types'
-import dynamic from 'next/dynamic'
-import { ChainId } from '@sushiswap/chain'
-
-export interface AmountsProps extends CheckerButton {
   chainId: ChainId | undefined
->>>>>>> a51e408a
   amounts: (Amount<Type> | undefined)[]
 }
 
 export const Component: FC<AmountsProps> = ({
-  type,
-  amounts,
+ type, amounts,
   chainId,
   children,
    fullWidth = true,
