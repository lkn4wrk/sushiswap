'use client'

<<<<<<< HEAD
import { Signature } from '@ethersproject/bytes'
import { watchAccount, watchNetwork } from '@wagmi/core'
=======
>>>>>>> 6934afa8
import React, { createContext, FC, ReactNode, useCallback, useContext, useEffect, useMemo, useState } from 'react'
import { Signature } from 'viem'

<<<<<<< HEAD
=======
import { watchAccount, watchNetwork } from '../../../actions'

>>>>>>> 6934afa8
type CheckerContext = {
  state: Record<string, boolean>
  signatureState: Record<string, Signature | undefined>
  setApproved: (tag: string, approved: boolean) => void
  setSignature: (tag: string, signature: Signature | undefined) => void
}

const CheckerContext = createContext<CheckerContext | undefined>(undefined)

interface ProviderProps {
  children: ReactNode
}

interface State {
  state: Record<string, boolean>
  signatureState: Record<string, Signature | undefined>
}

const initialState = { state: {}, signatureState: {} }

const CheckerProvider: FC<ProviderProps> = ({ children }) => {
  const [{ state, signatureState }, setState] = useState<State>(initialState)

  const setApproved = useCallback((tag: string, approved: boolean) => {
    setState((prevState) => ({
      ...prevState,
      state: {
        ...prevState.state,
        [tag]: approved,
      },
    }))
  }, [])

  const setSignature = useCallback((tag: string, signature: Signature | undefined) => {
    setState((prevState) => ({
      ...prevState,
      signatureState: {
        ...prevState.signatureState,
        [tag]: signature,
      },
    }))
  }, [])

  // Reset state when address/wallet changes
  useEffect(() => {
    const unwatchAccountListener = watchAccount(() => setState(initialState))
    const unwatchChainListener = watchNetwork(() => setState(initialState))

    return () => {
      unwatchAccountListener()
      unwatchChainListener()
    }
  }, [])

  return (
    <CheckerContext.Provider
      value={useMemo(
        () => ({ setApproved, state, signatureState, setSignature }),
        [setApproved, setSignature, signatureState, state]
      )}
    >
      {children}
    </CheckerContext.Provider>
  )
}

const useCheckerContext = () => useContext(CheckerContext)

const useApproved = (tag: string) => {
  const context = useCheckerContext()
  if (!context) {
    throw new Error('Hook can only be used inside Checker Context')
  }

  return useMemo(
    () => ({
      approved: context.state[tag] ? context.state[tag] : false,
      setApproved: (approved: boolean) => context.setApproved(tag, approved),
    }),
    [context, tag]
  )
}

const useSignature = (tag: string) => {
  const context = useCheckerContext()
  if (!context) {
    throw new Error('Hook can only be used inside Checker Context')
  }

  return useMemo(
    () => ({
      signature: context.signatureState[tag] ? context.signatureState[tag] : undefined,
      setSignature: (signature: Signature | undefined) => context.setSignature(tag, signature),
    }),
    [context, tag]
  )
}

// HOC component
// useful for when the useApproved hook and the Checker.Success component are in the same component
const withCheckerRoot = <P extends object>(Component: React.FunctionComponent<P>): FC<P> =>
  function WithCheckerRootComponent(props: P) {
    return (
      <CheckerProvider>
        <Component {...props} />
      </CheckerProvider>
    )
  }

export {
  type CheckerContext,
  CheckerProvider,
  type ProviderProps,
  useApproved,
  useCheckerContext,
  useSignature,
  withCheckerRoot,
}<|MERGE_RESOLUTION|>--- conflicted
+++ resolved
@@ -1,18 +1,9 @@
 'use client'
 
-<<<<<<< HEAD
-import { Signature } from '@ethersproject/bytes'
 import { watchAccount, watchNetwork } from '@wagmi/core'
-=======
->>>>>>> 6934afa8
 import React, { createContext, FC, ReactNode, useCallback, useContext, useEffect, useMemo, useState } from 'react'
 import { Signature } from 'viem'
 
-<<<<<<< HEAD
-=======
-import { watchAccount, watchNetwork } from '../../../actions'
-
->>>>>>> 6934afa8
 type CheckerContext = {
   state: Record<string, boolean>
   signatureState: Record<string, Signature | undefined>
