--- conflicted
+++ resolved
@@ -1,10 +1,5 @@
 'use client'
 
-<<<<<<< HEAD
-import { watchAccount, watchNetwork } from '@wagmi/core'
-=======
-import { Signature } from '@ethersproject/bytes'
->>>>>>> ec47e25a
 import React, { createContext, FC, ReactNode, useCallback, useContext, useEffect, useMemo, useState } from 'react'
 import { Signature } from 'viem'
 
