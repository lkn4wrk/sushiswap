--- conflicted
+++ resolved
@@ -2,20 +2,11 @@
 
 import { chainName } from '@sushiswap/chain'
 import { Button, ButtonProps } from '@sushiswap/ui/components/button'
-<<<<<<< HEAD
-import dynamic from 'next/dynamic'
-import React, { FC, ReactElement } from 'react'
-import { useNetwork, useSwitchNetwork } from 'wagmi'
-
-export interface NetworkProps extends ButtonProps {
-  chainId: number | string | undefined
-=======
 import React, { FC, ReactElement } from 'react'
 import { useNetwork, useSwitchNetwork } from 'wagmi'
 
 interface NetworkProps extends ButtonProps {
   chainId: number | undefined
->>>>>>> 660f0899
 }
 
 const Network: FC<NetworkProps> = ({
