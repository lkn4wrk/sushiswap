<<<<<<< HEAD
'use client'

import { InformationCircleIcon } from '@heroicons/react/24/solid'
import { BentoBoxV1ChainId } from '@sushiswap/bentobox'
import {
  CardDescription,
  CardHeader,
  CardTitle,
  HoverCard,
  HoverCardContent,
  HoverCardTrigger,
  LinkExternal,
} from '@sushiswap/ui'
import { Button, ButtonProps } from '@sushiswap/ui/components/button'
import dynamic from 'next/dynamic'
=======
import { ChevronRightIcon } from '@heroicons/react/24/solid'
import { BentoBoxV1ChainId } from '@sushiswap/bentobox'
import { Button, ButtonProps } from '@sushiswap/ui/components/button'
import { Explainer } from '@sushiswap/ui/components/explainer'
>>>>>>> 660f0899
import React, { FC } from 'react'
import { Address } from 'wagmi'

import { ApprovalState, useBentoboxApproval } from '../../hooks'

interface ApproveBentoboxProps extends ButtonProps {
  chainId: BentoBoxV1ChainId
  id: string
  masterContract: Address
  enabled?: boolean
  tag: string
}

const ApproveBentobox: FC<ApproveBentoboxProps> = ({
  id,
  chainId,
  masterContract,
  children,
  enabled = true,
  fullWidth = true,
  tag,
  size = 'xl',
  ...props
}) => {
  const [state, execute] = useBentoboxApproval({ enabled, chainId, masterContract, tag })

  if (state === ApprovalState.APPROVED || !enabled) {
    return <>{children}</>
  }

  return (
    <HoverCard openDelay={0} closeDelay={0}>
      <Button
        loading={state === ApprovalState.LOADING || state === ApprovalState.PENDING || !execute}
        onClick={() => execute?.()}
        fullWidth={fullWidth}
        size={size}
        testId={id}
        {...props}
      >
        Approve Bentobox
        <HoverCardTrigger>
          <InformationCircleIcon width={16} height={16} />
        </HoverCardTrigger>
      </Button>
      <HoverCardContent className="!p-0 max-w-[320px]">
        <CardHeader>
          <CardTitle>Approve BentoBox</CardTitle>
          <CardDescription>
            We need your approval first to access your wallet using BentoBox; you will only have to approve this master
            contract once.{' '}
            <LinkExternal
              target="_blank"
              className="text-blue hover:underline"
              href="https://www.sushi.com/academy/articles/what-is-bentobox"
              rel="noreferrer"
            >
              Learn more
            </LinkExternal>
          </CardDescription>
        </CardHeader>
      </HoverCardContent>
    </HoverCard>
  )
}

export { ApproveBentobox, type ApproveBentoboxProps }<|MERGE_RESOLUTION|>--- conflicted
+++ resolved
@@ -1,4 +1,3 @@
-<<<<<<< HEAD
 'use client'
 
 import { InformationCircleIcon } from '@heroicons/react/24/solid'
@@ -13,13 +12,6 @@
   LinkExternal,
 } from '@sushiswap/ui'
 import { Button, ButtonProps } from '@sushiswap/ui/components/button'
-import dynamic from 'next/dynamic'
-=======
-import { ChevronRightIcon } from '@heroicons/react/24/solid'
-import { BentoBoxV1ChainId } from '@sushiswap/bentobox'
-import { Button, ButtonProps } from '@sushiswap/ui/components/button'
-import { Explainer } from '@sushiswap/ui/components/explainer'
->>>>>>> 660f0899
 import React, { FC } from 'react'
 import { Address } from 'wagmi'
 
