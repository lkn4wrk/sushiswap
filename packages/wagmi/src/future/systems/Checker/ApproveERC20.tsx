--- conflicted
+++ resolved
@@ -2,30 +2,26 @@
 
 import { ChevronDownIcon } from '@heroicons/react/20/solid'
 import { InformationCircleIcon } from '@heroicons/react/24/solid'
-import { Amount, Type } from 'sushi/currency'
 import {
   CardDescription,
   CardHeader,
   CardTitle,
-  classNames,
   HoverCard,
   HoverCardContent,
   HoverCardTrigger,
   LinkExternal,
+  classNames,
 } from '@sushiswap/ui'
 import { Button, ButtonProps } from '@sushiswap/ui/components/button'
-<<<<<<< HEAD
-import { Select, SelectContent, SelectItem, SelectPrimitive } from '@sushiswap/ui/components/select'
-import dynamic from 'next/dynamic'
-=======
 import {
   Select,
   SelectContent,
   SelectItem,
   SelectPrimitive,
 } from '@sushiswap/ui/components/select'
->>>>>>> 2dfbc43c
+import dynamic from 'next/dynamic'
 import React, { FC, useState } from 'react'
+import { Amount, Type } from 'sushi/currency'
 import { Address } from 'wagmi'
 
 import { ApprovalState, useTokenApproval } from '../../hooks'
