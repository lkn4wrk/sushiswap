--- conflicted
+++ resolved
@@ -1,11 +1,7 @@
-<<<<<<< HEAD
 'use client'
 
-import { furoVestingRouterAbi, furoVestingRouterAddress, FuroVestingRouterChainId } from '@sushiswap/furo'
-=======
 import { furoVestingRouterAbi } from '@sushiswap/abi'
 import { FURO_VESTING_ROUTER_ADDRESS, FuroChainId } from '@sushiswap/furo-sdk'
->>>>>>> 964e6c96
 import { getContract } from 'viem'
 import { usePublicClient } from 'wagmi'
 
