--- conflicted
+++ resolved
@@ -1,11 +1,7 @@
-<<<<<<< HEAD
 'use client'
 
-import { furoStreamAbi, furoStreamAddress, FuroStreamChainId } from '@sushiswap/furo'
-=======
 import { furoStreamAbi } from '@sushiswap/abi'
 import { FURO_STREAM_ADDRESS, FuroChainId } from '@sushiswap/furo-sdk'
->>>>>>> 964e6c96
 import { getContract } from 'viem'
 import { usePublicClient } from 'wagmi'
 
