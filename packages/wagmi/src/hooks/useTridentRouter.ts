<<<<<<< HEAD
'use client'

import {TridentRouterChainId, tridentRouterExports} from '@sushiswap/trident-sdk'
import {useMemo} from 'react'
import {WalletClient} from 'viem'
import {Address, useWalletClient} from 'wagmi'
import {getContract} from 'wagmi/actions'
=======
import { tridentRouterAbi } from '@sushiswap/abi'
import { TRIDENT_ROUTER_ADDRESS, TridentChainId } from '@sushiswap/trident-sdk'
import { useMemo } from 'react'
import { WalletClient } from 'viem'
import { Address, useWalletClient } from 'wagmi'
import { getContract } from 'wagmi/actions'
>>>>>>> 964e6c96

export const getTridentRouterContractConfig = (chainId: number | undefined) => ({
  address: (TRIDENT_ROUTER_ADDRESS[chainId as TridentChainId] ?? '') as Address,
  abi: tridentRouterAbi,
})

export function useTridentRouterContract(chainId: number | undefined) {
  const { data: walletClient } = useWalletClient()

  return useMemo(
    () =>
      getContract({
        ...getTridentRouterContractConfig(chainId),
        walletClient: walletClient as WalletClient,
      }),
    [walletClient, chainId]
  )
}<|MERGE_RESOLUTION|>--- conflicted
+++ resolved
@@ -1,19 +1,11 @@
-<<<<<<< HEAD
 'use client'
 
-import {TridentRouterChainId, tridentRouterExports} from '@sushiswap/trident-sdk'
+import {tridentRouterAbi } from '@sushiswap/abi'
+import { TRIDENT_ROUTER_ADDRESS, TridentChainId} from '@sushiswap/trident-sdk'
 import {useMemo} from 'react'
 import {WalletClient} from 'viem'
 import {Address, useWalletClient} from 'wagmi'
 import {getContract} from 'wagmi/actions'
-=======
-import { tridentRouterAbi } from '@sushiswap/abi'
-import { TRIDENT_ROUTER_ADDRESS, TridentChainId } from '@sushiswap/trident-sdk'
-import { useMemo } from 'react'
-import { WalletClient } from 'viem'
-import { Address, useWalletClient } from 'wagmi'
-import { getContract } from 'wagmi/actions'
->>>>>>> 964e6c96
 
 export const getTridentRouterContractConfig = (chainId: number | undefined) => ({
   address: (TRIDENT_ROUTER_ADDRESS[chainId as TridentChainId] ?? '') as Address,
