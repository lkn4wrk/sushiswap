<<<<<<< HEAD
'use client'

import { TridentRouterChainId, tridentRouterExports } from '@sushiswap/trident-core'
import { Address, useContract, useSigner } from 'wagmi'
=======
import { TridentRouterChainId, tridentRouterExports } from '@sushiswap/trident-sdk'
import { useMemo } from 'react'
import { WalletClient } from 'viem'
import { Address, useWalletClient } from 'wagmi'
import { getContract } from 'wagmi/actions'
>>>>>>> 660f0899

// TODO: exports should be in protocol folder
export const getTridentRouterContractConfig = (chainId: number | undefined) => ({
  address: (tridentRouterExports[chainId as TridentRouterChainId]?.address ?? '') as Address,
  abi: tridentRouterExports[chainId as TridentRouterChainId]?.abi ?? [],
})

export function useTridentRouterContract(chainId: number | undefined) {
  const { data: walletClient } = useWalletClient()

  return useMemo(
    () =>
      getContract({
        ...getTridentRouterContractConfig(chainId),
        walletClient: walletClient as WalletClient,
      }),
    [walletClient, chainId]
  )
}<|MERGE_RESOLUTION|>--- conflicted
+++ resolved
@@ -1,15 +1,10 @@
-<<<<<<< HEAD
 'use client'
 
-import { TridentRouterChainId, tridentRouterExports } from '@sushiswap/trident-core'
-import { Address, useContract, useSigner } from 'wagmi'
-=======
-import { TridentRouterChainId, tridentRouterExports } from '@sushiswap/trident-sdk'
-import { useMemo } from 'react'
-import { WalletClient } from 'viem'
-import { Address, useWalletClient } from 'wagmi'
-import { getContract } from 'wagmi/actions'
->>>>>>> 660f0899
+import {TridentRouterChainId, tridentRouterExports} from '@sushiswap/trident-sdk'
+import {useMemo} from 'react'
+import {WalletClient} from 'viem'
+import {Address, useWalletClient} from 'wagmi'
+import {getContract} from 'wagmi/actions'
 
 // TODO: exports should be in protocol folder
 export const getTridentRouterContractConfig = (chainId: number | undefined) => ({
