<<<<<<< HEAD
'use client'

import { TransactionRequest } from '@ethersproject/providers'
import { ChefType } from '@sushiswap/client'
import { Amount, Token } from '@sushiswap/currency'
import { createToast } from '@sushiswap/ui/components/toast'
import { Dispatch, SetStateAction, useCallback } from 'react'
import { useAccount } from 'wagmi'
import { SendTransactionResult } from 'wagmi/actions'
=======
import { masterChefV1Abi } from '@sushiswap/abi'
import { ChefType } from '@sushiswap/client'
import { Amount, Token } from '@sushiswap/currency'
import { createErrorToast, createToast } from '@sushiswap/ui/components/toast'
import { useCallback, useMemo } from 'react'
import { encodeFunctionData, UserRejectedRequestError } from 'viem'
import { useAccount, usePrepareSendTransaction, useSendTransaction } from 'wagmi'
import { SendTransactionResult, waitForTransaction } from 'wagmi/actions'
>>>>>>> 660f0899

import { masterchefV2Abi, minichefV2Abi } from '../../abis'
import { useMasterChefContract } from '../useMasterChefContract'
<<<<<<< HEAD
import { useSendTransaction } from '../useSendTransaction'
=======
import { UsePrepareSendTransactionConfig } from '../useSendTransaction'
>>>>>>> 660f0899

interface UseMasterChefWithdrawParams {
  chainId: number
  chef: ChefType
  pid: number
  amount?: Amount<Token>
  enabled?: boolean
}

type UseMasterChefWithdraw = (params: UseMasterChefWithdrawParams) => ReturnType<typeof useSendTransaction>

export const useMasterChefWithdraw: UseMasterChefWithdraw = ({ chainId, amount, chef, pid, enabled = true }) => {
  const { address } = useAccount()
  const contract = useMasterChefContract(chainId, chef)

  const onSettled = useCallback(
    (data: SendTransactionResult | undefined, error: Error | null) => {
      if (error instanceof UserRejectedRequestError) {
        createErrorToast(error?.message, true)
      }
      if (data && amount) {
        const ts = new Date().getTime()
        void createToast({
          account: address,
          type: 'burn',
          chainId,
          txHash: data.hash,
          promise: waitForTransaction({ hash: data.hash }),
          summary: {
            pending: `Unstaking ${amount.toSignificant(6)} ${amount.currency.symbol} tokens`,
            completed: `Successfully unstaked ${amount.toSignificant(6)} ${amount.currency.symbol} tokens`,
            failed: `Something went wrong when unstaking ${amount.currency.symbol} tokens`,
          },
          groupTimestamp: ts,
          timestamp: ts,
        })
      }
    },
    [amount, chainId, address]
  )

  const prepare = useMemo<UsePrepareSendTransactionConfig>(() => {
    if (!address || !chainId || !amount || !contract) return

    let data
    switch (chef) {
      case ChefType.MasterChefV1:
        data = encodeFunctionData({
          abi: masterChefV1Abi,
          functionName: 'withdraw',
          args: [BigInt(pid), BigInt(amount.quotient.toString())],
        })
        break
      case ChefType.MasterChefV2:
        data = encodeFunctionData({
          abi: masterchefV2Abi,
          functionName: 'withdraw',
          args: [BigInt(pid), BigInt(amount.quotient.toString()), address],
        })
        break
      case ChefType.MiniChef:
        data = encodeFunctionData({
          abi: minichefV2Abi,
          functionName: 'withdrawAndHarvest',
          args: [BigInt(pid), BigInt(amount.quotient.toString()), address],
        })
    }

    return {
      from: address,
      to: contract.address,
      data,
    }
  }, [address, amount, chainId, chef, contract, pid])

  const { config } = usePrepareSendTransaction({
    ...prepare,
    chainId,
    enabled,
  })

  return useSendTransaction({
    ...config,
    onSettled,
  })
}<|MERGE_RESOLUTION|>--- conflicted
+++ resolved
@@ -1,14 +1,5 @@
-<<<<<<< HEAD
 'use client'
 
-import { TransactionRequest } from '@ethersproject/providers'
-import { ChefType } from '@sushiswap/client'
-import { Amount, Token } from '@sushiswap/currency'
-import { createToast } from '@sushiswap/ui/components/toast'
-import { Dispatch, SetStateAction, useCallback } from 'react'
-import { useAccount } from 'wagmi'
-import { SendTransactionResult } from 'wagmi/actions'
-=======
 import { masterChefV1Abi } from '@sushiswap/abi'
 import { ChefType } from '@sushiswap/client'
 import { Amount, Token } from '@sushiswap/currency'
@@ -17,15 +8,10 @@
 import { encodeFunctionData, UserRejectedRequestError } from 'viem'
 import { useAccount, usePrepareSendTransaction, useSendTransaction } from 'wagmi'
 import { SendTransactionResult, waitForTransaction } from 'wagmi/actions'
->>>>>>> 660f0899
 
 import { masterchefV2Abi, minichefV2Abi } from '../../abis'
 import { useMasterChefContract } from '../useMasterChefContract'
-<<<<<<< HEAD
-import { useSendTransaction } from '../useSendTransaction'
-=======
 import { UsePrepareSendTransactionConfig } from '../useSendTransaction'
->>>>>>> 660f0899
 
 interface UseMasterChefWithdrawParams {
   chainId: number
