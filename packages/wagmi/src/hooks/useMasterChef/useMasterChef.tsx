<<<<<<< HEAD
'use client'

import { Zero } from '@ethersproject/constants'
import { TransactionRequest } from '@ethersproject/providers'
import { ChainId } from '@sushiswap/chain'
import { ChefType } from '@sushiswap/client'
import { Amount, SUSHI, SUSHI_ADDRESS, Token } from '@sushiswap/currency'
import { createToast } from '@sushiswap/ui/components/toast'
import { BigNumber } from 'ethers'
import { Dispatch, SetStateAction, useCallback, useMemo } from 'react'
import { Address, erc20ABI, useAccount, useContractReads, useNetwork } from 'wagmi'
import { SendTransactionResult } from 'wagmi/actions'
=======
import { ChainId } from '@sushiswap/chain'
import { ChefType } from '@sushiswap/client'
import { Amount, SUSHI, SUSHI_ADDRESS, Token } from '@sushiswap/currency'
import { createErrorToast, createToast } from '@sushiswap/ui/components/toast'
import { useCallback, useMemo } from 'react'
import { encodeFunctionData, UserRejectedRequestError } from 'viem'
import {
  Address,
  erc20ABI,
  useAccount,
  useContractReads,
  useNetwork,
  usePrepareSendTransaction,
  useSendTransaction,
} from 'wagmi'
import { SendTransactionResult, waitForTransaction } from 'wagmi/actions'
>>>>>>> 660f0899

import { masterchefV2Abi, minichefV2Abi } from '../../abis'
import {
  MASTERCHEF_ADDRESS,
  MASTERCHEF_V2_ADDRESS,
  MINICHEF_ADDRESS,
  useMasterChefContract,
} from '../useMasterChefContract'
<<<<<<< HEAD
import { useSendTransaction } from '../useSendTransaction'
=======
>>>>>>> 660f0899

interface UseMasterChefReturn extends Pick<ReturnType<typeof useContractReads>, 'isLoading' | 'isError'> {
  balance: Amount<Token> | undefined
  harvest: undefined | (() => void)
  pendingSushi: Amount<Token> | undefined
  isWritePending: boolean
  isWriteError: boolean
}

interface UseMasterChefParams {
  chainId: number
  chef: ChefType
  pid: number
  token: Token
  enabled?: boolean
  watch?: boolean
}

type UseMasterChef = (params: UseMasterChefParams) => UseMasterChefReturn

export const useMasterChef: UseMasterChef = ({ chainId, watch = true, chef, pid, token, enabled = true }) => {
  const { chain } = useNetwork()
  const { address } = useAccount()
  const contract = useMasterChefContract(chainId, chef)

  const contracts = useMemo(() => {
    if (!chainId || !enabled || !address) return []

    if (chainId === ChainId.ETHEREUM) {
      return [
        {
          chainId: ChainId.ETHEREUM,
          address: SUSHI_ADDRESS[chainId] as Address,
          abi: erc20ABI,
          functionName: 'balanceOf',
          args: [
            (chef === ChefType.MasterChefV1 ? MASTERCHEF_ADDRESS[chainId] : MASTERCHEF_V2_ADDRESS[chainId]) as Address,
          ],
        } as const,
        {
          chainId: ChainId.ETHEREUM,
          address: (chef === ChefType.MasterChefV1
            ? MASTERCHEF_ADDRESS[chainId]
            : MASTERCHEF_V2_ADDRESS[chainId]) as Address,
          abi: [
            chef === ChefType.MasterChefV1
              ? ({
                  inputs: [
                    { internalType: 'uint256', name: '', type: 'uint256' },
                    { internalType: 'address', name: '', type: 'address' },
                  ],
                  name: 'userInfo',
                  outputs: [
                    {
                      internalType: 'uint256',
                      name: 'amount',
                      type: 'uint256',
                    },
                    {
                      internalType: 'uint256',
                      name: 'rewardDebt',
                      type: 'uint256',
                    },
                  ],
                  stateMutability: 'view',
                  type: 'function',
                } as const)
              : ({
                  inputs: [
                    { internalType: 'uint256', name: '', type: 'uint256' },
                    { internalType: 'address', name: '', type: 'address' },
                  ],
                  name: 'userInfo',
                  outputs: [
                    {
                      internalType: 'uint256',
                      name: 'amount',
                      type: 'uint256',
                    },
                    {
                      internalType: 'int256',
                      name: 'rewardDebt',
                      type: 'int256',
                    },
                  ],
                  stateMutability: 'view',
                  type: 'function',
                } as const),
          ] as const,
          functionName: 'userInfo',
          args: [pid, address as Address],
        } as const,
        {
          chainId: ChainId.ETHEREUM,
          address: MASTERCHEF_V2_ADDRESS[chainId] as Address,
          abi: [
            {
              inputs: [
                { internalType: 'uint256', name: '_pid', type: 'uint256' },
                { internalType: 'address', name: '_user', type: 'address' },
              ],
              name: 'pendingSushi',
              outputs: [{ internalType: 'uint256', name: 'pending', type: 'uint256' }],
              stateMutability: 'view',
              type: 'function',
            },
          ] as const,
          functionName: 'pendingSushi',
          args: [pid, address as Address],
        } as const,
      ]
    }

    if (chainId in MINICHEF_ADDRESS && chainId in SUSHI_ADDRESS) {
      return [
        {
          chainId,
          address: SUSHI_ADDRESS[chainId as keyof typeof SUSHI_ADDRESS] as Address,
          abi: erc20ABI,
          functionName: 'balanceOf',
          args: [MINICHEF_ADDRESS[chainId as keyof typeof MINICHEF_ADDRESS] as Address],
        } as const,
        {
          chainId,
          address: MINICHEF_ADDRESS[chainId as keyof typeof MINICHEF_ADDRESS] as Address,
          abi: [
            {
              inputs: [
                { internalType: 'uint256', name: '', type: 'uint256' },
                { internalType: 'address', name: '', type: 'address' },
              ],
              name: 'userInfo',
              outputs: [
                { internalType: 'uint256', name: 'amount', type: 'uint256' },
                { internalType: 'int256', name: 'rewardDebt', type: 'int256' },
              ],
              stateMutability: 'view',
              type: 'function',
            } as const,
          ] as const,
          functionName: 'userInfo',
          args: [pid, address as Address],
        } as const,
      ] as const
    }

    return []
  }, [address, chainId, chef, enabled, pid])

  // Can't type runtime...
  const { data, isLoading, isError } = useContractReads({
    contracts,
    watch,
    keepPreviousData: true,
    enabled: contracts.length > 0 && enabled,
    select: (results) => results.map((r) => r.result),
  })

  const [sushiBalance, balance, pendingSushi] = useMemo(() => {
    const _sushiBalance = data?.[0] ? data?.[0] : undefined
    const _balance = data?.[1] ? (data?.[1] as [bigint, bigint])[0] : undefined

    const _pendingSushi = data?.[2] ? data?.[2] : undefined
    const balance = Amount.fromRawAmount(token, _balance ? _balance.toString() : 0)
    const pendingSushi = SUSHI[chainId as keyof typeof SUSHI]
      ? Amount.fromRawAmount(SUSHI[chainId as keyof typeof SUSHI], _pendingSushi ? _pendingSushi.toString() : 0)
      : undefined
    const sushiBalance = SUSHI[chainId as keyof typeof SUSHI]
      ? Amount.fromRawAmount(SUSHI[chainId as keyof typeof SUSHI], _sushiBalance ? _sushiBalance.toString() : 0)
      : undefined
    return [sushiBalance, balance, pendingSushi]
  }, [chainId, data, token])

  const onSettled = useCallback(
    (data: SendTransactionResult | undefined, error: Error | null) => {
      if (error instanceof UserRejectedRequestError) {
        createErrorToast(error?.message, true)
      }
      if (data) {
        const ts = new Date().getTime()
        void createToast({
          account: address,
          type: 'claimRewards',
          chainId,
          txHash: data.hash,
          promise: waitForTransaction({ hash: data.hash }),
          summary: {
            pending: 'Claiming rewards',
            completed: 'Successfully claimed rewards',
            failed: 'Something went wrong when claiming rewards',
          },
          groupTimestamp: ts,
          timestamp: ts,
        })
      }
    },
    [chainId, address]
  )

  const prepare = useMemo(() => {
    if (!address || !chainId || !data || !contract) return
    switch (chef) {
      case ChefType.MasterChefV1:
        return {
          account: address,
          to: contract.address,
          data: encodeFunctionData({ abi: contract.abi, functionName: 'deposit', args: [BigInt(pid), 0n] }),
        }
      case ChefType.MasterChefV2: {
        if (pendingSushi && sushiBalance && pendingSushi.greaterThan(sushiBalance)) {
          return {
            account: address,
            to: contract.address,
            data: encodeFunctionData({
              abi: masterchefV2Abi,
              functionName: 'batch',
              args: [
                [
                  encodeFunctionData({
                    abi: masterchefV2Abi,
                    functionName: 'harvestFromMasterChef',
                  }),
                  encodeFunctionData({
                    abi: masterchefV2Abi,
                    functionName: 'harvest',
                    args: [BigInt(pid), address],
                  }),
                ],
                false,
              ],
            }),
          }
        } else {
          return {
            account: address,
            to: contract.address,
            data: encodeFunctionData({
              abi: masterchefV2Abi,
              functionName: 'harvest',
              args: [BigInt(pid), address],
            }),
          }
        }
      }
      default:
        return {
          account: address,
          to: contract.address,
          data: encodeFunctionData({
            abi: minichefV2Abi,
            functionName: 'harvest',
            args: [BigInt(pid), address],
          }),
        }
    }
  }, [address, chainId, chef, contract, data, pendingSushi, pid, sushiBalance])

  const { config } = usePrepareSendTransaction({
    ...prepare,
    chainId,
    enabled: chainId === chain?.id,
  })

  const {
    sendTransaction: harvest,
    isLoading: isWritePending,
    isError: isWriteError,
  } = useSendTransaction({
    ...config,
    onSettled,
  })

  return useMemo(() => {
    return {
      harvest,
      balance,
      isLoading,
      isError,
      pendingSushi,
      isWritePending,
      isWriteError,
    }
  }, [balance, harvest, isError, isLoading, isWriteError, isWritePending, pendingSushi])
}<|MERGE_RESOLUTION|>--- conflicted
+++ resolved
@@ -1,17 +1,5 @@
-<<<<<<< HEAD
 'use client'
 
-import { Zero } from '@ethersproject/constants'
-import { TransactionRequest } from '@ethersproject/providers'
-import { ChainId } from '@sushiswap/chain'
-import { ChefType } from '@sushiswap/client'
-import { Amount, SUSHI, SUSHI_ADDRESS, Token } from '@sushiswap/currency'
-import { createToast } from '@sushiswap/ui/components/toast'
-import { BigNumber } from 'ethers'
-import { Dispatch, SetStateAction, useCallback, useMemo } from 'react'
-import { Address, erc20ABI, useAccount, useContractReads, useNetwork } from 'wagmi'
-import { SendTransactionResult } from 'wagmi/actions'
-=======
 import { ChainId } from '@sushiswap/chain'
 import { ChefType } from '@sushiswap/client'
 import { Amount, SUSHI, SUSHI_ADDRESS, Token } from '@sushiswap/currency'
@@ -28,7 +16,6 @@
   useSendTransaction,
 } from 'wagmi'
 import { SendTransactionResult, waitForTransaction } from 'wagmi/actions'
->>>>>>> 660f0899
 
 import { masterchefV2Abi, minichefV2Abi } from '../../abis'
 import {
@@ -37,10 +24,6 @@
   MINICHEF_ADDRESS,
   useMasterChefContract,
 } from '../useMasterChefContract'
-<<<<<<< HEAD
-import { useSendTransaction } from '../useSendTransaction'
-=======
->>>>>>> 660f0899
 
 interface UseMasterChefReturn extends Pick<ReturnType<typeof useContractReads>, 'isLoading' | 'isError'> {
   balance: Amount<Token> | undefined
