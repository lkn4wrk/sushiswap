--- conflicted
+++ resolved
@@ -1,9 +1,5 @@
-<<<<<<< HEAD
 'use client'
 
-import { stablePoolFactoryAbi, stablePoolFactoryAddress, StablePoolFactoryChainId } from '@sushiswap/trident-core'
-import { Address, useContract, useProvider } from 'wagmi'
-=======
 import {
   tridentStablePoolFactoryAbi,
   tridentStablePoolFactoryAddress,
@@ -11,7 +7,6 @@
 } from '@sushiswap/trident-sdk'
 import { Address, usePublicClient } from 'wagmi'
 import { getContract } from 'wagmi/actions'
->>>>>>> 660f0899
 
 export const getStablePoolFactoryContract = (chainId: number | undefined) => ({
   address: (tridentStablePoolFactoryAddress?.[chainId as TridentStablePoolFactoryChainId] ?? '') as Address,
