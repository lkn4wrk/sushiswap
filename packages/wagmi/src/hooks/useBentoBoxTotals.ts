--- conflicted
+++ resolved
@@ -1,8 +1,5 @@
-<<<<<<< HEAD
 'use client'
 
-=======
->>>>>>> 660f0899
 import { bentoBoxV1Address, BentoBoxV1ChainId } from '@sushiswap/bentobox'
 import { Type as Currency } from '@sushiswap/currency'
 import { useMemo } from 'react'
