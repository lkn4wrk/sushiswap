--- conflicted
+++ resolved
@@ -1,11 +1,7 @@
-<<<<<<< HEAD
 'use client'
 
-import { isSushiXSwapChainId, sushiXSwapAbi, sushiXSwapAddress, SushiXSwapChainId } from '@sushiswap/sushixswap'
-=======
 import { sushiXSwapAbi } from '@sushiswap/abi'
 import { isSushiXSwapChainId, SUSHIXSWAP_ADDRESS, SushiXSwapChainId } from '@sushiswap/sushixswap-sdk'
->>>>>>> 964e6c96
 import { useMemo } from 'react'
 import { WalletClient } from 'viem'
 import { usePublicClient, useWalletClient } from 'wagmi'
