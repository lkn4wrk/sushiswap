--- conflicted
+++ resolved
@@ -1,11 +1,7 @@
-<<<<<<< HEAD
 'use client'
 
-import { bentoBoxV1Abi, bentoBoxV1Address, BentoBoxV1ChainId } from '@sushiswap/bentobox'
-=======
 import { bentoBoxV1Abi } from '@sushiswap/abi'
 import { BENTOBOX_ADDRESS, BentoBoxChainId } from '@sushiswap/bentobox-sdk'
->>>>>>> 964e6c96
 import { getContract } from 'viem'
 import { usePublicClient } from 'wagmi'
 
