--- conflicted
+++ resolved
@@ -7,11 +7,6 @@
 import { ChainId, chainName } from '@sushiswap/chain'
 import { Amount, Native, Token, Type } from '@sushiswap/currency'
 import { FundSource } from '@sushiswap/hooks'
-<<<<<<< HEAD
-import { JSBI, ZERO } from '@sushiswap/math'
-import { BigNumber } from 'ethers'
-=======
->>>>>>> 660f0899
 import { useMemo } from 'react'
 import { Address, erc20ABI, useBalance as useWagmiBalance, useContractReads } from 'wagmi'
 
