--- conflicted
+++ resolved
@@ -34,11 +34,7 @@
 
   const { data: totals } = useContractReads({
     contracts,
-<<<<<<< HEAD
-    watch: true,
-=======
     watch: !(typeof config?.enabled !== undefined && !config?.enabled),
->>>>>>> 6fd905a9
     keepPreviousData: true,
     enabled: Boolean(getBentoBoxContractConfig(chainId).addressOrName !== AddressZero),
   })
