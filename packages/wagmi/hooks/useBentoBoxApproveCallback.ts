--- conflicted
+++ resolved
@@ -1,9 +1,5 @@
 import { Signature, splitSignature } from '@ethersproject/bytes'
 import { AddressZero } from '@ethersproject/constants'
-<<<<<<< HEAD
-import { NotificationData } from '@sushiswap/ui'
-=======
->>>>>>> 78ea4a37
 import { getBentoBoxContractConfig } from './useBentoBoxContract'
 import { useCallback, useMemo, useState } from 'react'
 import {
@@ -20,10 +16,7 @@
 import { ApprovalState } from './useERC20ApproveCallback'
 import { isAddress } from '@ethersproject/address'
 import { bentoBoxV1Address, BentoBoxV1ChainId, isBentoBoxV1ChainId } from '@sushiswap/bentobox'
-<<<<<<< HEAD
-=======
 import { createToast } from '@sushiswap/ui/future/components/toast'
->>>>>>> 78ea4a37
 
 // returns a variable indicating the state of the approval and a function which approves if necessary or early returns
 export function useBentoBoxApproveCallback({
