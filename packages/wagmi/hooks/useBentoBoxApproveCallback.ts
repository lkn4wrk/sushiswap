import { Signature, splitSignature } from '@ethersproject/bytes'
import { AddressZero, HashZero } from '@ethersproject/constants'
import { NotificationData } from '@sushiswap/ui'
import { useCallback, useMemo, useState } from 'react'
import {
  useAccount,
  useContractRead,
  useContractWrite,
  useNetwork,
  usePrepareContractWrite,
  UserRejectedRequestError,
  useSignTypedData,
} from 'wagmi'

import { BENTOBOX_ADDRESS, getBentoBoxContractConfig } from './useBentoBoxContract'
import { ApprovalState } from './useERC20ApproveCallback'

// returns a variable indicating the state of the approval and a function which approves if necessary or early returns
export function useBentoBoxApproveCallback({
  masterContract,
  watch,
  onSignature,
  onSuccess,
}: {
  masterContract?: string
  watch: boolean
  onSignature?(payload: Signature): void
  onSuccess?(data: NotificationData): void
}): [ApprovalState, Signature | undefined, () => Promise<void>] {
  const { address, connector } = useAccount()
  const { chain } = useNetwork()

  const { config } = usePrepareContractWrite({
    ...getBentoBoxContractConfig(chain?.id),
    functionName: 'setMasterContractApproval',
    args: [address, masterContract, true, 0, HashZero, HashZero],
  })

  const { writeAsync } = useContractWrite(config)

  const { data: isBentoBoxApproved, isLoading } = useContractRead({
    ...getBentoBoxContractConfig(chain?.id),
    functionName: 'masterContractApproved',
    args: [masterContract, address],
    // This should probably always be true anyway...
    watch,
    enabled: Boolean(address && masterContract !== AddressZero),
  })

  const { refetch: getNonces } = useContractRead({
    ...getBentoBoxContractConfig(chain?.id),
    functionName: 'nonces',
    args: [address ? address : AddressZero],
    enabled: false,
  })

  const [signature, setSignature] = useState<Signature>()

  const { signTypedDataAsync } = useSignTypedData()

  // check the current approval status
  const approvalState: ApprovalState = useMemo(() => {
    if (isLoading || isBentoBoxApproved === undefined) return ApprovalState.UNKNOWN
    if (signature && !isBentoBoxApproved) return ApprovalState.PENDING
    return isBentoBoxApproved ? ApprovalState.APPROVED : ApprovalState.NOT_APPROVED
  }, [isBentoBoxApproved, signature, isLoading])

  const legacyApproval = useCallback(async () => {
    if (
      !address ||
      !chain ||
      !(chain.id in BENTOBOX_ADDRESS) ||
      !masterContract ||
      approvalState !== ApprovalState.NOT_APPROVED ||
      !writeAsync
    ) {
      return
    }

    const data = await writeAsync()
    if (onSuccess) {
      const ts = new Date().getTime()
      onSuccess({
        type: 'approval',
        chainId: chain?.id,
        txHash: data.hash,
        promise: data.wait(),
        summary: {
          pending: `Approving BentoBox Master Contract`,
          completed: `Successfully approved the master contract`,
          failed: 'Something went wrong approving the master contract',
        },
        groupTimestamp: ts,
        timestamp: ts,
      })
    }
  }, [address, approvalState, chain, masterContract, onSuccess, writeAsync])

  const approveBentoBox = useCallback(async (): Promise<void> => {
    if (
      !address ||
      !chain ||
      !(chain.id in BENTOBOX_ADDRESS) ||
      !masterContract ||
      approvalState !== ApprovalState.NOT_APPROVED
    ) {
      return
    }

<<<<<<< HEAD
    if (!masterContract) {
      console.error('no master contract')
      return
    }

    if (approvalState !== ApprovalState.NOT_APPROVED) {
      console.error('approve was called unnecessarily')
      return
    }

    // Use regular approvals for safe apps
    if (connector && connector.id === 'safe') {
      return await legacyApproval()
    }

=======
>>>>>>> dbc848dd
    const { data: nonces } = await getNonces()

    try {
      const data = await signTypedDataAsync({
        domain: {
          name: 'BentoBox V1',
          chainId: chain.id,
          verifyingContract: BENTOBOX_ADDRESS[chain.id],
        },
        types: {
          SetMasterContractApproval: [
            { name: 'warning', type: 'string' },
            { name: 'user', type: 'address' },
            { name: 'masterContract', type: 'address' },
            { name: 'approved', type: 'bool' },
            { name: 'nonce', type: 'uint256' },
          ],
        },
        value: {
          warning: 'Give FULL access to funds in (and approved to) BentoBox?',
          user: address,
          masterContract,
          approved: true,
          nonce: nonces,
        },
      })
      setSignature(splitSignature(data))
      onSignature && onSignature(splitSignature(data))
    } catch (e: unknown) {
      if (e instanceof UserRejectedRequestError) return
      console.error('Error approving BentoBox, attempting regular approval instead', e)
<<<<<<< HEAD
      await legacyApproval()
=======
      // Regular approval as fallback
      const data = await writeAsync?.()
      if (onSuccess && data) {
        const ts = new Date().getTime()
        onSuccess({
          type: 'approval',
          chainId: chain?.id,
          txHash: data.hash,
          promise: data.wait(),
          summary: {
            pending: `Approving BentoBox Master Contract`,
            completed: `Successfully approved the master contract`,
            failed: 'Something went wrong approving the master contract',
          },
          groupTimestamp: ts,
          timestamp: ts,
        })
      }
>>>>>>> dbc848dd
    }
  }, [
    address,
    chain,
    masterContract,
    approvalState,
    connector,
    getNonces,
    legacyApproval,
    signTypedDataAsync,
    onSignature,
  ])

  return useMemo(() => [approvalState, signature, approveBentoBox], [approvalState, approveBentoBox, signature])
}<|MERGE_RESOLUTION|>--- conflicted
+++ resolved
@@ -107,7 +107,6 @@
       return
     }
 
-<<<<<<< HEAD
     if (!masterContract) {
       console.error('no master contract')
       return
@@ -123,8 +122,6 @@
       return await legacyApproval()
     }
 
-=======
->>>>>>> dbc848dd
     const { data: nonces } = await getNonces()
 
     try {
@@ -156,28 +153,7 @@
     } catch (e: unknown) {
       if (e instanceof UserRejectedRequestError) return
       console.error('Error approving BentoBox, attempting regular approval instead', e)
-<<<<<<< HEAD
       await legacyApproval()
-=======
-      // Regular approval as fallback
-      const data = await writeAsync?.()
-      if (onSuccess && data) {
-        const ts = new Date().getTime()
-        onSuccess({
-          type: 'approval',
-          chainId: chain?.id,
-          txHash: data.hash,
-          promise: data.wait(),
-          summary: {
-            pending: `Approving BentoBox Master Contract`,
-            completed: `Successfully approved the master contract`,
-            failed: 'Something went wrong approving the master contract',
-          },
-          groupTimestamp: ts,
-          timestamp: ts,
-        })
-      }
->>>>>>> dbc848dd
     }
   }, [
     address,
