--- conflicted
+++ resolved
@@ -6,19 +6,11 @@
 export const getFuroStreamRouterContractConfig = (chainId: number | undefined) => ({
   addressOrName:
     // @ts-ignore
-<<<<<<< HEAD
-    furoExports[chainId as unknown as keyof Pick<typeof furoExports, '31337'>]?.[0]?.contracts?.FuroStreamRouter
-      ?.address ?? AddressZero,
-  contractInterface:
-    // @ts-ignore
-    furoExports[chainId as unknown as keyof Pick<typeof furoExports, '31337'>]?.[0]?.contracts?.FuroStreamRouter?.abi ??
-=======
     furoExports[chainId as unknown as keyof Omit<typeof furoExports, '31337'>]?.[0]?.contracts?.FuroStreamRouter
       ?.address ?? AddressZero,
   contractInterface:
     // @ts-ignore
     furoExports[chainId as unknown as keyof Omit<typeof furoExports, '31337'>]?.[0]?.contracts?.FuroStreamRouter?.abi ??
->>>>>>> b7ce74ef
     furoStreamArtifact.abi,
 })
 
