import { AddressZero, MaxUint256 } from '@ethersproject/constants'
import { ErrorCode } from '@ethersproject/logger'
import { TransactionRequest } from '@ethersproject/providers'
import { Amount, Currency } from '@sushiswap/currency'
<<<<<<< HEAD
import { NotificationData } from '@sushiswap/ui'
import { Contract } from 'ethers'
import { useCallback, useMemo } from 'react'
=======
import { createErrorToast, NotificationData } from '@sushiswap/ui'
import { BigNumber, Contract } from 'ethers'
import { useCallback, useEffect, useMemo, useState } from 'react'
>>>>>>> dbc848dd
import {
  erc20ABI,
  useAccount,
  useContract,
  usePrepareSendTransaction,
  UserRejectedRequestError,
  useSendTransaction,
  useSigner,
} from 'wagmi'
import { SendTransactionResult } from 'wagmi/actions'

import { calculateGasMargin } from '../calculateGasMargin'
import { useERC20Allowance } from './useERC20Allowance'

export enum ApprovalState {
  UNKNOWN = 'UNKNOWN',
  NOT_APPROVED = 'NOT_APPROVED',
  PENDING = 'PENDING',
  APPROVED = 'APPROVED',
}

// returns a variable indicating the state of the approval and a function which approves if necessary or early returns
export function useERC20ApproveCallback(
  watch: boolean,
  amountToApprove?: Amount<Currency>,
  spender?: string,
  onSuccess?: (data: NotificationData) => void
): [ApprovalState, () => void] {
  const { address } = useAccount()
  const { data: signer } = useSigner()

  const onSettled = useCallback(
    (data: SendTransactionResult | undefined, e: Error | null) => {
      // TODO: ignore until wagmi workaround on ethers error
      // @ts-ignore
      if (e?.code === ErrorCode.ACTION_REJECTED) {
        createErrorToast(e?.message, true)
      }

      if (data && onSuccess && amountToApprove) {
        const ts = new Date().getTime()
        onSuccess({
          type: 'approval',
          chainId: amountToApprove.currency.chainId,
          txHash: data.hash,
          promise: data.wait(),
          summary: {
            pending: `Approving ${amountToApprove.currency.symbol}`,
            completed: `Successfully approved ${amountToApprove.currency.symbol}`,
            failed: `Something went wrong approving ${amountToApprove.currency.symbol}`,
          },
          groupTimestamp: ts,
          timestamp: ts,
        })
      }
    },
    [amountToApprove, onSuccess]
  )

  const [request, setRequest] = useState<Partial<TransactionRequest & { to: string }>>({})
  const { config } = usePrepareSendTransaction({
    chainId: amountToApprove?.currency.chainId,
    request,
  })

  const { sendTransaction, isLoading: isWritePending } = useSendTransaction({
    ...config,
    onSettled,
  })

  const token = amountToApprove?.currency?.isToken ? amountToApprove.currency : undefined
  const currentAllowance = useERC20Allowance(watch, token, address ?? undefined, spender)

  // check the current approval status
  const approvalState: ApprovalState = useMemo(() => {
    if (!amountToApprove || !spender) return ApprovalState.UNKNOWN
    if (amountToApprove.currency.isNative) return ApprovalState.APPROVED
    if (isWritePending) return ApprovalState.PENDING

    // We might not have enough data to know whether we need to approve
    if (!currentAllowance) return ApprovalState.UNKNOWN

    // amountToApprove will be defined if currentAllowance is
    return currentAllowance.lessThan(amountToApprove) ? ApprovalState.NOT_APPROVED : ApprovalState.APPROVED
  }, [amountToApprove, currentAllowance, isWritePending, spender])

  const tokenContract = useContract<Contract>({
    addressOrName: token?.address ?? AddressZero,
    contractInterface: erc20ABI,
    signerOrProvider: signer,
  })

  const prepare = useCallback(async (): Promise<void> => {
    try {
      if (
        !amountToApprove?.currency.chainId ||
        approvalState !== ApprovalState.NOT_APPROVED ||
        !token ||
        !tokenContract ||
        !amountToApprove ||
        !spender
      ) {
        return
      }

      let useExact = false
      const estimatedGas = await tokenContract.estimateGas.approve(spender, MaxUint256).catch(() => {
        // General fallback for tokens who restrict approval amounts
        useExact = true
        return tokenContract.estimateGas.approve(spender, amountToApprove.quotient.toString())
      })

      setRequest({
        from: address,
        to: tokenContract?.address,
        data: tokenContract.interface.encodeFunctionData('approve', [
          spender,
          useExact ? amountToApprove.quotient.toString() : MaxUint256,
        ]),
        gasLimit: calculateGasMargin(estimatedGas),
      })
    } catch (e: unknown) {
      if (e instanceof UserRejectedRequestError) return
      console.error(e)
    }
  }, [amountToApprove, approvalState, token, tokenContract, spender, address])

  // Prepare transaction
  useEffect(() => {
    void prepare()
  }, [prepare])

  return useMemo(() => [approvalState, () => sendTransaction?.()], [approvalState, sendTransaction])
}<|MERGE_RESOLUTION|>--- conflicted
+++ resolved
@@ -2,15 +2,9 @@
 import { ErrorCode } from '@ethersproject/logger'
 import { TransactionRequest } from '@ethersproject/providers'
 import { Amount, Currency } from '@sushiswap/currency'
-<<<<<<< HEAD
-import { NotificationData } from '@sushiswap/ui'
+import { createErrorToast, NotificationData } from '@sushiswap/ui'
 import { Contract } from 'ethers'
-import { useCallback, useMemo } from 'react'
-=======
-import { createErrorToast, NotificationData } from '@sushiswap/ui'
-import { BigNumber, Contract } from 'ethers'
 import { useCallback, useEffect, useMemo, useState } from 'react'
->>>>>>> dbc848dd
 import {
   erc20ABI,
   useAccount,
