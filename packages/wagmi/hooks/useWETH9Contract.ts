--- conflicted
+++ resolved
@@ -3,15 +3,9 @@
 
 import WETH9_ABI from '../abis/weth9.json'
 
-<<<<<<< HEAD
 export const getWETH9ContractConfig = (chainId: number | undefined) => ({
   address: (chainId ? (WNATIVE_ADDRESS as Record<number, `0x${string}`>)[chainId] : '') as Address,
   abi: WETH9_ABI,
-=======
-export const getWETH9ContractConfig = (chainId: keyof typeof WNATIVE_ADDRESS | undefined) => ({
-  addressOrName: chainId ? WNATIVE_ADDRESS[chainId] : '',
-  contractInterface: WETH9_ABI,
->>>>>>> b977c099
 })
 
 export function useWETH9Contract(chainId: keyof typeof WNATIVE_ADDRESS | undefined) {
