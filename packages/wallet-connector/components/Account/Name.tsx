--- conflicted
+++ resolved
@@ -1,37 +1,16 @@
-import { shortenAddress } from '@sushiswap/format'
-import { classNames, Typography } from '@sushiswap/ui'
-<<<<<<< HEAD
+import { ChainId } from '@sushiswap/chain'
 import { useEnsName } from 'wagmi'
-=======
-import { ReactNode } from 'react'
-import { ChainId } from '@sushiswap/chain'
->>>>>>> d5d870e7
 
 export type Props = {
   address?: string
-  children({ name, isEns }: { name: string; isEns: boolean }): JSX.Element
+  children({ name, isEns }: { name?: string; isEns: boolean }): JSX.Element
 }
 
-<<<<<<< HEAD
-export function Name({ address, className }: Props): JSX.Element {
-=======
-function Name({ address, children }: Props): JSX.Element {
->>>>>>> d5d870e7
+export function Name({ address, children }: Props): JSX.Element {
   const { data } = useEnsName({
     address,
     chainId: ChainId.ETHEREUM,
   })
 
-<<<<<<< HEAD
-  return (
-    <Typography variant="sm" weight={700} className={classNames('text-slate-50 tracking-wide', className)}>
-      {!!data ? data : address ? shortenAddress(address) : ''}
-    </Typography>
-  )
-}
-=======
   return children({ name: !!data ? data : address, isEns: !!data })
-}
-
-export default Name
->>>>>>> d5d870e7
+}