--- conflicted
+++ resolved
@@ -1,14 +1,7 @@
-<<<<<<< HEAD
 import { ExclamationCircleIcon } from '@heroicons/react/outline'
-=======
-import { useBalance, useNetwork } from 'wagmi'
-import { ExclamationCircleIcon } from '@heroicons/react/outline'
-import { Loader, Typography } from '@sushiswap/ui'
->>>>>>> 4a78c1e8
 import { Amount, Native } from '@sushiswap/currency'
 import { JSBI } from '@sushiswap/math'
-import { Typography } from '@sushiswap/ui'
-import Loader from '@sushiswap/ui/loader/Loader'
+import { Loader, Typography } from '@sushiswap/ui'
 import { useBalance, useNetwork } from 'wagmi'
 
 export type Props = {
