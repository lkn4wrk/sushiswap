--- conflicted
+++ resolved
@@ -45,7 +45,7 @@
     "fast-json-stable-stringify": "2.1.0",
     "ioredis": "5.3.1",
     "graphql": "16.6.0",
-    "@graphprotocol/client-cli": "2.2.16",
+    "@graphprotocol/client-cli": "2.2.18",
     "@graphql-mesh/cache-redis": "latest",
     "@graphql-mesh/cross-helpers": "latest",
     "@graphql-mesh/graphql": "latest",
@@ -62,17 +62,6 @@
     "@graphql-tools/merge": "latest"
   },
   "devDependencies": {
-<<<<<<< HEAD
-=======
-    "@graphprotocol/client-add-source-name": "latest",
-    "@graphprotocol/client-auto-pagination": "latest",
-    "@graphprotocol/client-cli": "2.2.18",
-    "@graphql-mesh/transform-filter-schema": "latest",
-    "@graphql-mesh/transform-prefix": "latest",
-    "@graphql-mesh/transform-prune": "latest",
-    "@graphql-mesh/transform-rename": "latest",
-    "@graphql-mesh/transform-type-merging": "latest",
->>>>>>> cc41ad52
     "@sushiswap/eslint-config": "workspace:*",
     "@sushiswap/jest-config": "workspace:*",
     "@sushiswap/prettier-config": "workspace:*",
