import { ChainId } from '@sushiswap/chain'
import {
  SUBGRAPH_HOST,
  SUSHISWAP_SUBGRAPH_NAME,
  SushiSwapChainId,
  TRIDENT_SUBGRAPH_NAME,
  TridentChainId,
} from '@sushiswap/graph-config'
import { isSushiSwapChain, isTridentChain } from '@sushiswap/validate'
<<<<<<< HEAD
import { Address, erc20ABI, readContracts } from '@wagmi/core'
=======
import { erc20ABI, readContracts } from '@wagmi/core'
>>>>>>> 085f6aa6
import { BigNumber } from 'ethers'

import { divBigNumberToNumber } from './utils.js'

interface Token {
  id: string
  symbol: string
  name: string
  decimals: number
  liquidity: number
  derivedUSD: number
}

const getExchangeTokens = async (ids: string[], chainId: SushiSwapChainId): Promise<Token[]> => {
  const { getBuiltGraphSDK } = await import('../../../.graphclient/index.js')
  const subgraphName = SUSHISWAP_SUBGRAPH_NAME[chainId]
  if (!subgraphName) return []
  const sdk = getBuiltGraphSDK({
    host: SUBGRAPH_HOST[chainId],
    name: subgraphName,
  })

  // waiting for new subgraph to sync
  const { tokens, bundle } = await sdk.Tokens({
    where: { id_in: ids.map((id) => id.toLowerCase()) },
  })

  return tokens.map((token) => ({
    id: token.id,
    symbol: token.symbol,
    name: token.name,
    decimals: Number(token.decimals),
    liquidity: Number(token.liquidity),
    derivedUSD: token.price.derivedNative * bundle?.nativePrice,
  }))
}

const getTridentTokens = async (ids: string[], chainId: TridentChainId): Promise<Token[]> => {
  const { getBuiltGraphSDK } = await import('../../../.graphclient/index.js')
  const subgraphName = TRIDENT_SUBGRAPH_NAME[chainId]
  if (!subgraphName) return []
  const sdk = getBuiltGraphSDK({
    host: SUBGRAPH_HOST[chainId],
    name: subgraphName,
  })

  const { tokens, bundle } = await sdk.Tokens({
    where: { id_in: ids.map((id) => id.toLowerCase()) },
  })

  return tokens.map((token) => ({
    id: token.id,
    symbol: token.symbol,
    name: token.name,
    decimals: Number(token.decimals),
    liquidity: divBigNumberToNumber(token.liquidity, token.decimals),
    derivedUSD: token.price?.derivedNative * bundle?.nativePrice,
  }))
}

export const getTokens = async (ids: string[], chainId: SushiSwapChainId | TridentChainId) => {
  const [exchangeTokens, tridentTokens] = await Promise.all([
    isSushiSwapChain(chainId) ? getExchangeTokens(ids, chainId) : [],
    isTridentChain(chainId) ? getTridentTokens(ids, chainId) : [],
  ])

  const betterTokens = ids
    .map((id) => {
      const exchangeToken = exchangeTokens.find((token) => token.id === id.toLowerCase())
      const tridentToken = tridentTokens.find((token) => token.id === id.toLowerCase())
      if (exchangeToken && tridentToken)
        return exchangeToken.liquidity > tridentToken.liquidity ? exchangeToken : tridentToken
      return exchangeToken ?? tridentToken ?? undefined
    })
    .filter((token) => token !== undefined) as Token[]

  return betterTokens
}

export async function getTokenBalancesOf(_tokens: string[], address: string, chainId: ChainId) {
  // not fully erc20, farm not active
  const tokens = _tokens.filter((token) => token !== '0x0c810E08fF76E2D0beB51B10b4614b8f2b4438F9')

  const balanceOfCalls = tokens.map(
    (token) =>
      ({
        address: token,
        args: [address as Address],
        chainId: chainId,
        abi: erc20ABI,
        functionName: 'balanceOf',
      } as const)
  )

  const decimalCalls = tokens.map(
    (token) =>
      ({
        address: token as Address,
        chainId: chainId,
        abi: erc20ABI,
        functionName: 'decimals',
      } as const)
  )

  const [balancesOf, decimals] = await Promise.all([
    readContracts({
      allowFailure: true,
      contracts: balanceOfCalls,
    }),
    readContracts({
      allowFailure: true,
      contracts: decimalCalls,
    }),
  ])

<<<<<<< HEAD
  return tokens.map((token, i) => ({
    token,
    // TODO: when response is null, should we return 0 or exclude the token completely? why is null returned?
    balance:
      BigNumber.isBigNumber(balancesOf?.[i]) && typeof decimals?.[i] === 'number'
        ? divBigNumberToNumber(balancesOf[i] as BigNumber, decimals[i] as number)
        : 0,
  }))
=======
  return tokens
    .map((token, i) => {
      const balance = balancesOf[i]
      const decimal = decimals[i]

      if (balance === null || decimal === null) {
        console.log(`Balance / decimal fetch failed for ${token} on ${ChainId[chainId]}`)
        return null
      }

      return {
        token,
        // so that we don't need to seed new pairs
        balance: balancesOf[i]?.eq(0) ? 1 : divBigNumberToNumber(balancesOf[i], decimals[i]),
      }
    })
    .filter((token): token is NonNullable<typeof token> => Boolean(token))
>>>>>>> 085f6aa6
}<|MERGE_RESOLUTION|>--- conflicted
+++ resolved
@@ -7,12 +7,7 @@
   TridentChainId,
 } from '@sushiswap/graph-config'
 import { isSushiSwapChain, isTridentChain } from '@sushiswap/validate'
-<<<<<<< HEAD
 import { Address, erc20ABI, readContracts } from '@wagmi/core'
-=======
-import { erc20ABI, readContracts } from '@wagmi/core'
->>>>>>> 085f6aa6
-import { BigNumber } from 'ethers'
 
 import { divBigNumberToNumber } from './utils.js'
 
@@ -127,16 +122,6 @@
     }),
   ])
 
-<<<<<<< HEAD
-  return tokens.map((token, i) => ({
-    token,
-    // TODO: when response is null, should we return 0 or exclude the token completely? why is null returned?
-    balance:
-      BigNumber.isBigNumber(balancesOf?.[i]) && typeof decimals?.[i] === 'number'
-        ? divBigNumberToNumber(balancesOf[i] as BigNumber, decimals[i] as number)
-        : 0,
-  }))
-=======
   return tokens
     .map((token, i) => {
       const balance = balancesOf[i]
@@ -154,5 +139,4 @@
       }
     })
     .filter((token): token is NonNullable<typeof token> => Boolean(token))
->>>>>>> 085f6aa6
 }