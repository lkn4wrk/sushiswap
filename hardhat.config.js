// hardhat.config.js
require("dotenv/config")
require("@nomiclabs/hardhat-etherscan")
require("@nomiclabs/hardhat-solhint")
// require("@nomiclabs/hardhat-solpp")
require("@tenderly/hardhat-tenderly")
require("@nomiclabs/hardhat-waffle")
require("hardhat-abi-exporter")
require("hardhat-deploy")
require("hardhat-deploy-ethers")
require("hardhat-gas-reporter")
require("hardhat-spdx-license-identifier")
require("hardhat-watcher")
require("solidity-coverage")

const { task } = require("hardhat/config")

// This is a sample Hardhat task. To learn how to create your own go to
// https://hardhat.org/guides/create-task.html
task("accounts", "Prints the list of accounts", async (args, hre) => {
  const accounts = await hre.ethers.getSigners()

  for (const account of accounts) {
    console.log(account.address)
  }
})

const { removeConsoleLog } = require("hardhat-preprocessor")

const accounts = {
  mnemonic: process.env.MNEMONIC || "test test test test test test test test test test test junk",
  accountsBalance: "990000000000000000000",
}

module.exports = {
  abiExporter: {
    path: "./build/abi",
    // The clear option is set to false by default because it represents
    // a destructive action, but should be set to true in most cases.
    //clear: true,
    flat: true,
    // only: [],
    // except: []
  },
  defaultNetwork: "hardhat",
  etherscan: {
    // Your API key for Etherscan
    // Obtain one at https://etherscan.io/
    apiKey: process.env.ETHERSCAN_API_KEY,
  },
  gasReporter: {
    enabled: process.env.REPORT_GAS ? true : false,
    currency: "USD",
    coinmarketcap: process.env.COINMARKETCAP_API_KEY,
    excludeContracts: ["contracts/mocks/", "contracts/libraries/"],
  },
  hardhat: {
    forking: {
      url: `https://eth-mainnet.alchemyapi.io/v2/${process.env.ALCHEMY_API_KEY}`,
    },
  },
  namedAccounts: {
    deployer: {
      default: 0, // here this will by default take the first account as deployer
      1: 0, // similarly on mainnet it will take the first account as deployer. Note though that depending on how hardhat network are configured, the account 0 on one network can be different than on another
    },
    alice: {
      default: 1,
      // hardhat: 0,
    },
    bob: {
      default: 2,
      // hardhat: 0,
    },
    carol: {
      default: 3,
      // hardhat: 0,
    },
    fee: {
      // Default to 1
      default: 1,
      // Multi sig feeTo address
      // 1: "",
    },
    dev: {
      // Default to 1
      default: 1,
      // dev address
      // 1: "",
    },
  },
  networks: {
    // mainnet: {
    //   url: `https://mainnet.infura.io/v3/${process.env.INFURA_API_KEY}`,
    //   accounts,
    //   gasPrice: 120 * 1000000000,
    //   chainId: 1,
    // },
    hardhat: {
      accounts,
      chainId: 31337,
      live: false,
      saveDeployments: true,
      tags: ["test", "local"],
    },
    ropsten: {
      url: `https://ropsten.infura.io/v3/${process.env.INFURA_API_KEY}`,
      accounts,
      chainId: 3,
      live: true,
      saveDeployments: true,
      tags: ["staging"],
    },
    kovan: {
      url: `https://kovan.infura.io/v3/${process.env.INFURA_API_KEY}`,
      accounts,
      chainId: 42,
      live: true,
      saveDeployments: true,
      tags: ["staging"],
    },
  },
  preprocess: {
    eachLine: removeConsoleLog((bre) => bre.network.name !== "hardhat" && bre.network.name !== "localhost"),
  },
  solidity: {
<<<<<<< HEAD
    version: "0.6.12",
    settings: {
      optimizer: {
        enabled: true,
        runs: 5000,
=======
    compilers: [
      {
        version: "0.6.12",
        settings: {
          optimizer: {
            enabled: true,
            runs: 500,
          },
        },
>>>>>>> 62e23098
      },
    ],
  },
  spdxLicenseIdentifier: {
    overwrite: false,
    runOnCompile: true,
  },
  tenderly: {
    project: process.env.TENDERLY_PROJECT,
    username: process.env.TENDERLY_USERNAME,
  },
  watcher: {
    compile: {
      tasks: ["compile"],
      files: ["./contracts"],
      verbose: true,
    },
  },
}<|MERGE_RESOLUTION|>--- conflicted
+++ resolved
@@ -19,7 +19,6 @@
 // https://hardhat.org/guides/create-task.html
 task("accounts", "Prints the list of accounts", async (args, hre) => {
   const accounts = await hre.ethers.getSigners()
-
   for (const account of accounts) {
     console.log(account.address)
   }
@@ -124,23 +123,15 @@
     eachLine: removeConsoleLog((bre) => bre.network.name !== "hardhat" && bre.network.name !== "localhost"),
   },
   solidity: {
-<<<<<<< HEAD
-    version: "0.6.12",
-    settings: {
-      optimizer: {
-        enabled: true,
-        runs: 5000,
-=======
     compilers: [
       {
         version: "0.6.12",
         settings: {
           optimizer: {
             enabled: true,
-            runs: 500,
+            runs: 5000,
           },
         },
->>>>>>> 62e23098
       },
     ],
   },
