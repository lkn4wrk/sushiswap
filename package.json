--- conflicted
+++ resolved
@@ -57,11 +57,7 @@
     "prepublishOnly": "yarn run build && node scripts/prepublish.js"
   },
   "devDependencies": {
-<<<<<<< HEAD
     "@boringcrypto/boring-solidity": "boringcrypto/BoringSolidity#b85f13c8f048136b3d3cb7e498ad6b76da05f98c",
-=======
-    "@boringcrypto/boring-solidity": "boringcrypto/BoringSolidity#e06e943",
->>>>>>> 2d4db3f0
     "@nomiclabs/hardhat-ethers": "^2.0.0",
     "@nomiclabs/hardhat-etherscan": "^2.1.0",
     "@nomiclabs/hardhat-solhint": "^2.0.0",
@@ -91,12 +87,8 @@
     "prettier-plugin-solidity": "^1.0.0-beta.5",
     "solidity-coverage": "^0.7.13",
     "ts-generator": "^0.1.1",
-<<<<<<< HEAD
-    "typechain": "^4.0.1"
-=======
     "ts-node": "^9.1.1",
     "typechain": "^4.0.2",
     "typescript": "^4.2.2"
->>>>>>> 2d4db3f0
   }
 }