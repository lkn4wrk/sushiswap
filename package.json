--- conflicted
+++ resolved
@@ -45,11 +45,7 @@
     "prettier": "^2.6.2",
     "sort-package-json": "^1.57.0",
     "ts-jest": "^28.0.2",
-<<<<<<< HEAD
     "turbo": "latest"
-=======
-    "turbo": "^1.3.4"
->>>>>>> 5b00e880
   },
   "engines": {
     "node": ">=16.x",
