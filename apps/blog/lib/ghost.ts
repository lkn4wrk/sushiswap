--- conflicted
+++ resolved
@@ -9,11 +9,6 @@
   })
 }
 
-<<<<<<< HEAD
-type Article = typeof ArticleSchema['_output']
-
-export async function addBodyToArticle(article: Article) {
-=======
 function processVideos(html: string) {
   html = html.replaceAll(/<div class="kg-video-overlay">(.*?)<\/div>/gms, '')
   html = html.replaceAll(
@@ -27,7 +22,7 @@
 export async function addBodyToArticle(
   article: typeof ArticleSchema['_output'],
 ) {
->>>>>>> 5c27156a
+
   const ghostClient = getGhostClient()
   const { html } = await ghostClient.posts.read({
     slug: article.attributes.ghostSlug,
