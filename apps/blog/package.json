--- conflicted
+++ resolved
@@ -33,14 +33,9 @@
     "@sushiswap/typescript-config": "workspace:*",
     "@types/node": "17.0.30",
     "@types/qs": "^6.9.7",
-<<<<<<< HEAD
-    "@types/react": "^18.0.0",
-    "@types/react-dom": "^18.0.0",
-=======
     "@types/react": "^18.0.9",
     "@types/react-dom": "^18.0.4",
     "and": "^0.0.3",
->>>>>>> 9fc80348
     "autoprefixer": "^10.4.5",
     "eslint": "^8.15.0",
     "next-transpile-modules": "9.0.0",
