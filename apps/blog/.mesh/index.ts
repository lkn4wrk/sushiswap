--- conflicted
+++ resolved
@@ -1,35 +1,17 @@
 // @ts-nocheck
-import { GraphQLResolveInfo, GraphQLScalarType, GraphQLScalarTypeConfig } from 'graphql'
-import { TypedDocumentNode as DocumentNode } from '@graphql-typed-document-node/core'
-import { gql } from '@graphql-mesh/utils'
-
-export type Maybe<T> = T | null
-export type InputMaybe<T> = Maybe<T>
-export type Exact<T extends { [key: string]: unknown }> = { [K in keyof T]: T[K] }
-export type MakeOptional<T, K extends keyof T> = Omit<T, K> & { [SubKey in K]?: Maybe<T[SubKey]> }
-export type MakeMaybe<T, K extends keyof T> = Omit<T, K> & { [SubKey in K]: Maybe<T[SubKey]> }
-export type Omit<T, K extends keyof T> = Pick<T, Exclude<keyof T, K>>
-export type RequireFields<T, K extends keyof T> = Omit<T, K> & { [P in K]-?: NonNullable<T[P]> }
+import { GraphQLResolveInfo, GraphQLScalarType, GraphQLScalarTypeConfig } from 'graphql';
+import { TypedDocumentNode as DocumentNode } from '@graphql-typed-document-node/core';
+import { gql } from '@graphql-mesh/utils';
+
+export type Maybe<T> = T | null;
+export type InputMaybe<T> = Maybe<T>;
+export type Exact<T extends { [key: string]: unknown }> = { [K in keyof T]: T[K] };
+export type MakeOptional<T, K extends keyof T> = Omit<T, K> & { [SubKey in K]?: Maybe<T[SubKey]> };
+export type MakeMaybe<T, K extends keyof T> = Omit<T, K> & { [SubKey in K]: Maybe<T[SubKey]> };
+export type Omit<T, K extends keyof T> = Pick<T, Exclude<keyof T, K>>;
+export type RequireFields<T, K extends keyof T> = Omit<T, K> & { [P in K]-?: NonNullable<T[P]> };
 /** All built-in and custom scalars, mapped to their actual values */
 export type Scalars = {
-<<<<<<< HEAD
-  ID: string
-  String: string
-  Boolean: boolean
-  Int: number
-  Float: number
-  /** The `JSON` scalar type represents JSON values as specified by [ECMA-404](http://www.ecma-international.org/publications/files/ECMA-ST/ECMA-404.pdf). */
-  JSON: any
-  /** A date-time string at UTC, such as 2007-12-03T10:15:30Z, compliant with the `date-time` format outlined in section 5.6 of the RFC 3339 profile of the ISO 8601 standard for representation of dates and times using the Gregorian calendar. */
-  DateTime: any
-  /** The `Long` scalar type represents 52-bit integers */
-  Long: any
-  /** The `Upload` scalar type represents a file upload. */
-  Upload: any
-  AboutBlocksDynamicZoneInput: any
-  ArticleBlocksDynamicZoneInput: any
-}
-=======
   ID: string;
   String: string;
   Boolean: boolean;
@@ -42,1215 +24,1244 @@
   AboutBlocksDynamicZoneInput: any;
   ArticleBlocksDynamicZoneInput: any;
 };
->>>>>>> cd8696e2
 
 export type Error = {
-  code: Scalars['String']
-  message?: Maybe<Scalars['String']>
-}
+  code: Scalars['String'];
+  message?: Maybe<Scalars['String']>;
+};
 
 export type Pagination = {
-  total: Scalars['Int']
-  page: Scalars['Int']
-  pageSize: Scalars['Int']
-  pageCount: Scalars['Int']
-}
+  total: Scalars['Int'];
+  page: Scalars['Int'];
+  pageSize: Scalars['Int'];
+  pageCount: Scalars['Int'];
+};
 
 export type ResponseCollectionMeta = {
-  pagination: Pagination
-}
-
-export type PublicationState = 'LIVE' | 'PREVIEW'
+  pagination: Pagination;
+};
+
+export type PublicationState =
+  | 'LIVE'
+  | 'PREVIEW';
 
 export type IDFilterInput = {
-  and?: InputMaybe<Array<InputMaybe<Scalars['ID']>>>
-  or?: InputMaybe<Array<InputMaybe<Scalars['ID']>>>
-  not?: InputMaybe<IDFilterInput>
-  eq?: InputMaybe<Scalars['ID']>
-  ne?: InputMaybe<Scalars['ID']>
-  startsWith?: InputMaybe<Scalars['ID']>
-  endsWith?: InputMaybe<Scalars['ID']>
-  contains?: InputMaybe<Scalars['ID']>
-  notContains?: InputMaybe<Scalars['ID']>
-  containsi?: InputMaybe<Scalars['ID']>
-  notContainsi?: InputMaybe<Scalars['ID']>
-  gt?: InputMaybe<Scalars['ID']>
-  gte?: InputMaybe<Scalars['ID']>
-  lt?: InputMaybe<Scalars['ID']>
-  lte?: InputMaybe<Scalars['ID']>
-  null?: InputMaybe<Scalars['Boolean']>
-  notNull?: InputMaybe<Scalars['Boolean']>
-  in?: InputMaybe<Array<InputMaybe<Scalars['ID']>>>
-  notIn?: InputMaybe<Array<InputMaybe<Scalars['ID']>>>
-  between?: InputMaybe<Array<InputMaybe<Scalars['ID']>>>
-}
+  and?: InputMaybe<Array<InputMaybe<Scalars['ID']>>>;
+  or?: InputMaybe<Array<InputMaybe<Scalars['ID']>>>;
+  not?: InputMaybe<IDFilterInput>;
+  eq?: InputMaybe<Scalars['ID']>;
+  ne?: InputMaybe<Scalars['ID']>;
+  startsWith?: InputMaybe<Scalars['ID']>;
+  endsWith?: InputMaybe<Scalars['ID']>;
+  contains?: InputMaybe<Scalars['ID']>;
+  notContains?: InputMaybe<Scalars['ID']>;
+  containsi?: InputMaybe<Scalars['ID']>;
+  notContainsi?: InputMaybe<Scalars['ID']>;
+  gt?: InputMaybe<Scalars['ID']>;
+  gte?: InputMaybe<Scalars['ID']>;
+  lt?: InputMaybe<Scalars['ID']>;
+  lte?: InputMaybe<Scalars['ID']>;
+  null?: InputMaybe<Scalars['Boolean']>;
+  notNull?: InputMaybe<Scalars['Boolean']>;
+  in?: InputMaybe<Array<InputMaybe<Scalars['ID']>>>;
+  notIn?: InputMaybe<Array<InputMaybe<Scalars['ID']>>>;
+  between?: InputMaybe<Array<InputMaybe<Scalars['ID']>>>;
+};
 
 export type BooleanFilterInput = {
-  and?: InputMaybe<Array<InputMaybe<Scalars['Boolean']>>>
-  or?: InputMaybe<Array<InputMaybe<Scalars['Boolean']>>>
-  not?: InputMaybe<BooleanFilterInput>
-  eq?: InputMaybe<Scalars['Boolean']>
-  ne?: InputMaybe<Scalars['Boolean']>
-  startsWith?: InputMaybe<Scalars['Boolean']>
-  endsWith?: InputMaybe<Scalars['Boolean']>
-  contains?: InputMaybe<Scalars['Boolean']>
-  notContains?: InputMaybe<Scalars['Boolean']>
-  containsi?: InputMaybe<Scalars['Boolean']>
-  notContainsi?: InputMaybe<Scalars['Boolean']>
-  gt?: InputMaybe<Scalars['Boolean']>
-  gte?: InputMaybe<Scalars['Boolean']>
-  lt?: InputMaybe<Scalars['Boolean']>
-  lte?: InputMaybe<Scalars['Boolean']>
-  null?: InputMaybe<Scalars['Boolean']>
-  notNull?: InputMaybe<Scalars['Boolean']>
-  in?: InputMaybe<Array<InputMaybe<Scalars['Boolean']>>>
-  notIn?: InputMaybe<Array<InputMaybe<Scalars['Boolean']>>>
-  between?: InputMaybe<Array<InputMaybe<Scalars['Boolean']>>>
-}
+  and?: InputMaybe<Array<InputMaybe<Scalars['Boolean']>>>;
+  or?: InputMaybe<Array<InputMaybe<Scalars['Boolean']>>>;
+  not?: InputMaybe<BooleanFilterInput>;
+  eq?: InputMaybe<Scalars['Boolean']>;
+  ne?: InputMaybe<Scalars['Boolean']>;
+  startsWith?: InputMaybe<Scalars['Boolean']>;
+  endsWith?: InputMaybe<Scalars['Boolean']>;
+  contains?: InputMaybe<Scalars['Boolean']>;
+  notContains?: InputMaybe<Scalars['Boolean']>;
+  containsi?: InputMaybe<Scalars['Boolean']>;
+  notContainsi?: InputMaybe<Scalars['Boolean']>;
+  gt?: InputMaybe<Scalars['Boolean']>;
+  gte?: InputMaybe<Scalars['Boolean']>;
+  lt?: InputMaybe<Scalars['Boolean']>;
+  lte?: InputMaybe<Scalars['Boolean']>;
+  null?: InputMaybe<Scalars['Boolean']>;
+  notNull?: InputMaybe<Scalars['Boolean']>;
+  in?: InputMaybe<Array<InputMaybe<Scalars['Boolean']>>>;
+  notIn?: InputMaybe<Array<InputMaybe<Scalars['Boolean']>>>;
+  between?: InputMaybe<Array<InputMaybe<Scalars['Boolean']>>>;
+};
 
 export type StringFilterInput = {
-  and?: InputMaybe<Array<InputMaybe<Scalars['String']>>>
-  or?: InputMaybe<Array<InputMaybe<Scalars['String']>>>
-  not?: InputMaybe<StringFilterInput>
-  eq?: InputMaybe<Scalars['String']>
-  ne?: InputMaybe<Scalars['String']>
-  startsWith?: InputMaybe<Scalars['String']>
-  endsWith?: InputMaybe<Scalars['String']>
-  contains?: InputMaybe<Scalars['String']>
-  notContains?: InputMaybe<Scalars['String']>
-  containsi?: InputMaybe<Scalars['String']>
-  notContainsi?: InputMaybe<Scalars['String']>
-  gt?: InputMaybe<Scalars['String']>
-  gte?: InputMaybe<Scalars['String']>
-  lt?: InputMaybe<Scalars['String']>
-  lte?: InputMaybe<Scalars['String']>
-  null?: InputMaybe<Scalars['Boolean']>
-  notNull?: InputMaybe<Scalars['Boolean']>
-  in?: InputMaybe<Array<InputMaybe<Scalars['String']>>>
-  notIn?: InputMaybe<Array<InputMaybe<Scalars['String']>>>
-  between?: InputMaybe<Array<InputMaybe<Scalars['String']>>>
-}
+  and?: InputMaybe<Array<InputMaybe<Scalars['String']>>>;
+  or?: InputMaybe<Array<InputMaybe<Scalars['String']>>>;
+  not?: InputMaybe<StringFilterInput>;
+  eq?: InputMaybe<Scalars['String']>;
+  ne?: InputMaybe<Scalars['String']>;
+  startsWith?: InputMaybe<Scalars['String']>;
+  endsWith?: InputMaybe<Scalars['String']>;
+  contains?: InputMaybe<Scalars['String']>;
+  notContains?: InputMaybe<Scalars['String']>;
+  containsi?: InputMaybe<Scalars['String']>;
+  notContainsi?: InputMaybe<Scalars['String']>;
+  gt?: InputMaybe<Scalars['String']>;
+  gte?: InputMaybe<Scalars['String']>;
+  lt?: InputMaybe<Scalars['String']>;
+  lte?: InputMaybe<Scalars['String']>;
+  null?: InputMaybe<Scalars['Boolean']>;
+  notNull?: InputMaybe<Scalars['Boolean']>;
+  in?: InputMaybe<Array<InputMaybe<Scalars['String']>>>;
+  notIn?: InputMaybe<Array<InputMaybe<Scalars['String']>>>;
+  between?: InputMaybe<Array<InputMaybe<Scalars['String']>>>;
+};
 
 export type IntFilterInput = {
-  and?: InputMaybe<Array<InputMaybe<Scalars['Int']>>>
-  or?: InputMaybe<Array<InputMaybe<Scalars['Int']>>>
-  not?: InputMaybe<IntFilterInput>
-  eq?: InputMaybe<Scalars['Int']>
-  ne?: InputMaybe<Scalars['Int']>
-  startsWith?: InputMaybe<Scalars['Int']>
-  endsWith?: InputMaybe<Scalars['Int']>
-  contains?: InputMaybe<Scalars['Int']>
-  notContains?: InputMaybe<Scalars['Int']>
-  containsi?: InputMaybe<Scalars['Int']>
-  notContainsi?: InputMaybe<Scalars['Int']>
-  gt?: InputMaybe<Scalars['Int']>
-  gte?: InputMaybe<Scalars['Int']>
-  lt?: InputMaybe<Scalars['Int']>
-  lte?: InputMaybe<Scalars['Int']>
-  null?: InputMaybe<Scalars['Boolean']>
-  notNull?: InputMaybe<Scalars['Boolean']>
-  in?: InputMaybe<Array<InputMaybe<Scalars['Int']>>>
-  notIn?: InputMaybe<Array<InputMaybe<Scalars['Int']>>>
-  between?: InputMaybe<Array<InputMaybe<Scalars['Int']>>>
-}
+  and?: InputMaybe<Array<InputMaybe<Scalars['Int']>>>;
+  or?: InputMaybe<Array<InputMaybe<Scalars['Int']>>>;
+  not?: InputMaybe<IntFilterInput>;
+  eq?: InputMaybe<Scalars['Int']>;
+  ne?: InputMaybe<Scalars['Int']>;
+  startsWith?: InputMaybe<Scalars['Int']>;
+  endsWith?: InputMaybe<Scalars['Int']>;
+  contains?: InputMaybe<Scalars['Int']>;
+  notContains?: InputMaybe<Scalars['Int']>;
+  containsi?: InputMaybe<Scalars['Int']>;
+  notContainsi?: InputMaybe<Scalars['Int']>;
+  gt?: InputMaybe<Scalars['Int']>;
+  gte?: InputMaybe<Scalars['Int']>;
+  lt?: InputMaybe<Scalars['Int']>;
+  lte?: InputMaybe<Scalars['Int']>;
+  null?: InputMaybe<Scalars['Boolean']>;
+  notNull?: InputMaybe<Scalars['Boolean']>;
+  in?: InputMaybe<Array<InputMaybe<Scalars['Int']>>>;
+  notIn?: InputMaybe<Array<InputMaybe<Scalars['Int']>>>;
+  between?: InputMaybe<Array<InputMaybe<Scalars['Int']>>>;
+};
 
 export type LongFilterInput = {
-  and?: InputMaybe<Array<InputMaybe<Scalars['Long']>>>
-  or?: InputMaybe<Array<InputMaybe<Scalars['Long']>>>
-  not?: InputMaybe<LongFilterInput>
-  eq?: InputMaybe<Scalars['Long']>
-  ne?: InputMaybe<Scalars['Long']>
-  startsWith?: InputMaybe<Scalars['Long']>
-  endsWith?: InputMaybe<Scalars['Long']>
-  contains?: InputMaybe<Scalars['Long']>
-  notContains?: InputMaybe<Scalars['Long']>
-  containsi?: InputMaybe<Scalars['Long']>
-  notContainsi?: InputMaybe<Scalars['Long']>
-  gt?: InputMaybe<Scalars['Long']>
-  gte?: InputMaybe<Scalars['Long']>
-  lt?: InputMaybe<Scalars['Long']>
-  lte?: InputMaybe<Scalars['Long']>
-  null?: InputMaybe<Scalars['Boolean']>
-  notNull?: InputMaybe<Scalars['Boolean']>
-  in?: InputMaybe<Array<InputMaybe<Scalars['Long']>>>
-  notIn?: InputMaybe<Array<InputMaybe<Scalars['Long']>>>
-  between?: InputMaybe<Array<InputMaybe<Scalars['Long']>>>
-}
+  and?: InputMaybe<Array<InputMaybe<Scalars['Long']>>>;
+  or?: InputMaybe<Array<InputMaybe<Scalars['Long']>>>;
+  not?: InputMaybe<LongFilterInput>;
+  eq?: InputMaybe<Scalars['Long']>;
+  ne?: InputMaybe<Scalars['Long']>;
+  startsWith?: InputMaybe<Scalars['Long']>;
+  endsWith?: InputMaybe<Scalars['Long']>;
+  contains?: InputMaybe<Scalars['Long']>;
+  notContains?: InputMaybe<Scalars['Long']>;
+  containsi?: InputMaybe<Scalars['Long']>;
+  notContainsi?: InputMaybe<Scalars['Long']>;
+  gt?: InputMaybe<Scalars['Long']>;
+  gte?: InputMaybe<Scalars['Long']>;
+  lt?: InputMaybe<Scalars['Long']>;
+  lte?: InputMaybe<Scalars['Long']>;
+  null?: InputMaybe<Scalars['Boolean']>;
+  notNull?: InputMaybe<Scalars['Boolean']>;
+  in?: InputMaybe<Array<InputMaybe<Scalars['Long']>>>;
+  notIn?: InputMaybe<Array<InputMaybe<Scalars['Long']>>>;
+  between?: InputMaybe<Array<InputMaybe<Scalars['Long']>>>;
+};
 
 export type FloatFilterInput = {
-  and?: InputMaybe<Array<InputMaybe<Scalars['Float']>>>
-  or?: InputMaybe<Array<InputMaybe<Scalars['Float']>>>
-  not?: InputMaybe<FloatFilterInput>
-  eq?: InputMaybe<Scalars['Float']>
-  ne?: InputMaybe<Scalars['Float']>
-  startsWith?: InputMaybe<Scalars['Float']>
-  endsWith?: InputMaybe<Scalars['Float']>
-  contains?: InputMaybe<Scalars['Float']>
-  notContains?: InputMaybe<Scalars['Float']>
-  containsi?: InputMaybe<Scalars['Float']>
-  notContainsi?: InputMaybe<Scalars['Float']>
-  gt?: InputMaybe<Scalars['Float']>
-  gte?: InputMaybe<Scalars['Float']>
-  lt?: InputMaybe<Scalars['Float']>
-  lte?: InputMaybe<Scalars['Float']>
-  null?: InputMaybe<Scalars['Boolean']>
-  notNull?: InputMaybe<Scalars['Boolean']>
-  in?: InputMaybe<Array<InputMaybe<Scalars['Float']>>>
-  notIn?: InputMaybe<Array<InputMaybe<Scalars['Float']>>>
-  between?: InputMaybe<Array<InputMaybe<Scalars['Float']>>>
-}
+  and?: InputMaybe<Array<InputMaybe<Scalars['Float']>>>;
+  or?: InputMaybe<Array<InputMaybe<Scalars['Float']>>>;
+  not?: InputMaybe<FloatFilterInput>;
+  eq?: InputMaybe<Scalars['Float']>;
+  ne?: InputMaybe<Scalars['Float']>;
+  startsWith?: InputMaybe<Scalars['Float']>;
+  endsWith?: InputMaybe<Scalars['Float']>;
+  contains?: InputMaybe<Scalars['Float']>;
+  notContains?: InputMaybe<Scalars['Float']>;
+  containsi?: InputMaybe<Scalars['Float']>;
+  notContainsi?: InputMaybe<Scalars['Float']>;
+  gt?: InputMaybe<Scalars['Float']>;
+  gte?: InputMaybe<Scalars['Float']>;
+  lt?: InputMaybe<Scalars['Float']>;
+  lte?: InputMaybe<Scalars['Float']>;
+  null?: InputMaybe<Scalars['Boolean']>;
+  notNull?: InputMaybe<Scalars['Boolean']>;
+  in?: InputMaybe<Array<InputMaybe<Scalars['Float']>>>;
+  notIn?: InputMaybe<Array<InputMaybe<Scalars['Float']>>>;
+  between?: InputMaybe<Array<InputMaybe<Scalars['Float']>>>;
+};
 
 export type DateTimeFilterInput = {
-  and?: InputMaybe<Array<InputMaybe<Scalars['DateTime']>>>
-  or?: InputMaybe<Array<InputMaybe<Scalars['DateTime']>>>
-  not?: InputMaybe<DateTimeFilterInput>
-  eq?: InputMaybe<Scalars['DateTime']>
-  ne?: InputMaybe<Scalars['DateTime']>
-  startsWith?: InputMaybe<Scalars['DateTime']>
-  endsWith?: InputMaybe<Scalars['DateTime']>
-  contains?: InputMaybe<Scalars['DateTime']>
-  notContains?: InputMaybe<Scalars['DateTime']>
-  containsi?: InputMaybe<Scalars['DateTime']>
-  notContainsi?: InputMaybe<Scalars['DateTime']>
-  gt?: InputMaybe<Scalars['DateTime']>
-  gte?: InputMaybe<Scalars['DateTime']>
-  lt?: InputMaybe<Scalars['DateTime']>
-  lte?: InputMaybe<Scalars['DateTime']>
-  null?: InputMaybe<Scalars['Boolean']>
-  notNull?: InputMaybe<Scalars['Boolean']>
-  in?: InputMaybe<Array<InputMaybe<Scalars['DateTime']>>>
-  notIn?: InputMaybe<Array<InputMaybe<Scalars['DateTime']>>>
-  between?: InputMaybe<Array<InputMaybe<Scalars['DateTime']>>>
-}
+  and?: InputMaybe<Array<InputMaybe<Scalars['DateTime']>>>;
+  or?: InputMaybe<Array<InputMaybe<Scalars['DateTime']>>>;
+  not?: InputMaybe<DateTimeFilterInput>;
+  eq?: InputMaybe<Scalars['DateTime']>;
+  ne?: InputMaybe<Scalars['DateTime']>;
+  startsWith?: InputMaybe<Scalars['DateTime']>;
+  endsWith?: InputMaybe<Scalars['DateTime']>;
+  contains?: InputMaybe<Scalars['DateTime']>;
+  notContains?: InputMaybe<Scalars['DateTime']>;
+  containsi?: InputMaybe<Scalars['DateTime']>;
+  notContainsi?: InputMaybe<Scalars['DateTime']>;
+  gt?: InputMaybe<Scalars['DateTime']>;
+  gte?: InputMaybe<Scalars['DateTime']>;
+  lt?: InputMaybe<Scalars['DateTime']>;
+  lte?: InputMaybe<Scalars['DateTime']>;
+  null?: InputMaybe<Scalars['Boolean']>;
+  notNull?: InputMaybe<Scalars['Boolean']>;
+  in?: InputMaybe<Array<InputMaybe<Scalars['DateTime']>>>;
+  notIn?: InputMaybe<Array<InputMaybe<Scalars['DateTime']>>>;
+  between?: InputMaybe<Array<InputMaybe<Scalars['DateTime']>>>;
+};
 
 export type JSONFilterInput = {
-  and?: InputMaybe<Array<InputMaybe<Scalars['JSON']>>>
-  or?: InputMaybe<Array<InputMaybe<Scalars['JSON']>>>
-  not?: InputMaybe<JSONFilterInput>
-  eq?: InputMaybe<Scalars['JSON']>
-  ne?: InputMaybe<Scalars['JSON']>
-  startsWith?: InputMaybe<Scalars['JSON']>
-  endsWith?: InputMaybe<Scalars['JSON']>
-  contains?: InputMaybe<Scalars['JSON']>
-  notContains?: InputMaybe<Scalars['JSON']>
-  containsi?: InputMaybe<Scalars['JSON']>
-  notContainsi?: InputMaybe<Scalars['JSON']>
-  gt?: InputMaybe<Scalars['JSON']>
-  gte?: InputMaybe<Scalars['JSON']>
-  lt?: InputMaybe<Scalars['JSON']>
-  lte?: InputMaybe<Scalars['JSON']>
-  null?: InputMaybe<Scalars['Boolean']>
-  notNull?: InputMaybe<Scalars['Boolean']>
-  in?: InputMaybe<Array<InputMaybe<Scalars['JSON']>>>
-  notIn?: InputMaybe<Array<InputMaybe<Scalars['JSON']>>>
-  between?: InputMaybe<Array<InputMaybe<Scalars['JSON']>>>
-}
+  and?: InputMaybe<Array<InputMaybe<Scalars['JSON']>>>;
+  or?: InputMaybe<Array<InputMaybe<Scalars['JSON']>>>;
+  not?: InputMaybe<JSONFilterInput>;
+  eq?: InputMaybe<Scalars['JSON']>;
+  ne?: InputMaybe<Scalars['JSON']>;
+  startsWith?: InputMaybe<Scalars['JSON']>;
+  endsWith?: InputMaybe<Scalars['JSON']>;
+  contains?: InputMaybe<Scalars['JSON']>;
+  notContains?: InputMaybe<Scalars['JSON']>;
+  containsi?: InputMaybe<Scalars['JSON']>;
+  notContainsi?: InputMaybe<Scalars['JSON']>;
+  gt?: InputMaybe<Scalars['JSON']>;
+  gte?: InputMaybe<Scalars['JSON']>;
+  lt?: InputMaybe<Scalars['JSON']>;
+  lte?: InputMaybe<Scalars['JSON']>;
+  null?: InputMaybe<Scalars['Boolean']>;
+  notNull?: InputMaybe<Scalars['Boolean']>;
+  in?: InputMaybe<Array<InputMaybe<Scalars['JSON']>>>;
+  notIn?: InputMaybe<Array<InputMaybe<Scalars['JSON']>>>;
+  between?: InputMaybe<Array<InputMaybe<Scalars['JSON']>>>;
+};
 
 export type ComponentSharedDivider = {
-  id: Scalars['ID']
-}
+  id: Scalars['ID'];
+};
 
 export type ComponentSharedMedia = {
-  id: Scalars['ID']
-  file?: Maybe<UploadFileEntityResponse>
-  caption?: Maybe<Scalars['String']>
-}
+  id: Scalars['ID'];
+  file?: Maybe<UploadFileEntityResponse>;
+  caption?: Maybe<Scalars['String']>;
+};
 
 export type ComponentSharedRichText = {
-  id: Scalars['ID']
-  body?: Maybe<Scalars['String']>
-}
+  id: Scalars['ID'];
+  body?: Maybe<Scalars['String']>;
+};
 
 export type ComponentSharedSeoInput = {
-  id?: InputMaybe<Scalars['ID']>
-  metaTitle?: InputMaybe<Scalars['String']>
-  metaDescription?: InputMaybe<Scalars['String']>
-  shareImage?: InputMaybe<Scalars['ID']>
-}
+  id?: InputMaybe<Scalars['ID']>;
+  metaTitle?: InputMaybe<Scalars['String']>;
+  metaDescription?: InputMaybe<Scalars['String']>;
+  shareImage?: InputMaybe<Scalars['ID']>;
+};
 
 export type ComponentSharedSeo = {
-  id: Scalars['ID']
-  metaTitle: Scalars['String']
-  metaDescription: Scalars['String']
-  shareImage?: Maybe<UploadFileEntityResponse>
-}
+  id: Scalars['ID'];
+  metaTitle: Scalars['String'];
+  metaDescription: Scalars['String'];
+  shareImage?: Maybe<UploadFileEntityResponse>;
+};
 
 export type ComponentSharedSlider = {
-  id: Scalars['ID']
-  files?: Maybe<UploadFileRelationResponseCollection>
-}
+  id: Scalars['ID'];
+  files?: Maybe<UploadFileRelationResponseCollection>;
+};
+
 
 export type ComponentSharedSliderfilesArgs = {
-  filters?: InputMaybe<UploadFileFiltersInput>
-  pagination?: InputMaybe<PaginationArg>
-  sort?: InputMaybe<Array<InputMaybe<Scalars['String']>>>
-}
+  filters?: InputMaybe<UploadFileFiltersInput>;
+  pagination?: InputMaybe<PaginationArg>;
+  sort?: InputMaybe<Array<InputMaybe<Scalars['String']>>>;
+};
 
 export type UploadFileFiltersInput = {
-  id?: InputMaybe<IDFilterInput>
-  name?: InputMaybe<StringFilterInput>
-  alternativeText?: InputMaybe<StringFilterInput>
-  caption?: InputMaybe<StringFilterInput>
-  width?: InputMaybe<IntFilterInput>
-  height?: InputMaybe<IntFilterInput>
-  formats?: InputMaybe<JSONFilterInput>
-  hash?: InputMaybe<StringFilterInput>
-  ext?: InputMaybe<StringFilterInput>
-  mime?: InputMaybe<StringFilterInput>
-  size?: InputMaybe<FloatFilterInput>
-  url?: InputMaybe<StringFilterInput>
-  previewUrl?: InputMaybe<StringFilterInput>
-  provider?: InputMaybe<StringFilterInput>
-  provider_metadata?: InputMaybe<JSONFilterInput>
-  createdAt?: InputMaybe<DateTimeFilterInput>
-  updatedAt?: InputMaybe<DateTimeFilterInput>
-  and?: InputMaybe<Array<InputMaybe<UploadFileFiltersInput>>>
-  or?: InputMaybe<Array<InputMaybe<UploadFileFiltersInput>>>
-  not?: InputMaybe<UploadFileFiltersInput>
-}
+  id?: InputMaybe<IDFilterInput>;
+  name?: InputMaybe<StringFilterInput>;
+  alternativeText?: InputMaybe<StringFilterInput>;
+  caption?: InputMaybe<StringFilterInput>;
+  width?: InputMaybe<IntFilterInput>;
+  height?: InputMaybe<IntFilterInput>;
+  formats?: InputMaybe<JSONFilterInput>;
+  hash?: InputMaybe<StringFilterInput>;
+  ext?: InputMaybe<StringFilterInput>;
+  mime?: InputMaybe<StringFilterInput>;
+  size?: InputMaybe<FloatFilterInput>;
+  url?: InputMaybe<StringFilterInput>;
+  previewUrl?: InputMaybe<StringFilterInput>;
+  provider?: InputMaybe<StringFilterInput>;
+  provider_metadata?: InputMaybe<JSONFilterInput>;
+  createdAt?: InputMaybe<DateTimeFilterInput>;
+  updatedAt?: InputMaybe<DateTimeFilterInput>;
+  and?: InputMaybe<Array<InputMaybe<UploadFileFiltersInput>>>;
+  or?: InputMaybe<Array<InputMaybe<UploadFileFiltersInput>>>;
+  not?: InputMaybe<UploadFileFiltersInput>;
+};
 
 export type UploadFileInput = {
-  name?: InputMaybe<Scalars['String']>
-  alternativeText?: InputMaybe<Scalars['String']>
-  caption?: InputMaybe<Scalars['String']>
-  width?: InputMaybe<Scalars['Int']>
-  height?: InputMaybe<Scalars['Int']>
-  formats?: InputMaybe<Scalars['JSON']>
-  hash?: InputMaybe<Scalars['String']>
-  ext?: InputMaybe<Scalars['String']>
-  mime?: InputMaybe<Scalars['String']>
-  size?: InputMaybe<Scalars['Float']>
-  url?: InputMaybe<Scalars['String']>
-  previewUrl?: InputMaybe<Scalars['String']>
-  provider?: InputMaybe<Scalars['String']>
-  provider_metadata?: InputMaybe<Scalars['JSON']>
-}
+  name?: InputMaybe<Scalars['String']>;
+  alternativeText?: InputMaybe<Scalars['String']>;
+  caption?: InputMaybe<Scalars['String']>;
+  width?: InputMaybe<Scalars['Int']>;
+  height?: InputMaybe<Scalars['Int']>;
+  formats?: InputMaybe<Scalars['JSON']>;
+  hash?: InputMaybe<Scalars['String']>;
+  ext?: InputMaybe<Scalars['String']>;
+  mime?: InputMaybe<Scalars['String']>;
+  size?: InputMaybe<Scalars['Float']>;
+  url?: InputMaybe<Scalars['String']>;
+  previewUrl?: InputMaybe<Scalars['String']>;
+  provider?: InputMaybe<Scalars['String']>;
+  provider_metadata?: InputMaybe<Scalars['JSON']>;
+};
 
 export type UploadFile = {
-  name: Scalars['String']
-  alternativeText?: Maybe<Scalars['String']>
-  caption?: Maybe<Scalars['String']>
-  width?: Maybe<Scalars['Int']>
-  height?: Maybe<Scalars['Int']>
-  formats?: Maybe<Scalars['JSON']>
-  hash: Scalars['String']
-  ext?: Maybe<Scalars['String']>
-  mime: Scalars['String']
-  size: Scalars['Float']
-  url: Scalars['String']
-  previewUrl?: Maybe<Scalars['String']>
-  provider: Scalars['String']
-  provider_metadata?: Maybe<Scalars['JSON']>
-  related?: Maybe<Array<Maybe<GenericMorph>>>
-  createdAt?: Maybe<Scalars['DateTime']>
-  updatedAt?: Maybe<Scalars['DateTime']>
-}
+  name: Scalars['String'];
+  alternativeText?: Maybe<Scalars['String']>;
+  caption?: Maybe<Scalars['String']>;
+  width?: Maybe<Scalars['Int']>;
+  height?: Maybe<Scalars['Int']>;
+  formats?: Maybe<Scalars['JSON']>;
+  hash: Scalars['String'];
+  ext?: Maybe<Scalars['String']>;
+  mime: Scalars['String'];
+  size: Scalars['Float'];
+  url: Scalars['String'];
+  previewUrl?: Maybe<Scalars['String']>;
+  provider: Scalars['String'];
+  provider_metadata?: Maybe<Scalars['JSON']>;
+  related?: Maybe<Array<Maybe<GenericMorph>>>;
+  createdAt?: Maybe<Scalars['DateTime']>;
+  updatedAt?: Maybe<Scalars['DateTime']>;
+};
 
 export type UploadFileEntity = {
-  id?: Maybe<Scalars['ID']>
-  attributes?: Maybe<UploadFile>
-}
+  id?: Maybe<Scalars['ID']>;
+  attributes?: Maybe<UploadFile>;
+};
 
 export type UploadFileEntityResponse = {
-  data?: Maybe<UploadFileEntity>
-}
+  data?: Maybe<UploadFileEntity>;
+};
 
 export type UploadFileEntityResponseCollection = {
-  data: Array<UploadFileEntity>
-  meta: ResponseCollectionMeta
-}
+  data: Array<UploadFileEntity>;
+  meta: ResponseCollectionMeta;
+};
 
 export type UploadFileRelationResponseCollection = {
-  data: Array<UploadFileEntity>
-}
+  data: Array<UploadFileEntity>;
+};
 
 export type SchedulerSchedulerFiltersInput = {
-  id?: InputMaybe<IDFilterInput>
-  scheduledDatetime?: InputMaybe<DateTimeFilterInput>
-  uid?: InputMaybe<StringFilterInput>
-  contentId?: InputMaybe<LongFilterInput>
-  scheduleType?: InputMaybe<StringFilterInput>
-  createdAt?: InputMaybe<DateTimeFilterInput>
-  updatedAt?: InputMaybe<DateTimeFilterInput>
-  and?: InputMaybe<Array<InputMaybe<SchedulerSchedulerFiltersInput>>>
-  or?: InputMaybe<Array<InputMaybe<SchedulerSchedulerFiltersInput>>>
-  not?: InputMaybe<SchedulerSchedulerFiltersInput>
-}
+  id?: InputMaybe<IDFilterInput>;
+  scheduledDatetime?: InputMaybe<DateTimeFilterInput>;
+  uid?: InputMaybe<StringFilterInput>;
+  contentId?: InputMaybe<LongFilterInput>;
+  scheduleType?: InputMaybe<StringFilterInput>;
+  createdAt?: InputMaybe<DateTimeFilterInput>;
+  updatedAt?: InputMaybe<DateTimeFilterInput>;
+  and?: InputMaybe<Array<InputMaybe<SchedulerSchedulerFiltersInput>>>;
+  or?: InputMaybe<Array<InputMaybe<SchedulerSchedulerFiltersInput>>>;
+  not?: InputMaybe<SchedulerSchedulerFiltersInput>;
+};
 
 export type SchedulerSchedulerInput = {
-  scheduledDatetime?: InputMaybe<Scalars['DateTime']>
-  uid?: InputMaybe<Scalars['String']>
-  contentId?: InputMaybe<Scalars['Long']>
-  scheduleType?: InputMaybe<Scalars['String']>
-}
+  scheduledDatetime?: InputMaybe<Scalars['DateTime']>;
+  uid?: InputMaybe<Scalars['String']>;
+  contentId?: InputMaybe<Scalars['Long']>;
+  scheduleType?: InputMaybe<Scalars['String']>;
+};
 
 export type SchedulerScheduler = {
-  scheduledDatetime?: Maybe<Scalars['DateTime']>
-  uid?: Maybe<Scalars['String']>
-  contentId?: Maybe<Scalars['Long']>
-  scheduleType?: Maybe<Scalars['String']>
-  createdAt?: Maybe<Scalars['DateTime']>
-  updatedAt?: Maybe<Scalars['DateTime']>
-}
+  scheduledDatetime?: Maybe<Scalars['DateTime']>;
+  uid?: Maybe<Scalars['String']>;
+  contentId?: Maybe<Scalars['Long']>;
+  scheduleType?: Maybe<Scalars['String']>;
+  createdAt?: Maybe<Scalars['DateTime']>;
+  updatedAt?: Maybe<Scalars['DateTime']>;
+};
 
 export type SchedulerSchedulerEntity = {
-  id?: Maybe<Scalars['ID']>
-  attributes?: Maybe<SchedulerScheduler>
-}
+  id?: Maybe<Scalars['ID']>;
+  attributes?: Maybe<SchedulerScheduler>;
+};
 
 export type SchedulerSchedulerEntityResponse = {
-  data?: Maybe<SchedulerSchedulerEntity>
-}
+  data?: Maybe<SchedulerSchedulerEntity>;
+};
 
 export type SchedulerSchedulerEntityResponseCollection = {
-  data: Array<SchedulerSchedulerEntity>
-  meta: ResponseCollectionMeta
-}
+  data: Array<SchedulerSchedulerEntity>;
+  meta: ResponseCollectionMeta;
+};
 
 export type I18NLocaleFiltersInput = {
-  id?: InputMaybe<IDFilterInput>
-  name?: InputMaybe<StringFilterInput>
-  code?: InputMaybe<StringFilterInput>
-  createdAt?: InputMaybe<DateTimeFilterInput>
-  updatedAt?: InputMaybe<DateTimeFilterInput>
-  and?: InputMaybe<Array<InputMaybe<I18NLocaleFiltersInput>>>
-  or?: InputMaybe<Array<InputMaybe<I18NLocaleFiltersInput>>>
-  not?: InputMaybe<I18NLocaleFiltersInput>
-}
+  id?: InputMaybe<IDFilterInput>;
+  name?: InputMaybe<StringFilterInput>;
+  code?: InputMaybe<StringFilterInput>;
+  createdAt?: InputMaybe<DateTimeFilterInput>;
+  updatedAt?: InputMaybe<DateTimeFilterInput>;
+  and?: InputMaybe<Array<InputMaybe<I18NLocaleFiltersInput>>>;
+  or?: InputMaybe<Array<InputMaybe<I18NLocaleFiltersInput>>>;
+  not?: InputMaybe<I18NLocaleFiltersInput>;
+};
 
 export type I18NLocale = {
-  name?: Maybe<Scalars['String']>
-  code?: Maybe<Scalars['String']>
-  createdAt?: Maybe<Scalars['DateTime']>
-  updatedAt?: Maybe<Scalars['DateTime']>
-}
+  name?: Maybe<Scalars['String']>;
+  code?: Maybe<Scalars['String']>;
+  createdAt?: Maybe<Scalars['DateTime']>;
+  updatedAt?: Maybe<Scalars['DateTime']>;
+};
 
 export type I18NLocaleEntity = {
-  id?: Maybe<Scalars['ID']>
-  attributes?: Maybe<I18NLocale>
-}
+  id?: Maybe<Scalars['ID']>;
+  attributes?: Maybe<I18NLocale>;
+};
 
 export type I18NLocaleEntityResponse = {
-  data?: Maybe<I18NLocaleEntity>
-}
+  data?: Maybe<I18NLocaleEntity>;
+};
 
 export type I18NLocaleEntityResponseCollection = {
-  data: Array<I18NLocaleEntity>
-  meta: ResponseCollectionMeta
-}
+  data: Array<I18NLocaleEntity>;
+  meta: ResponseCollectionMeta;
+};
 
 export type UsersPermissionsPermissionFiltersInput = {
-  id?: InputMaybe<IDFilterInput>
-  action?: InputMaybe<StringFilterInput>
-  role?: InputMaybe<UsersPermissionsRoleFiltersInput>
-  createdAt?: InputMaybe<DateTimeFilterInput>
-  updatedAt?: InputMaybe<DateTimeFilterInput>
-  and?: InputMaybe<Array<InputMaybe<UsersPermissionsPermissionFiltersInput>>>
-  or?: InputMaybe<Array<InputMaybe<UsersPermissionsPermissionFiltersInput>>>
-  not?: InputMaybe<UsersPermissionsPermissionFiltersInput>
-}
+  id?: InputMaybe<IDFilterInput>;
+  action?: InputMaybe<StringFilterInput>;
+  role?: InputMaybe<UsersPermissionsRoleFiltersInput>;
+  createdAt?: InputMaybe<DateTimeFilterInput>;
+  updatedAt?: InputMaybe<DateTimeFilterInput>;
+  and?: InputMaybe<Array<InputMaybe<UsersPermissionsPermissionFiltersInput>>>;
+  or?: InputMaybe<Array<InputMaybe<UsersPermissionsPermissionFiltersInput>>>;
+  not?: InputMaybe<UsersPermissionsPermissionFiltersInput>;
+};
 
 export type UsersPermissionsPermission = {
-  action: Scalars['String']
-  role?: Maybe<UsersPermissionsRoleEntityResponse>
-  createdAt?: Maybe<Scalars['DateTime']>
-  updatedAt?: Maybe<Scalars['DateTime']>
-}
+  action: Scalars['String'];
+  role?: Maybe<UsersPermissionsRoleEntityResponse>;
+  createdAt?: Maybe<Scalars['DateTime']>;
+  updatedAt?: Maybe<Scalars['DateTime']>;
+};
 
 export type UsersPermissionsPermissionEntity = {
-  id?: Maybe<Scalars['ID']>
-  attributes?: Maybe<UsersPermissionsPermission>
-}
+  id?: Maybe<Scalars['ID']>;
+  attributes?: Maybe<UsersPermissionsPermission>;
+};
 
 export type UsersPermissionsPermissionRelationResponseCollection = {
-  data: Array<UsersPermissionsPermissionEntity>
-}
+  data: Array<UsersPermissionsPermissionEntity>;
+};
 
 export type UsersPermissionsRoleFiltersInput = {
-  id?: InputMaybe<IDFilterInput>
-  name?: InputMaybe<StringFilterInput>
-  description?: InputMaybe<StringFilterInput>
-  type?: InputMaybe<StringFilterInput>
-  permissions?: InputMaybe<UsersPermissionsPermissionFiltersInput>
-  users?: InputMaybe<UsersPermissionsUserFiltersInput>
-  createdAt?: InputMaybe<DateTimeFilterInput>
-  updatedAt?: InputMaybe<DateTimeFilterInput>
-  and?: InputMaybe<Array<InputMaybe<UsersPermissionsRoleFiltersInput>>>
-  or?: InputMaybe<Array<InputMaybe<UsersPermissionsRoleFiltersInput>>>
-  not?: InputMaybe<UsersPermissionsRoleFiltersInput>
-}
+  id?: InputMaybe<IDFilterInput>;
+  name?: InputMaybe<StringFilterInput>;
+  description?: InputMaybe<StringFilterInput>;
+  type?: InputMaybe<StringFilterInput>;
+  permissions?: InputMaybe<UsersPermissionsPermissionFiltersInput>;
+  users?: InputMaybe<UsersPermissionsUserFiltersInput>;
+  createdAt?: InputMaybe<DateTimeFilterInput>;
+  updatedAt?: InputMaybe<DateTimeFilterInput>;
+  and?: InputMaybe<Array<InputMaybe<UsersPermissionsRoleFiltersInput>>>;
+  or?: InputMaybe<Array<InputMaybe<UsersPermissionsRoleFiltersInput>>>;
+  not?: InputMaybe<UsersPermissionsRoleFiltersInput>;
+};
 
 export type UsersPermissionsRoleInput = {
-  name?: InputMaybe<Scalars['String']>
-  description?: InputMaybe<Scalars['String']>
-  type?: InputMaybe<Scalars['String']>
-  permissions?: InputMaybe<Array<InputMaybe<Scalars['ID']>>>
-  users?: InputMaybe<Array<InputMaybe<Scalars['ID']>>>
-}
+  name?: InputMaybe<Scalars['String']>;
+  description?: InputMaybe<Scalars['String']>;
+  type?: InputMaybe<Scalars['String']>;
+  permissions?: InputMaybe<Array<InputMaybe<Scalars['ID']>>>;
+  users?: InputMaybe<Array<InputMaybe<Scalars['ID']>>>;
+};
 
 export type UsersPermissionsRole = {
-  name: Scalars['String']
-  description?: Maybe<Scalars['String']>
-  type?: Maybe<Scalars['String']>
-  permissions?: Maybe<UsersPermissionsPermissionRelationResponseCollection>
-  users?: Maybe<UsersPermissionsUserRelationResponseCollection>
-  createdAt?: Maybe<Scalars['DateTime']>
-  updatedAt?: Maybe<Scalars['DateTime']>
-}
+  name: Scalars['String'];
+  description?: Maybe<Scalars['String']>;
+  type?: Maybe<Scalars['String']>;
+  permissions?: Maybe<UsersPermissionsPermissionRelationResponseCollection>;
+  users?: Maybe<UsersPermissionsUserRelationResponseCollection>;
+  createdAt?: Maybe<Scalars['DateTime']>;
+  updatedAt?: Maybe<Scalars['DateTime']>;
+};
+
 
 export type UsersPermissionsRolepermissionsArgs = {
-  filters?: InputMaybe<UsersPermissionsPermissionFiltersInput>
-  pagination?: InputMaybe<PaginationArg>
-  sort?: InputMaybe<Array<InputMaybe<Scalars['String']>>>
-}
+  filters?: InputMaybe<UsersPermissionsPermissionFiltersInput>;
+  pagination?: InputMaybe<PaginationArg>;
+  sort?: InputMaybe<Array<InputMaybe<Scalars['String']>>>;
+};
+
 
 export type UsersPermissionsRoleusersArgs = {
-  filters?: InputMaybe<UsersPermissionsUserFiltersInput>
-  pagination?: InputMaybe<PaginationArg>
-  sort?: InputMaybe<Array<InputMaybe<Scalars['String']>>>
-}
+  filters?: InputMaybe<UsersPermissionsUserFiltersInput>;
+  pagination?: InputMaybe<PaginationArg>;
+  sort?: InputMaybe<Array<InputMaybe<Scalars['String']>>>;
+};
 
 export type UsersPermissionsRoleEntity = {
-  id?: Maybe<Scalars['ID']>
-  attributes?: Maybe<UsersPermissionsRole>
-}
+  id?: Maybe<Scalars['ID']>;
+  attributes?: Maybe<UsersPermissionsRole>;
+};
 
 export type UsersPermissionsRoleEntityResponse = {
-  data?: Maybe<UsersPermissionsRoleEntity>
-}
+  data?: Maybe<UsersPermissionsRoleEntity>;
+};
 
 export type UsersPermissionsRoleEntityResponseCollection = {
-  data: Array<UsersPermissionsRoleEntity>
-  meta: ResponseCollectionMeta
-}
+  data: Array<UsersPermissionsRoleEntity>;
+  meta: ResponseCollectionMeta;
+};
 
 export type UsersPermissionsUserFiltersInput = {
-  id?: InputMaybe<IDFilterInput>
-  username?: InputMaybe<StringFilterInput>
-  email?: InputMaybe<StringFilterInput>
-  provider?: InputMaybe<StringFilterInput>
-  password?: InputMaybe<StringFilterInput>
-  resetPasswordToken?: InputMaybe<StringFilterInput>
-  confirmationToken?: InputMaybe<StringFilterInput>
-  confirmed?: InputMaybe<BooleanFilterInput>
-  blocked?: InputMaybe<BooleanFilterInput>
-  role?: InputMaybe<UsersPermissionsRoleFiltersInput>
-  createdAt?: InputMaybe<DateTimeFilterInput>
-  updatedAt?: InputMaybe<DateTimeFilterInput>
-  and?: InputMaybe<Array<InputMaybe<UsersPermissionsUserFiltersInput>>>
-  or?: InputMaybe<Array<InputMaybe<UsersPermissionsUserFiltersInput>>>
-  not?: InputMaybe<UsersPermissionsUserFiltersInput>
-}
+  id?: InputMaybe<IDFilterInput>;
+  username?: InputMaybe<StringFilterInput>;
+  email?: InputMaybe<StringFilterInput>;
+  provider?: InputMaybe<StringFilterInput>;
+  password?: InputMaybe<StringFilterInput>;
+  resetPasswordToken?: InputMaybe<StringFilterInput>;
+  confirmationToken?: InputMaybe<StringFilterInput>;
+  confirmed?: InputMaybe<BooleanFilterInput>;
+  blocked?: InputMaybe<BooleanFilterInput>;
+  role?: InputMaybe<UsersPermissionsRoleFiltersInput>;
+  createdAt?: InputMaybe<DateTimeFilterInput>;
+  updatedAt?: InputMaybe<DateTimeFilterInput>;
+  and?: InputMaybe<Array<InputMaybe<UsersPermissionsUserFiltersInput>>>;
+  or?: InputMaybe<Array<InputMaybe<UsersPermissionsUserFiltersInput>>>;
+  not?: InputMaybe<UsersPermissionsUserFiltersInput>;
+};
 
 export type UsersPermissionsUserInput = {
-  username?: InputMaybe<Scalars['String']>
-  email?: InputMaybe<Scalars['String']>
-  provider?: InputMaybe<Scalars['String']>
-  password?: InputMaybe<Scalars['String']>
-  resetPasswordToken?: InputMaybe<Scalars['String']>
-  confirmationToken?: InputMaybe<Scalars['String']>
-  confirmed?: InputMaybe<Scalars['Boolean']>
-  blocked?: InputMaybe<Scalars['Boolean']>
-  role?: InputMaybe<Scalars['ID']>
-}
+  username?: InputMaybe<Scalars['String']>;
+  email?: InputMaybe<Scalars['String']>;
+  provider?: InputMaybe<Scalars['String']>;
+  password?: InputMaybe<Scalars['String']>;
+  resetPasswordToken?: InputMaybe<Scalars['String']>;
+  confirmationToken?: InputMaybe<Scalars['String']>;
+  confirmed?: InputMaybe<Scalars['Boolean']>;
+  blocked?: InputMaybe<Scalars['Boolean']>;
+  role?: InputMaybe<Scalars['ID']>;
+};
 
 export type UsersPermissionsUser = {
-  username: Scalars['String']
-  email: Scalars['String']
-  provider?: Maybe<Scalars['String']>
-  confirmed?: Maybe<Scalars['Boolean']>
-  blocked?: Maybe<Scalars['Boolean']>
-  role?: Maybe<UsersPermissionsRoleEntityResponse>
-  createdAt?: Maybe<Scalars['DateTime']>
-  updatedAt?: Maybe<Scalars['DateTime']>
-}
+  username: Scalars['String'];
+  email: Scalars['String'];
+  provider?: Maybe<Scalars['String']>;
+  confirmed?: Maybe<Scalars['Boolean']>;
+  blocked?: Maybe<Scalars['Boolean']>;
+  role?: Maybe<UsersPermissionsRoleEntityResponse>;
+  createdAt?: Maybe<Scalars['DateTime']>;
+  updatedAt?: Maybe<Scalars['DateTime']>;
+};
 
 export type UsersPermissionsUserEntity = {
-  id?: Maybe<Scalars['ID']>
-  attributes?: Maybe<UsersPermissionsUser>
-}
+  id?: Maybe<Scalars['ID']>;
+  attributes?: Maybe<UsersPermissionsUser>;
+};
 
 export type UsersPermissionsUserEntityResponse = {
-  data?: Maybe<UsersPermissionsUserEntity>
-}
+  data?: Maybe<UsersPermissionsUserEntity>;
+};
 
 export type UsersPermissionsUserEntityResponseCollection = {
-  data: Array<UsersPermissionsUserEntity>
-  meta: ResponseCollectionMeta
-}
+  data: Array<UsersPermissionsUserEntity>;
+  meta: ResponseCollectionMeta;
+};
 
 export type UsersPermissionsUserRelationResponseCollection = {
-  data: Array<UsersPermissionsUserEntity>
-}
-
-export type AboutBlocksDynamicZone = ComponentSharedMedia | ComponentSharedRichText | ComponentSharedSlider | Error
+  data: Array<UsersPermissionsUserEntity>;
+};
+
+export type AboutBlocksDynamicZone = ComponentSharedMedia | ComponentSharedRichText | ComponentSharedSlider | Error;
 
 export type AboutInput = {
-  title?: InputMaybe<Scalars['String']>
-  blocks?: InputMaybe<Array<Scalars['AboutBlocksDynamicZoneInput']>>
-}
+  title?: InputMaybe<Scalars['String']>;
+  blocks?: InputMaybe<Array<Scalars['AboutBlocksDynamicZoneInput']>>;
+};
 
 export type About = {
-  title?: Maybe<Scalars['String']>
-  blocks?: Maybe<Array<Maybe<AboutBlocksDynamicZone>>>
-  createdAt?: Maybe<Scalars['DateTime']>
-  updatedAt?: Maybe<Scalars['DateTime']>
-}
+  title?: Maybe<Scalars['String']>;
+  blocks?: Maybe<Array<Maybe<AboutBlocksDynamicZone>>>;
+  createdAt?: Maybe<Scalars['DateTime']>;
+  updatedAt?: Maybe<Scalars['DateTime']>;
+};
 
 export type AboutEntity = {
-  id?: Maybe<Scalars['ID']>
-  attributes?: Maybe<About>
-}
+  id?: Maybe<Scalars['ID']>;
+  attributes?: Maybe<About>;
+};
 
 export type AboutEntityResponse = {
-  data?: Maybe<AboutEntity>
-}
-
-export type ArticleBlocksDynamicZone =
-  | ComponentSharedDivider
-  | ComponentSharedMedia
-  | ComponentSharedRichText
-  | ComponentSharedSlider
-  | Error
+  data?: Maybe<AboutEntity>;
+};
+
+export type ArticleBlocksDynamicZone = ComponentSharedDivider | ComponentSharedMedia | ComponentSharedRichText | ComponentSharedSlider | Error;
 
 export type ArticleFiltersInput = {
-  id?: InputMaybe<IDFilterInput>
-  title?: InputMaybe<StringFilterInput>
-  description?: InputMaybe<StringFilterInput>
-  slug?: InputMaybe<StringFilterInput>
-  authors?: InputMaybe<AuthorFiltersInput>
-  categories?: InputMaybe<CategoryFiltersInput>
-  createdAt?: InputMaybe<DateTimeFilterInput>
-  updatedAt?: InputMaybe<DateTimeFilterInput>
-  publishedAt?: InputMaybe<DateTimeFilterInput>
-  and?: InputMaybe<Array<InputMaybe<ArticleFiltersInput>>>
-  or?: InputMaybe<Array<InputMaybe<ArticleFiltersInput>>>
-  not?: InputMaybe<ArticleFiltersInput>
-}
+  id?: InputMaybe<IDFilterInput>;
+  title?: InputMaybe<StringFilterInput>;
+  description?: InputMaybe<StringFilterInput>;
+  slug?: InputMaybe<StringFilterInput>;
+  authors?: InputMaybe<AuthorFiltersInput>;
+  categories?: InputMaybe<CategoryFiltersInput>;
+  createdAt?: InputMaybe<DateTimeFilterInput>;
+  updatedAt?: InputMaybe<DateTimeFilterInput>;
+  publishedAt?: InputMaybe<DateTimeFilterInput>;
+  and?: InputMaybe<Array<InputMaybe<ArticleFiltersInput>>>;
+  or?: InputMaybe<Array<InputMaybe<ArticleFiltersInput>>>;
+  not?: InputMaybe<ArticleFiltersInput>;
+};
 
 export type ArticleInput = {
-  title?: InputMaybe<Scalars['String']>
-  description?: InputMaybe<Scalars['String']>
-  slug?: InputMaybe<Scalars['String']>
-  cover?: InputMaybe<Scalars['ID']>
-  authors?: InputMaybe<Array<InputMaybe<Scalars['ID']>>>
-  categories?: InputMaybe<Array<InputMaybe<Scalars['ID']>>>
-  blocks?: InputMaybe<Array<Scalars['ArticleBlocksDynamicZoneInput']>>
-  publishedAt?: InputMaybe<Scalars['DateTime']>
-}
+  title?: InputMaybe<Scalars['String']>;
+  description?: InputMaybe<Scalars['String']>;
+  slug?: InputMaybe<Scalars['String']>;
+  cover?: InputMaybe<Scalars['ID']>;
+  authors?: InputMaybe<Array<InputMaybe<Scalars['ID']>>>;
+  categories?: InputMaybe<Array<InputMaybe<Scalars['ID']>>>;
+  blocks?: InputMaybe<Array<Scalars['ArticleBlocksDynamicZoneInput']>>;
+  publishedAt?: InputMaybe<Scalars['DateTime']>;
+};
 
 export type Article = {
-  title: Scalars['String']
-  description: Scalars['String']
-  slug: Scalars['String']
-  cover: UploadFileEntityResponse
-  authors?: Maybe<AuthorRelationResponseCollection>
-  categories?: Maybe<CategoryRelationResponseCollection>
-  blocks?: Maybe<Array<Maybe<ArticleBlocksDynamicZone>>>
-  createdAt?: Maybe<Scalars['DateTime']>
-  updatedAt?: Maybe<Scalars['DateTime']>
-  publishedAt?: Maybe<Scalars['DateTime']>
-}
+  title: Scalars['String'];
+  description: Scalars['String'];
+  slug: Scalars['String'];
+  cover: UploadFileEntityResponse;
+  authors?: Maybe<AuthorRelationResponseCollection>;
+  categories?: Maybe<CategoryRelationResponseCollection>;
+  blocks?: Maybe<Array<Maybe<ArticleBlocksDynamicZone>>>;
+  createdAt?: Maybe<Scalars['DateTime']>;
+  updatedAt?: Maybe<Scalars['DateTime']>;
+  publishedAt?: Maybe<Scalars['DateTime']>;
+};
+
 
 export type ArticleauthorsArgs = {
-  filters?: InputMaybe<AuthorFiltersInput>
-  pagination?: InputMaybe<PaginationArg>
-  sort?: InputMaybe<Array<InputMaybe<Scalars['String']>>>
-}
+  filters?: InputMaybe<AuthorFiltersInput>;
+  pagination?: InputMaybe<PaginationArg>;
+  sort?: InputMaybe<Array<InputMaybe<Scalars['String']>>>;
+};
+
 
 export type ArticlecategoriesArgs = {
-  filters?: InputMaybe<CategoryFiltersInput>
-  pagination?: InputMaybe<PaginationArg>
-  sort?: InputMaybe<Array<InputMaybe<Scalars['String']>>>
-}
+  filters?: InputMaybe<CategoryFiltersInput>;
+  pagination?: InputMaybe<PaginationArg>;
+  sort?: InputMaybe<Array<InputMaybe<Scalars['String']>>>;
+};
 
 export type ArticleEntity = {
-  id?: Maybe<Scalars['ID']>
-  attributes?: Maybe<Article>
-}
+  id?: Maybe<Scalars['ID']>;
+  attributes?: Maybe<Article>;
+};
 
 export type ArticleEntityResponse = {
-  data?: Maybe<ArticleEntity>
-}
+  data?: Maybe<ArticleEntity>;
+};
 
 export type ArticleEntityResponseCollection = {
-  data: Array<ArticleEntity>
-  meta: ResponseCollectionMeta
-}
+  data: Array<ArticleEntity>;
+  meta: ResponseCollectionMeta;
+};
 
 export type ArticleRelationResponseCollection = {
-  data: Array<ArticleEntity>
-}
+  data: Array<ArticleEntity>;
+};
 
 export type AuthorFiltersInput = {
-  id?: InputMaybe<IDFilterInput>
-  name?: InputMaybe<StringFilterInput>
-  email?: InputMaybe<StringFilterInput>
-  handle?: InputMaybe<StringFilterInput>
-  articles?: InputMaybe<ArticleFiltersInput>
-  createdAt?: InputMaybe<DateTimeFilterInput>
-  updatedAt?: InputMaybe<DateTimeFilterInput>
-  and?: InputMaybe<Array<InputMaybe<AuthorFiltersInput>>>
-  or?: InputMaybe<Array<InputMaybe<AuthorFiltersInput>>>
-  not?: InputMaybe<AuthorFiltersInput>
-}
+  id?: InputMaybe<IDFilterInput>;
+  name?: InputMaybe<StringFilterInput>;
+  email?: InputMaybe<StringFilterInput>;
+  handle?: InputMaybe<StringFilterInput>;
+  articles?: InputMaybe<ArticleFiltersInput>;
+  createdAt?: InputMaybe<DateTimeFilterInput>;
+  updatedAt?: InputMaybe<DateTimeFilterInput>;
+  and?: InputMaybe<Array<InputMaybe<AuthorFiltersInput>>>;
+  or?: InputMaybe<Array<InputMaybe<AuthorFiltersInput>>>;
+  not?: InputMaybe<AuthorFiltersInput>;
+};
 
 export type AuthorInput = {
-  name?: InputMaybe<Scalars['String']>
-  avatar?: InputMaybe<Scalars['ID']>
-  email?: InputMaybe<Scalars['String']>
-  handle?: InputMaybe<Scalars['String']>
-  articles?: InputMaybe<Array<InputMaybe<Scalars['ID']>>>
-}
+  name?: InputMaybe<Scalars['String']>;
+  avatar?: InputMaybe<Scalars['ID']>;
+  email?: InputMaybe<Scalars['String']>;
+  handle?: InputMaybe<Scalars['String']>;
+  articles?: InputMaybe<Array<InputMaybe<Scalars['ID']>>>;
+};
 
 export type Author = {
-  name: Scalars['String']
-  avatar: UploadFileEntityResponse
-  email: Scalars['String']
-  handle: Scalars['String']
-  articles?: Maybe<ArticleRelationResponseCollection>
-  createdAt?: Maybe<Scalars['DateTime']>
-  updatedAt?: Maybe<Scalars['DateTime']>
-}
+  name: Scalars['String'];
+  avatar: UploadFileEntityResponse;
+  email: Scalars['String'];
+  handle: Scalars['String'];
+  articles?: Maybe<ArticleRelationResponseCollection>;
+  createdAt?: Maybe<Scalars['DateTime']>;
+  updatedAt?: Maybe<Scalars['DateTime']>;
+};
+
 
 export type AuthorarticlesArgs = {
-  filters?: InputMaybe<ArticleFiltersInput>
-  pagination?: InputMaybe<PaginationArg>
-  sort?: InputMaybe<Array<InputMaybe<Scalars['String']>>>
-  publicationState?: InputMaybe<PublicationState>
-}
+  filters?: InputMaybe<ArticleFiltersInput>;
+  pagination?: InputMaybe<PaginationArg>;
+  sort?: InputMaybe<Array<InputMaybe<Scalars['String']>>>;
+  publicationState?: InputMaybe<PublicationState>;
+};
 
 export type AuthorEntity = {
-  id?: Maybe<Scalars['ID']>
-  attributes?: Maybe<Author>
-}
+  id?: Maybe<Scalars['ID']>;
+  attributes?: Maybe<Author>;
+};
 
 export type AuthorEntityResponse = {
-  data?: Maybe<AuthorEntity>
-}
+  data?: Maybe<AuthorEntity>;
+};
 
 export type AuthorEntityResponseCollection = {
-  data: Array<AuthorEntity>
-  meta: ResponseCollectionMeta
-}
+  data: Array<AuthorEntity>;
+  meta: ResponseCollectionMeta;
+};
 
 export type AuthorRelationResponseCollection = {
-  data: Array<AuthorEntity>
-}
+  data: Array<AuthorEntity>;
+};
 
 export type CategoryFiltersInput = {
-  id?: InputMaybe<IDFilterInput>
-  name?: InputMaybe<StringFilterInput>
-  slug?: InputMaybe<StringFilterInput>
-  description?: InputMaybe<StringFilterInput>
-  articles?: InputMaybe<ArticleFiltersInput>
-  createdAt?: InputMaybe<DateTimeFilterInput>
-  updatedAt?: InputMaybe<DateTimeFilterInput>
-  and?: InputMaybe<Array<InputMaybe<CategoryFiltersInput>>>
-  or?: InputMaybe<Array<InputMaybe<CategoryFiltersInput>>>
-  not?: InputMaybe<CategoryFiltersInput>
-}
+  id?: InputMaybe<IDFilterInput>;
+  name?: InputMaybe<StringFilterInput>;
+  slug?: InputMaybe<StringFilterInput>;
+  description?: InputMaybe<StringFilterInput>;
+  articles?: InputMaybe<ArticleFiltersInput>;
+  createdAt?: InputMaybe<DateTimeFilterInput>;
+  updatedAt?: InputMaybe<DateTimeFilterInput>;
+  and?: InputMaybe<Array<InputMaybe<CategoryFiltersInput>>>;
+  or?: InputMaybe<Array<InputMaybe<CategoryFiltersInput>>>;
+  not?: InputMaybe<CategoryFiltersInput>;
+};
 
 export type CategoryInput = {
-  name?: InputMaybe<Scalars['String']>
-  slug?: InputMaybe<Scalars['String']>
-  description?: InputMaybe<Scalars['String']>
-  articles?: InputMaybe<Array<InputMaybe<Scalars['ID']>>>
-}
+  name?: InputMaybe<Scalars['String']>;
+  slug?: InputMaybe<Scalars['String']>;
+  description?: InputMaybe<Scalars['String']>;
+  articles?: InputMaybe<Array<InputMaybe<Scalars['ID']>>>;
+};
 
 export type Category = {
-  name: Scalars['String']
-  slug: Scalars['String']
-  description: Scalars['String']
-  articles?: Maybe<ArticleRelationResponseCollection>
-  createdAt?: Maybe<Scalars['DateTime']>
-  updatedAt?: Maybe<Scalars['DateTime']>
-}
+  name: Scalars['String'];
+  slug: Scalars['String'];
+  description: Scalars['String'];
+  articles?: Maybe<ArticleRelationResponseCollection>;
+  createdAt?: Maybe<Scalars['DateTime']>;
+  updatedAt?: Maybe<Scalars['DateTime']>;
+};
+
 
 export type CategoryarticlesArgs = {
-  filters?: InputMaybe<ArticleFiltersInput>
-  pagination?: InputMaybe<PaginationArg>
-  sort?: InputMaybe<Array<InputMaybe<Scalars['String']>>>
-  publicationState?: InputMaybe<PublicationState>
-}
+  filters?: InputMaybe<ArticleFiltersInput>;
+  pagination?: InputMaybe<PaginationArg>;
+  sort?: InputMaybe<Array<InputMaybe<Scalars['String']>>>;
+  publicationState?: InputMaybe<PublicationState>;
+};
 
 export type CategoryEntity = {
-  id?: Maybe<Scalars['ID']>
-  attributes?: Maybe<Category>
-}
+  id?: Maybe<Scalars['ID']>;
+  attributes?: Maybe<Category>;
+};
 
 export type CategoryEntityResponse = {
-  data?: Maybe<CategoryEntity>
-}
+  data?: Maybe<CategoryEntity>;
+};
 
 export type CategoryEntityResponseCollection = {
-  data: Array<CategoryEntity>
-  meta: ResponseCollectionMeta
-}
+  data: Array<CategoryEntity>;
+  meta: ResponseCollectionMeta;
+};
 
 export type CategoryRelationResponseCollection = {
-  data: Array<CategoryEntity>
-}
+  data: Array<CategoryEntity>;
+};
 
 export type GlobalInput = {
-  siteName?: InputMaybe<Scalars['String']>
-  favicon?: InputMaybe<Scalars['ID']>
-  siteDescription?: InputMaybe<Scalars['String']>
-  defaultSeo?: InputMaybe<ComponentSharedSeoInput>
-}
+  siteName?: InputMaybe<Scalars['String']>;
+  favicon?: InputMaybe<Scalars['ID']>;
+  siteDescription?: InputMaybe<Scalars['String']>;
+  defaultSeo?: InputMaybe<ComponentSharedSeoInput>;
+};
 
 export type Global = {
-  siteName: Scalars['String']
-  favicon?: Maybe<UploadFileEntityResponse>
-  siteDescription: Scalars['String']
-  defaultSeo?: Maybe<ComponentSharedSeo>
-  createdAt?: Maybe<Scalars['DateTime']>
-  updatedAt?: Maybe<Scalars['DateTime']>
-}
+  siteName: Scalars['String'];
+  favicon?: Maybe<UploadFileEntityResponse>;
+  siteDescription: Scalars['String'];
+  defaultSeo?: Maybe<ComponentSharedSeo>;
+  createdAt?: Maybe<Scalars['DateTime']>;
+  updatedAt?: Maybe<Scalars['DateTime']>;
+};
 
 export type GlobalEntity = {
-  id?: Maybe<Scalars['ID']>
-  attributes?: Maybe<Global>
-}
+  id?: Maybe<Scalars['ID']>;
+  attributes?: Maybe<Global>;
+};
 
 export type GlobalEntityResponse = {
-  data?: Maybe<GlobalEntity>
-}
-
-export type GenericMorph =
-  | ComponentSharedDivider
-  | ComponentSharedMedia
-  | ComponentSharedRichText
-  | ComponentSharedSeo
-  | ComponentSharedSlider
-  | UploadFile
-  | SchedulerScheduler
-  | I18NLocale
-  | UsersPermissionsPermission
-  | UsersPermissionsRole
-  | UsersPermissionsUser
-  | About
-  | Article
-  | Author
-  | Category
-  | Global
+  data?: Maybe<GlobalEntity>;
+};
+
+export type GenericMorph = ComponentSharedDivider | ComponentSharedMedia | ComponentSharedRichText | ComponentSharedSeo | ComponentSharedSlider | UploadFile | SchedulerScheduler | I18NLocale | UsersPermissionsPermission | UsersPermissionsRole | UsersPermissionsUser | About | Article | Author | Category | Global;
 
 export type FileInfoInput = {
-  name?: InputMaybe<Scalars['String']>
-  alternativeText?: InputMaybe<Scalars['String']>
-  caption?: InputMaybe<Scalars['String']>
-}
+  name?: InputMaybe<Scalars['String']>;
+  alternativeText?: InputMaybe<Scalars['String']>;
+  caption?: InputMaybe<Scalars['String']>;
+};
 
 export type UsersPermissionsMe = {
-  id: Scalars['ID']
-  username: Scalars['String']
-  email?: Maybe<Scalars['String']>
-  confirmed?: Maybe<Scalars['Boolean']>
-  blocked?: Maybe<Scalars['Boolean']>
-  role?: Maybe<UsersPermissionsMeRole>
-}
+  id: Scalars['ID'];
+  username: Scalars['String'];
+  email?: Maybe<Scalars['String']>;
+  confirmed?: Maybe<Scalars['Boolean']>;
+  blocked?: Maybe<Scalars['Boolean']>;
+  role?: Maybe<UsersPermissionsMeRole>;
+};
 
 export type UsersPermissionsMeRole = {
-  id: Scalars['ID']
-  name: Scalars['String']
-  description?: Maybe<Scalars['String']>
-  type?: Maybe<Scalars['String']>
-}
+  id: Scalars['ID'];
+  name: Scalars['String'];
+  description?: Maybe<Scalars['String']>;
+  type?: Maybe<Scalars['String']>;
+};
 
 export type UsersPermissionsRegisterInput = {
-  username: Scalars['String']
-  email: Scalars['String']
-  password: Scalars['String']
-}
+  username: Scalars['String'];
+  email: Scalars['String'];
+  password: Scalars['String'];
+};
 
 export type UsersPermissionsLoginInput = {
-  identifier: Scalars['String']
-  password: Scalars['String']
-  provider?: Scalars['String']
-}
+  identifier: Scalars['String'];
+  password: Scalars['String'];
+  provider?: Scalars['String'];
+};
 
 export type UsersPermissionsPasswordPayload = {
-  ok: Scalars['Boolean']
-}
+  ok: Scalars['Boolean'];
+};
 
 export type UsersPermissionsLoginPayload = {
-  jwt?: Maybe<Scalars['String']>
-  user: UsersPermissionsMe
-}
+  jwt?: Maybe<Scalars['String']>;
+  user: UsersPermissionsMe;
+};
 
 export type UsersPermissionsCreateRolePayload = {
-  ok: Scalars['Boolean']
-}
+  ok: Scalars['Boolean'];
+};
 
 export type UsersPermissionsUpdateRolePayload = {
-  ok: Scalars['Boolean']
-}
+  ok: Scalars['Boolean'];
+};
 
 export type UsersPermissionsDeleteRolePayload = {
-  ok: Scalars['Boolean']
-}
+  ok: Scalars['Boolean'];
+};
 
 export type PaginationArg = {
-  page?: InputMaybe<Scalars['Int']>
-  pageSize?: InputMaybe<Scalars['Int']>
-  start?: InputMaybe<Scalars['Int']>
-  limit?: InputMaybe<Scalars['Int']>
-}
+  page?: InputMaybe<Scalars['Int']>;
+  pageSize?: InputMaybe<Scalars['Int']>;
+  start?: InputMaybe<Scalars['Int']>;
+  limit?: InputMaybe<Scalars['Int']>;
+};
 
 export type Query = {
-  uploadFile?: Maybe<UploadFileEntityResponse>
-  uploadFiles?: Maybe<UploadFileEntityResponseCollection>
-  schedulerScheduler?: Maybe<SchedulerSchedulerEntityResponseCollection>
-  i18NLocale?: Maybe<I18NLocaleEntityResponse>
-  i18NLocales?: Maybe<I18NLocaleEntityResponseCollection>
-  usersPermissionsRole?: Maybe<UsersPermissionsRoleEntityResponse>
-  usersPermissionsRoles?: Maybe<UsersPermissionsRoleEntityResponseCollection>
-  usersPermissionsUser?: Maybe<UsersPermissionsUserEntityResponse>
-  usersPermissionsUsers?: Maybe<UsersPermissionsUserEntityResponseCollection>
-  about?: Maybe<AboutEntityResponse>
-  article?: Maybe<ArticleEntityResponse>
-  articles?: Maybe<ArticleEntityResponseCollection>
-  author?: Maybe<AuthorEntityResponse>
-  authors?: Maybe<AuthorEntityResponseCollection>
-  category?: Maybe<CategoryEntityResponse>
-  categories?: Maybe<CategoryEntityResponseCollection>
-  global?: Maybe<GlobalEntityResponse>
-  me?: Maybe<UsersPermissionsMe>
-}
+  uploadFile?: Maybe<UploadFileEntityResponse>;
+  uploadFiles?: Maybe<UploadFileEntityResponseCollection>;
+  schedulerScheduler?: Maybe<SchedulerSchedulerEntityResponseCollection>;
+  i18NLocale?: Maybe<I18NLocaleEntityResponse>;
+  i18NLocales?: Maybe<I18NLocaleEntityResponseCollection>;
+  usersPermissionsRole?: Maybe<UsersPermissionsRoleEntityResponse>;
+  usersPermissionsRoles?: Maybe<UsersPermissionsRoleEntityResponseCollection>;
+  usersPermissionsUser?: Maybe<UsersPermissionsUserEntityResponse>;
+  usersPermissionsUsers?: Maybe<UsersPermissionsUserEntityResponseCollection>;
+  about?: Maybe<AboutEntityResponse>;
+  article?: Maybe<ArticleEntityResponse>;
+  articles?: Maybe<ArticleEntityResponseCollection>;
+  author?: Maybe<AuthorEntityResponse>;
+  authors?: Maybe<AuthorEntityResponseCollection>;
+  category?: Maybe<CategoryEntityResponse>;
+  categories?: Maybe<CategoryEntityResponseCollection>;
+  global?: Maybe<GlobalEntityResponse>;
+  me?: Maybe<UsersPermissionsMe>;
+};
+
 
 export type QueryuploadFileArgs = {
-  id?: InputMaybe<Scalars['ID']>
-}
+  id?: InputMaybe<Scalars['ID']>;
+};
+
 
 export type QueryuploadFilesArgs = {
-  filters?: InputMaybe<UploadFileFiltersInput>
-  pagination?: InputMaybe<PaginationArg>
-  sort?: InputMaybe<Array<InputMaybe<Scalars['String']>>>
-}
+  filters?: InputMaybe<UploadFileFiltersInput>;
+  pagination?: InputMaybe<PaginationArg>;
+  sort?: InputMaybe<Array<InputMaybe<Scalars['String']>>>;
+};
+
 
 export type QueryschedulerSchedulerArgs = {
-  filters?: InputMaybe<SchedulerSchedulerFiltersInput>
-  pagination?: InputMaybe<PaginationArg>
-  sort?: InputMaybe<Array<InputMaybe<Scalars['String']>>>
-}
+  filters?: InputMaybe<SchedulerSchedulerFiltersInput>;
+  pagination?: InputMaybe<PaginationArg>;
+  sort?: InputMaybe<Array<InputMaybe<Scalars['String']>>>;
+};
+
 
 export type Queryi18NLocaleArgs = {
-  id?: InputMaybe<Scalars['ID']>
-}
+  id?: InputMaybe<Scalars['ID']>;
+};
+
 
 export type Queryi18NLocalesArgs = {
-  filters?: InputMaybe<I18NLocaleFiltersInput>
-  pagination?: InputMaybe<PaginationArg>
-  sort?: InputMaybe<Array<InputMaybe<Scalars['String']>>>
-}
+  filters?: InputMaybe<I18NLocaleFiltersInput>;
+  pagination?: InputMaybe<PaginationArg>;
+  sort?: InputMaybe<Array<InputMaybe<Scalars['String']>>>;
+};
+
 
 export type QueryusersPermissionsRoleArgs = {
-  id?: InputMaybe<Scalars['ID']>
-}
+  id?: InputMaybe<Scalars['ID']>;
+};
+
 
 export type QueryusersPermissionsRolesArgs = {
-  filters?: InputMaybe<UsersPermissionsRoleFiltersInput>
-  pagination?: InputMaybe<PaginationArg>
-  sort?: InputMaybe<Array<InputMaybe<Scalars['String']>>>
-}
+  filters?: InputMaybe<UsersPermissionsRoleFiltersInput>;
+  pagination?: InputMaybe<PaginationArg>;
+  sort?: InputMaybe<Array<InputMaybe<Scalars['String']>>>;
+};
+
 
 export type QueryusersPermissionsUserArgs = {
-  id?: InputMaybe<Scalars['ID']>
-}
+  id?: InputMaybe<Scalars['ID']>;
+};
+
 
 export type QueryusersPermissionsUsersArgs = {
-  filters?: InputMaybe<UsersPermissionsUserFiltersInput>
-  pagination?: InputMaybe<PaginationArg>
-  sort?: InputMaybe<Array<InputMaybe<Scalars['String']>>>
-}
+  filters?: InputMaybe<UsersPermissionsUserFiltersInput>;
+  pagination?: InputMaybe<PaginationArg>;
+  sort?: InputMaybe<Array<InputMaybe<Scalars['String']>>>;
+};
+
 
 export type QueryarticleArgs = {
-  id?: InputMaybe<Scalars['ID']>
-}
+  id?: InputMaybe<Scalars['ID']>;
+};
+
 
 export type QueryarticlesArgs = {
-  filters?: InputMaybe<ArticleFiltersInput>
-  pagination?: InputMaybe<PaginationArg>
-  sort?: InputMaybe<Array<InputMaybe<Scalars['String']>>>
-  publicationState?: InputMaybe<PublicationState>
-}
+  filters?: InputMaybe<ArticleFiltersInput>;
+  pagination?: InputMaybe<PaginationArg>;
+  sort?: InputMaybe<Array<InputMaybe<Scalars['String']>>>;
+  publicationState?: InputMaybe<PublicationState>;
+};
+
 
 export type QueryauthorArgs = {
-  id?: InputMaybe<Scalars['ID']>
-}
+  id?: InputMaybe<Scalars['ID']>;
+};
+
 
 export type QueryauthorsArgs = {
-  filters?: InputMaybe<AuthorFiltersInput>
-  pagination?: InputMaybe<PaginationArg>
-  sort?: InputMaybe<Array<InputMaybe<Scalars['String']>>>
-}
+  filters?: InputMaybe<AuthorFiltersInput>;
+  pagination?: InputMaybe<PaginationArg>;
+  sort?: InputMaybe<Array<InputMaybe<Scalars['String']>>>;
+};
+
 
 export type QuerycategoryArgs = {
-  id?: InputMaybe<Scalars['ID']>
-}
+  id?: InputMaybe<Scalars['ID']>;
+};
+
 
 export type QuerycategoriesArgs = {
-  filters?: InputMaybe<CategoryFiltersInput>
-  pagination?: InputMaybe<PaginationArg>
-  sort?: InputMaybe<Array<InputMaybe<Scalars['String']>>>
-}
+  filters?: InputMaybe<CategoryFiltersInput>;
+  pagination?: InputMaybe<PaginationArg>;
+  sort?: InputMaybe<Array<InputMaybe<Scalars['String']>>>;
+};
 
 export type Mutation = {
-  createUploadFile?: Maybe<UploadFileEntityResponse>
-  updateUploadFile?: Maybe<UploadFileEntityResponse>
-  deleteUploadFile?: Maybe<UploadFileEntityResponse>
-  createSchedulerScheduler?: Maybe<SchedulerSchedulerEntityResponse>
-  updateSchedulerScheduler?: Maybe<SchedulerSchedulerEntityResponse>
-  deleteSchedulerScheduler?: Maybe<SchedulerSchedulerEntityResponse>
-  updateAbout?: Maybe<AboutEntityResponse>
-  deleteAbout?: Maybe<AboutEntityResponse>
-  createArticle?: Maybe<ArticleEntityResponse>
-  updateArticle?: Maybe<ArticleEntityResponse>
-  deleteArticle?: Maybe<ArticleEntityResponse>
-  createAuthor?: Maybe<AuthorEntityResponse>
-  updateAuthor?: Maybe<AuthorEntityResponse>
-  deleteAuthor?: Maybe<AuthorEntityResponse>
-  createCategory?: Maybe<CategoryEntityResponse>
-  updateCategory?: Maybe<CategoryEntityResponse>
-  deleteCategory?: Maybe<CategoryEntityResponse>
-  updateGlobal?: Maybe<GlobalEntityResponse>
-  deleteGlobal?: Maybe<GlobalEntityResponse>
-  upload: UploadFileEntityResponse
-  multipleUpload: Array<Maybe<UploadFileEntityResponse>>
-  updateFileInfo: UploadFileEntityResponse
-  removeFile?: Maybe<UploadFileEntityResponse>
+  createUploadFile?: Maybe<UploadFileEntityResponse>;
+  updateUploadFile?: Maybe<UploadFileEntityResponse>;
+  deleteUploadFile?: Maybe<UploadFileEntityResponse>;
+  createSchedulerScheduler?: Maybe<SchedulerSchedulerEntityResponse>;
+  updateSchedulerScheduler?: Maybe<SchedulerSchedulerEntityResponse>;
+  deleteSchedulerScheduler?: Maybe<SchedulerSchedulerEntityResponse>;
+  updateAbout?: Maybe<AboutEntityResponse>;
+  deleteAbout?: Maybe<AboutEntityResponse>;
+  createArticle?: Maybe<ArticleEntityResponse>;
+  updateArticle?: Maybe<ArticleEntityResponse>;
+  deleteArticle?: Maybe<ArticleEntityResponse>;
+  createAuthor?: Maybe<AuthorEntityResponse>;
+  updateAuthor?: Maybe<AuthorEntityResponse>;
+  deleteAuthor?: Maybe<AuthorEntityResponse>;
+  createCategory?: Maybe<CategoryEntityResponse>;
+  updateCategory?: Maybe<CategoryEntityResponse>;
+  deleteCategory?: Maybe<CategoryEntityResponse>;
+  updateGlobal?: Maybe<GlobalEntityResponse>;
+  deleteGlobal?: Maybe<GlobalEntityResponse>;
+  upload: UploadFileEntityResponse;
+  multipleUpload: Array<Maybe<UploadFileEntityResponse>>;
+  updateFileInfo: UploadFileEntityResponse;
+  removeFile?: Maybe<UploadFileEntityResponse>;
   /** Create a new role */
-  createUsersPermissionsRole?: Maybe<UsersPermissionsCreateRolePayload>
+  createUsersPermissionsRole?: Maybe<UsersPermissionsCreateRolePayload>;
   /** Update an existing role */
-  updateUsersPermissionsRole?: Maybe<UsersPermissionsUpdateRolePayload>
+  updateUsersPermissionsRole?: Maybe<UsersPermissionsUpdateRolePayload>;
   /** Delete an existing role */
-  deleteUsersPermissionsRole?: Maybe<UsersPermissionsDeleteRolePayload>
+  deleteUsersPermissionsRole?: Maybe<UsersPermissionsDeleteRolePayload>;
   /** Create a new user */
-  createUsersPermissionsUser: UsersPermissionsUserEntityResponse
+  createUsersPermissionsUser: UsersPermissionsUserEntityResponse;
   /** Update an existing user */
-  updateUsersPermissionsUser: UsersPermissionsUserEntityResponse
+  updateUsersPermissionsUser: UsersPermissionsUserEntityResponse;
   /** Delete an existing user */
-  deleteUsersPermissionsUser: UsersPermissionsUserEntityResponse
-  login: UsersPermissionsLoginPayload
+  deleteUsersPermissionsUser: UsersPermissionsUserEntityResponse;
+  login: UsersPermissionsLoginPayload;
   /** Register a user */
-  register: UsersPermissionsLoginPayload
+  register: UsersPermissionsLoginPayload;
   /** Request a reset password token */
-  forgotPassword?: Maybe<UsersPermissionsPasswordPayload>
+  forgotPassword?: Maybe<UsersPermissionsPasswordPayload>;
   /** Reset user password. Confirm with a code (resetToken from forgotPassword) */
-  resetPassword?: Maybe<UsersPermissionsLoginPayload>
+  resetPassword?: Maybe<UsersPermissionsLoginPayload>;
   /** Confirm an email users email address */
-  emailConfirmation?: Maybe<UsersPermissionsLoginPayload>
-}
+  emailConfirmation?: Maybe<UsersPermissionsLoginPayload>;
+};
+
 
 export type MutationcreateUploadFileArgs = {
-  data: UploadFileInput
-}
+  data: UploadFileInput;
+};
+
 
 export type MutationupdateUploadFileArgs = {
-  id: Scalars['ID']
-  data: UploadFileInput
-}
+  id: Scalars['ID'];
+  data: UploadFileInput;
+};
+
 
 export type MutationdeleteUploadFileArgs = {
-  id: Scalars['ID']
-}
+  id: Scalars['ID'];
+};
+
 
 export type MutationcreateSchedulerSchedulerArgs = {
-  data: SchedulerSchedulerInput
-}
+  data: SchedulerSchedulerInput;
+};
+
 
 export type MutationupdateSchedulerSchedulerArgs = {
-  id: Scalars['ID']
-  data: SchedulerSchedulerInput
-}
+  id: Scalars['ID'];
+  data: SchedulerSchedulerInput;
+};
+
 
 export type MutationdeleteSchedulerSchedulerArgs = {
-  id: Scalars['ID']
-}
+  id: Scalars['ID'];
+};
+
 
 export type MutationupdateAboutArgs = {
-  data: AboutInput
-}
+  data: AboutInput;
+};
+
 
 export type MutationcreateArticleArgs = {
-  data: ArticleInput
-}
+  data: ArticleInput;
+};
+
 
 export type MutationupdateArticleArgs = {
-  id: Scalars['ID']
-  data: ArticleInput
-}
+  id: Scalars['ID'];
+  data: ArticleInput;
+};
+
 
 export type MutationdeleteArticleArgs = {
-  id: Scalars['ID']
-}
+  id: Scalars['ID'];
+};
+
 
 export type MutationcreateAuthorArgs = {
-  data: AuthorInput
-}
+  data: AuthorInput;
+};
+
 
 export type MutationupdateAuthorArgs = {
-  id: Scalars['ID']
-  data: AuthorInput
-}
+  id: Scalars['ID'];
+  data: AuthorInput;
+};
+
 
 export type MutationdeleteAuthorArgs = {
-  id: Scalars['ID']
-}
+  id: Scalars['ID'];
+};
+
 
 export type MutationcreateCategoryArgs = {
-  data: CategoryInput
-}
+  data: CategoryInput;
+};
+
 
 export type MutationupdateCategoryArgs = {
-  id: Scalars['ID']
-  data: CategoryInput
-}
+  id: Scalars['ID'];
+  data: CategoryInput;
+};
+
 
 export type MutationdeleteCategoryArgs = {
-  id: Scalars['ID']
-}
+  id: Scalars['ID'];
+};
+
 
 export type MutationupdateGlobalArgs = {
-  data: GlobalInput
-}
+  data: GlobalInput;
+};
+
 
 export type MutationuploadArgs = {
-  refId?: InputMaybe<Scalars['ID']>
-  ref?: InputMaybe<Scalars['String']>
-  field?: InputMaybe<Scalars['String']>
-  info?: InputMaybe<FileInfoInput>
-  file: Scalars['Upload']
-}
+  refId?: InputMaybe<Scalars['ID']>;
+  ref?: InputMaybe<Scalars['String']>;
+  field?: InputMaybe<Scalars['String']>;
+  info?: InputMaybe<FileInfoInput>;
+  file: Scalars['Upload'];
+};
+
 
 export type MutationmultipleUploadArgs = {
-  refId?: InputMaybe<Scalars['ID']>
-  ref?: InputMaybe<Scalars['String']>
-  field?: InputMaybe<Scalars['String']>
-  files: Array<InputMaybe<Scalars['Upload']>>
-}
+  refId?: InputMaybe<Scalars['ID']>;
+  ref?: InputMaybe<Scalars['String']>;
+  field?: InputMaybe<Scalars['String']>;
+  files: Array<InputMaybe<Scalars['Upload']>>;
+};
+
 
 export type MutationupdateFileInfoArgs = {
-  id: Scalars['ID']
-  info?: InputMaybe<FileInfoInput>
-}
+  id: Scalars['ID'];
+  info?: InputMaybe<FileInfoInput>;
+};
+
 
 export type MutationremoveFileArgs = {
-  id: Scalars['ID']
-}
+  id: Scalars['ID'];
+};
+
 
 export type MutationcreateUsersPermissionsRoleArgs = {
-  data: UsersPermissionsRoleInput
-}
+  data: UsersPermissionsRoleInput;
+};
+
 
 export type MutationupdateUsersPermissionsRoleArgs = {
-  id: Scalars['ID']
-  data: UsersPermissionsRoleInput
-}
+  id: Scalars['ID'];
+  data: UsersPermissionsRoleInput;
+};
+
 
 export type MutationdeleteUsersPermissionsRoleArgs = {
-  id: Scalars['ID']
-}
+  id: Scalars['ID'];
+};
+
 
 export type MutationcreateUsersPermissionsUserArgs = {
-  data: UsersPermissionsUserInput
-}
+  data: UsersPermissionsUserInput;
+};
+
 
 export type MutationupdateUsersPermissionsUserArgs = {
-  id: Scalars['ID']
-  data: UsersPermissionsUserInput
-}
+  id: Scalars['ID'];
+  data: UsersPermissionsUserInput;
+};
+
 
 export type MutationdeleteUsersPermissionsUserArgs = {
-  id: Scalars['ID']
-}
+  id: Scalars['ID'];
+};
+
 
 export type MutationloginArgs = {
-  input: UsersPermissionsLoginInput
-}
+  input: UsersPermissionsLoginInput;
+};
+
 
 export type MutationregisterArgs = {
-  input: UsersPermissionsRegisterInput
-}
+  input: UsersPermissionsRegisterInput;
+};
+
 
 export type MutationforgotPasswordArgs = {
-  email: Scalars['String']
-}
+  email: Scalars['String'];
+};
+
 
 export type MutationresetPasswordArgs = {
-  password: Scalars['String']
-  passwordConfirmation: Scalars['String']
-  code: Scalars['String']
-}
+  password: Scalars['String'];
+  passwordConfirmation: Scalars['String'];
+  code: Scalars['String'];
+};
+
 
 export type MutationemailConfirmationArgs = {
-  confirmation: Scalars['String']
-}
-
-export type WithIndex<TObject> = TObject & Record<string, any>
-export type ResolversObject<TObject> = WithIndex<TObject>
-
-export type ResolverTypeWrapper<T> = Promise<T> | T
+  confirmation: Scalars['String'];
+};
+
+export type WithIndex<TObject> = TObject & Record<string, any>;
+export type ResolversObject<TObject> = WithIndex<TObject>;
+
+export type ResolverTypeWrapper<T> = Promise<T> | T;
+
 
 export type ResolverWithResolve<TResult, TParent, TContext, TArgs> = {
-  resolve: ResolverFn<TResult, TParent, TContext, TArgs>
-}
-export type Resolver<TResult, TParent = {}, TContext = {}, TArgs = {}> =
-  | ResolverFn<TResult, TParent, TContext, TArgs>
-  | ResolverWithResolve<TResult, TParent, TContext, TArgs>
+  resolve: ResolverFn<TResult, TParent, TContext, TArgs>;
+};
+export type Resolver<TResult, TParent = {}, TContext = {}, TArgs = {}> = ResolverFn<TResult, TParent, TContext, TArgs> | ResolverWithResolve<TResult, TParent, TContext, TArgs>;
 
 export type ResolverFn<TResult, TParent, TContext, TArgs> = (
   parent: TParent,
   args: TArgs,
   context: TContext,
   info: GraphQLResolveInfo
-) => Promise<TResult> | TResult
+) => Promise<TResult> | TResult;
 
 export type SubscriptionSubscribeFn<TResult, TParent, TContext, TArgs> = (
   parent: TParent,
   args: TArgs,
   context: TContext,
   info: GraphQLResolveInfo
-) => AsyncIterable<TResult> | Promise<AsyncIterable<TResult>>
+) => AsyncIterable<TResult> | Promise<AsyncIterable<TResult>>;
 
 export type SubscriptionResolveFn<TResult, TParent, TContext, TArgs> = (
   parent: TParent,
   args: TArgs,
   context: TContext,
   info: GraphQLResolveInfo
-) => TResult | Promise<TResult>
+) => TResult | Promise<TResult>;
 
 export interface SubscriptionSubscriberObject<TResult, TKey extends string, TParent, TContext, TArgs> {
-  subscribe: SubscriptionSubscribeFn<{ [key in TKey]: TResult }, TParent, TContext, TArgs>
-  resolve?: SubscriptionResolveFn<TResult, { [key in TKey]: TResult }, TContext, TArgs>
+  subscribe: SubscriptionSubscribeFn<{ [key in TKey]: TResult }, TParent, TContext, TArgs>;
+  resolve?: SubscriptionResolveFn<TResult, { [key in TKey]: TResult }, TContext, TArgs>;
 }
 
 export interface SubscriptionResolverObject<TResult, TParent, TContext, TArgs> {
-  subscribe: SubscriptionSubscribeFn<any, TParent, TContext, TArgs>
-  resolve: SubscriptionResolveFn<TResult, any, TContext, TArgs>
+  subscribe: SubscriptionSubscribeFn<any, TParent, TContext, TArgs>;
+  resolve: SubscriptionResolveFn<TResult, any, TContext, TArgs>;
 }
 
 export type SubscriptionObject<TResult, TKey extends string, TParent, TContext, TArgs> =
   | SubscriptionSubscriberObject<TResult, TKey, TParent, TContext, TArgs>
-  | SubscriptionResolverObject<TResult, TParent, TContext, TArgs>
+  | SubscriptionResolverObject<TResult, TParent, TContext, TArgs>;
 
 export type SubscriptionResolver<TResult, TKey extends string, TParent = {}, TContext = {}, TArgs = {}> =
   | ((...args: any[]) => SubscriptionObject<TResult, TKey, TParent, TContext, TArgs>)
-  | SubscriptionObject<TResult, TKey, TParent, TContext, TArgs>
+  | SubscriptionObject<TResult, TKey, TParent, TContext, TArgs>;
 
 export type TypeResolveFn<TTypes, TParent = {}, TContext = {}> = (
   parent: TParent,
   context: TContext,
   info: GraphQLResolveInfo
-) => Maybe<TTypes> | Promise<Maybe<TTypes>>
-
-export type IsTypeOfResolverFn<T = {}, TContext = {}> = (
-  obj: T,
-  context: TContext,
-  info: GraphQLResolveInfo
-) => boolean | Promise<boolean>
-
-export type NextResolverFn<T> = () => Promise<T>
+) => Maybe<TTypes> | Promise<Maybe<TTypes>>;
+
+export type IsTypeOfResolverFn<T = {}, TContext = {}> = (obj: T, context: TContext, info: GraphQLResolveInfo) => boolean | Promise<boolean>;
+
+export type NextResolverFn<T> = () => Promise<T>;
 
 export type DirectiveResolverFn<TResult = {}, TParent = {}, TContext = {}, TArgs = {}> = (
   next: NextResolverFn<TResult>,
@@ -1258,663 +1269,739 @@
   args: TArgs,
   context: TContext,
   info: GraphQLResolveInfo
-) => TResult | Promise<TResult>
+) => TResult | Promise<TResult>;
 
 /** Mapping between all available schema types and the resolvers types */
 export type ResolversTypes = ResolversObject<{
-  JSON: ResolverTypeWrapper<Scalars['JSON']>
-  DateTime: ResolverTypeWrapper<Scalars['DateTime']>
-  Long: ResolverTypeWrapper<Scalars['Long']>
-  Upload: ResolverTypeWrapper<Scalars['Upload']>
-  Error: ResolverTypeWrapper<Error>
-  String: ResolverTypeWrapper<Scalars['String']>
-  Pagination: ResolverTypeWrapper<Pagination>
-  Int: ResolverTypeWrapper<Scalars['Int']>
-  ResponseCollectionMeta: ResolverTypeWrapper<ResponseCollectionMeta>
-  PublicationState: PublicationState
-  IDFilterInput: IDFilterInput
-  ID: ResolverTypeWrapper<Scalars['ID']>
-  Boolean: ResolverTypeWrapper<Scalars['Boolean']>
-  BooleanFilterInput: BooleanFilterInput
-  StringFilterInput: StringFilterInput
-  IntFilterInput: IntFilterInput
-  LongFilterInput: LongFilterInput
-  FloatFilterInput: FloatFilterInput
-  Float: ResolverTypeWrapper<Scalars['Float']>
-  DateTimeFilterInput: DateTimeFilterInput
-  JSONFilterInput: JSONFilterInput
-  ComponentSharedDivider: ResolverTypeWrapper<ComponentSharedDivider>
-  ComponentSharedMedia: ResolverTypeWrapper<ComponentSharedMedia>
-  ComponentSharedRichText: ResolverTypeWrapper<ComponentSharedRichText>
-  ComponentSharedSeoInput: ComponentSharedSeoInput
-  ComponentSharedSeo: ResolverTypeWrapper<ComponentSharedSeo>
-  ComponentSharedSlider: ResolverTypeWrapper<ComponentSharedSlider>
-  UploadFileFiltersInput: UploadFileFiltersInput
-  UploadFileInput: UploadFileInput
-  UploadFile: ResolverTypeWrapper<
-    Omit<UploadFile, 'related'> & { related?: Maybe<Array<Maybe<ResolversTypes['GenericMorph']>>> }
-  >
-  UploadFileEntity: ResolverTypeWrapper<UploadFileEntity>
-  UploadFileEntityResponse: ResolverTypeWrapper<UploadFileEntityResponse>
-  UploadFileEntityResponseCollection: ResolverTypeWrapper<UploadFileEntityResponseCollection>
-  UploadFileRelationResponseCollection: ResolverTypeWrapper<UploadFileRelationResponseCollection>
-  SchedulerSchedulerFiltersInput: SchedulerSchedulerFiltersInput
-  SchedulerSchedulerInput: SchedulerSchedulerInput
-  SchedulerScheduler: ResolverTypeWrapper<SchedulerScheduler>
-  SchedulerSchedulerEntity: ResolverTypeWrapper<SchedulerSchedulerEntity>
-  SchedulerSchedulerEntityResponse: ResolverTypeWrapper<SchedulerSchedulerEntityResponse>
-  SchedulerSchedulerEntityResponseCollection: ResolverTypeWrapper<SchedulerSchedulerEntityResponseCollection>
-  I18NLocaleFiltersInput: I18NLocaleFiltersInput
-  I18NLocale: ResolverTypeWrapper<I18NLocale>
-  I18NLocaleEntity: ResolverTypeWrapper<I18NLocaleEntity>
-  I18NLocaleEntityResponse: ResolverTypeWrapper<I18NLocaleEntityResponse>
-  I18NLocaleEntityResponseCollection: ResolverTypeWrapper<I18NLocaleEntityResponseCollection>
-  UsersPermissionsPermissionFiltersInput: UsersPermissionsPermissionFiltersInput
-  UsersPermissionsPermission: ResolverTypeWrapper<UsersPermissionsPermission>
-  UsersPermissionsPermissionEntity: ResolverTypeWrapper<UsersPermissionsPermissionEntity>
-  UsersPermissionsPermissionRelationResponseCollection: ResolverTypeWrapper<UsersPermissionsPermissionRelationResponseCollection>
-  UsersPermissionsRoleFiltersInput: UsersPermissionsRoleFiltersInput
-  UsersPermissionsRoleInput: UsersPermissionsRoleInput
-  UsersPermissionsRole: ResolverTypeWrapper<UsersPermissionsRole>
-  UsersPermissionsRoleEntity: ResolverTypeWrapper<UsersPermissionsRoleEntity>
-  UsersPermissionsRoleEntityResponse: ResolverTypeWrapper<UsersPermissionsRoleEntityResponse>
-  UsersPermissionsRoleEntityResponseCollection: ResolverTypeWrapper<UsersPermissionsRoleEntityResponseCollection>
-  UsersPermissionsUserFiltersInput: UsersPermissionsUserFiltersInput
-  UsersPermissionsUserInput: UsersPermissionsUserInput
-  UsersPermissionsUser: ResolverTypeWrapper<UsersPermissionsUser>
-  UsersPermissionsUserEntity: ResolverTypeWrapper<UsersPermissionsUserEntity>
-  UsersPermissionsUserEntityResponse: ResolverTypeWrapper<UsersPermissionsUserEntityResponse>
-  UsersPermissionsUserEntityResponseCollection: ResolverTypeWrapper<UsersPermissionsUserEntityResponseCollection>
-  UsersPermissionsUserRelationResponseCollection: ResolverTypeWrapper<UsersPermissionsUserRelationResponseCollection>
-  AboutBlocksDynamicZone:
-    | ResolversTypes['ComponentSharedMedia']
-    | ResolversTypes['ComponentSharedRichText']
-    | ResolversTypes['ComponentSharedSlider']
-    | ResolversTypes['Error']
-  AboutBlocksDynamicZoneInput: ResolverTypeWrapper<Scalars['AboutBlocksDynamicZoneInput']>
-  AboutInput: AboutInput
-  About: ResolverTypeWrapper<
-    Omit<About, 'blocks'> & { blocks?: Maybe<Array<Maybe<ResolversTypes['AboutBlocksDynamicZone']>>> }
-  >
-  AboutEntity: ResolverTypeWrapper<AboutEntity>
-  AboutEntityResponse: ResolverTypeWrapper<AboutEntityResponse>
-  ArticleBlocksDynamicZone:
-    | ResolversTypes['ComponentSharedDivider']
-    | ResolversTypes['ComponentSharedMedia']
-    | ResolversTypes['ComponentSharedRichText']
-    | ResolversTypes['ComponentSharedSlider']
-    | ResolversTypes['Error']
-  ArticleBlocksDynamicZoneInput: ResolverTypeWrapper<Scalars['ArticleBlocksDynamicZoneInput']>
-  ArticleFiltersInput: ArticleFiltersInput
-  ArticleInput: ArticleInput
-  Article: ResolverTypeWrapper<
-    Omit<Article, 'blocks'> & { blocks?: Maybe<Array<Maybe<ResolversTypes['ArticleBlocksDynamicZone']>>> }
-  >
-  ArticleEntity: ResolverTypeWrapper<ArticleEntity>
-  ArticleEntityResponse: ResolverTypeWrapper<ArticleEntityResponse>
-  ArticleEntityResponseCollection: ResolverTypeWrapper<ArticleEntityResponseCollection>
-  ArticleRelationResponseCollection: ResolverTypeWrapper<ArticleRelationResponseCollection>
-  AuthorFiltersInput: AuthorFiltersInput
-  AuthorInput: AuthorInput
-  Author: ResolverTypeWrapper<Author>
-  AuthorEntity: ResolverTypeWrapper<AuthorEntity>
-  AuthorEntityResponse: ResolverTypeWrapper<AuthorEntityResponse>
-  AuthorEntityResponseCollection: ResolverTypeWrapper<AuthorEntityResponseCollection>
-  AuthorRelationResponseCollection: ResolverTypeWrapper<AuthorRelationResponseCollection>
-  CategoryFiltersInput: CategoryFiltersInput
-  CategoryInput: CategoryInput
-  Category: ResolverTypeWrapper<Category>
-  CategoryEntity: ResolverTypeWrapper<CategoryEntity>
-  CategoryEntityResponse: ResolverTypeWrapper<CategoryEntityResponse>
-  CategoryEntityResponseCollection: ResolverTypeWrapper<CategoryEntityResponseCollection>
-  CategoryRelationResponseCollection: ResolverTypeWrapper<CategoryRelationResponseCollection>
-  GlobalInput: GlobalInput
-  Global: ResolverTypeWrapper<Global>
-  GlobalEntity: ResolverTypeWrapper<GlobalEntity>
-  GlobalEntityResponse: ResolverTypeWrapper<GlobalEntityResponse>
-  GenericMorph:
-    | ResolversTypes['ComponentSharedDivider']
-    | ResolversTypes['ComponentSharedMedia']
-    | ResolversTypes['ComponentSharedRichText']
-    | ResolversTypes['ComponentSharedSeo']
-    | ResolversTypes['ComponentSharedSlider']
-    | ResolversTypes['UploadFile']
-    | ResolversTypes['SchedulerScheduler']
-    | ResolversTypes['I18NLocale']
-    | ResolversTypes['UsersPermissionsPermission']
-    | ResolversTypes['UsersPermissionsRole']
-    | ResolversTypes['UsersPermissionsUser']
-    | ResolversTypes['About']
-    | ResolversTypes['Article']
-    | ResolversTypes['Author']
-    | ResolversTypes['Category']
-    | ResolversTypes['Global']
-  FileInfoInput: FileInfoInput
-  UsersPermissionsMe: ResolverTypeWrapper<UsersPermissionsMe>
-  UsersPermissionsMeRole: ResolverTypeWrapper<UsersPermissionsMeRole>
-  UsersPermissionsRegisterInput: UsersPermissionsRegisterInput
-  UsersPermissionsLoginInput: UsersPermissionsLoginInput
-  UsersPermissionsPasswordPayload: ResolverTypeWrapper<UsersPermissionsPasswordPayload>
-  UsersPermissionsLoginPayload: ResolverTypeWrapper<UsersPermissionsLoginPayload>
-  UsersPermissionsCreateRolePayload: ResolverTypeWrapper<UsersPermissionsCreateRolePayload>
-  UsersPermissionsUpdateRolePayload: ResolverTypeWrapper<UsersPermissionsUpdateRolePayload>
-  UsersPermissionsDeleteRolePayload: ResolverTypeWrapper<UsersPermissionsDeleteRolePayload>
-  PaginationArg: PaginationArg
-  Query: ResolverTypeWrapper<{}>
-  Mutation: ResolverTypeWrapper<{}>
-}>
+  JSON: ResolverTypeWrapper<Scalars['JSON']>;
+  DateTime: ResolverTypeWrapper<Scalars['DateTime']>;
+  Long: ResolverTypeWrapper<Scalars['Long']>;
+  Upload: ResolverTypeWrapper<Scalars['Upload']>;
+  Error: ResolverTypeWrapper<Error>;
+  String: ResolverTypeWrapper<Scalars['String']>;
+  Pagination: ResolverTypeWrapper<Pagination>;
+  Int: ResolverTypeWrapper<Scalars['Int']>;
+  ResponseCollectionMeta: ResolverTypeWrapper<ResponseCollectionMeta>;
+  PublicationState: PublicationState;
+  IDFilterInput: IDFilterInput;
+  ID: ResolverTypeWrapper<Scalars['ID']>;
+  Boolean: ResolverTypeWrapper<Scalars['Boolean']>;
+  BooleanFilterInput: BooleanFilterInput;
+  StringFilterInput: StringFilterInput;
+  IntFilterInput: IntFilterInput;
+  LongFilterInput: LongFilterInput;
+  FloatFilterInput: FloatFilterInput;
+  Float: ResolverTypeWrapper<Scalars['Float']>;
+  DateTimeFilterInput: DateTimeFilterInput;
+  JSONFilterInput: JSONFilterInput;
+  ComponentSharedDivider: ResolverTypeWrapper<ComponentSharedDivider>;
+  ComponentSharedMedia: ResolverTypeWrapper<ComponentSharedMedia>;
+  ComponentSharedRichText: ResolverTypeWrapper<ComponentSharedRichText>;
+  ComponentSharedSeoInput: ComponentSharedSeoInput;
+  ComponentSharedSeo: ResolverTypeWrapper<ComponentSharedSeo>;
+  ComponentSharedSlider: ResolverTypeWrapper<ComponentSharedSlider>;
+  UploadFileFiltersInput: UploadFileFiltersInput;
+  UploadFileInput: UploadFileInput;
+  UploadFile: ResolverTypeWrapper<Omit<UploadFile, 'related'> & { related?: Maybe<Array<Maybe<ResolversTypes['GenericMorph']>>> }>;
+  UploadFileEntity: ResolverTypeWrapper<UploadFileEntity>;
+  UploadFileEntityResponse: ResolverTypeWrapper<UploadFileEntityResponse>;
+  UploadFileEntityResponseCollection: ResolverTypeWrapper<UploadFileEntityResponseCollection>;
+  UploadFileRelationResponseCollection: ResolverTypeWrapper<UploadFileRelationResponseCollection>;
+  SchedulerSchedulerFiltersInput: SchedulerSchedulerFiltersInput;
+  SchedulerSchedulerInput: SchedulerSchedulerInput;
+  SchedulerScheduler: ResolverTypeWrapper<SchedulerScheduler>;
+  SchedulerSchedulerEntity: ResolverTypeWrapper<SchedulerSchedulerEntity>;
+  SchedulerSchedulerEntityResponse: ResolverTypeWrapper<SchedulerSchedulerEntityResponse>;
+  SchedulerSchedulerEntityResponseCollection: ResolverTypeWrapper<SchedulerSchedulerEntityResponseCollection>;
+  I18NLocaleFiltersInput: I18NLocaleFiltersInput;
+  I18NLocale: ResolverTypeWrapper<I18NLocale>;
+  I18NLocaleEntity: ResolverTypeWrapper<I18NLocaleEntity>;
+  I18NLocaleEntityResponse: ResolverTypeWrapper<I18NLocaleEntityResponse>;
+  I18NLocaleEntityResponseCollection: ResolverTypeWrapper<I18NLocaleEntityResponseCollection>;
+  UsersPermissionsPermissionFiltersInput: UsersPermissionsPermissionFiltersInput;
+  UsersPermissionsPermission: ResolverTypeWrapper<UsersPermissionsPermission>;
+  UsersPermissionsPermissionEntity: ResolverTypeWrapper<UsersPermissionsPermissionEntity>;
+  UsersPermissionsPermissionRelationResponseCollection: ResolverTypeWrapper<UsersPermissionsPermissionRelationResponseCollection>;
+  UsersPermissionsRoleFiltersInput: UsersPermissionsRoleFiltersInput;
+  UsersPermissionsRoleInput: UsersPermissionsRoleInput;
+  UsersPermissionsRole: ResolverTypeWrapper<UsersPermissionsRole>;
+  UsersPermissionsRoleEntity: ResolverTypeWrapper<UsersPermissionsRoleEntity>;
+  UsersPermissionsRoleEntityResponse: ResolverTypeWrapper<UsersPermissionsRoleEntityResponse>;
+  UsersPermissionsRoleEntityResponseCollection: ResolverTypeWrapper<UsersPermissionsRoleEntityResponseCollection>;
+  UsersPermissionsUserFiltersInput: UsersPermissionsUserFiltersInput;
+  UsersPermissionsUserInput: UsersPermissionsUserInput;
+  UsersPermissionsUser: ResolverTypeWrapper<UsersPermissionsUser>;
+  UsersPermissionsUserEntity: ResolverTypeWrapper<UsersPermissionsUserEntity>;
+  UsersPermissionsUserEntityResponse: ResolverTypeWrapper<UsersPermissionsUserEntityResponse>;
+  UsersPermissionsUserEntityResponseCollection: ResolverTypeWrapper<UsersPermissionsUserEntityResponseCollection>;
+  UsersPermissionsUserRelationResponseCollection: ResolverTypeWrapper<UsersPermissionsUserRelationResponseCollection>;
+  AboutBlocksDynamicZone: ResolversTypes['ComponentSharedMedia'] | ResolversTypes['ComponentSharedRichText'] | ResolversTypes['ComponentSharedSlider'] | ResolversTypes['Error'];
+  AboutBlocksDynamicZoneInput: ResolverTypeWrapper<Scalars['AboutBlocksDynamicZoneInput']>;
+  AboutInput: AboutInput;
+  About: ResolverTypeWrapper<Omit<About, 'blocks'> & { blocks?: Maybe<Array<Maybe<ResolversTypes['AboutBlocksDynamicZone']>>> }>;
+  AboutEntity: ResolverTypeWrapper<AboutEntity>;
+  AboutEntityResponse: ResolverTypeWrapper<AboutEntityResponse>;
+  ArticleBlocksDynamicZone: ResolversTypes['ComponentSharedDivider'] | ResolversTypes['ComponentSharedMedia'] | ResolversTypes['ComponentSharedRichText'] | ResolversTypes['ComponentSharedSlider'] | ResolversTypes['Error'];
+  ArticleBlocksDynamicZoneInput: ResolverTypeWrapper<Scalars['ArticleBlocksDynamicZoneInput']>;
+  ArticleFiltersInput: ArticleFiltersInput;
+  ArticleInput: ArticleInput;
+  Article: ResolverTypeWrapper<Omit<Article, 'blocks'> & { blocks?: Maybe<Array<Maybe<ResolversTypes['ArticleBlocksDynamicZone']>>> }>;
+  ArticleEntity: ResolverTypeWrapper<ArticleEntity>;
+  ArticleEntityResponse: ResolverTypeWrapper<ArticleEntityResponse>;
+  ArticleEntityResponseCollection: ResolverTypeWrapper<ArticleEntityResponseCollection>;
+  ArticleRelationResponseCollection: ResolverTypeWrapper<ArticleRelationResponseCollection>;
+  AuthorFiltersInput: AuthorFiltersInput;
+  AuthorInput: AuthorInput;
+  Author: ResolverTypeWrapper<Author>;
+  AuthorEntity: ResolverTypeWrapper<AuthorEntity>;
+  AuthorEntityResponse: ResolverTypeWrapper<AuthorEntityResponse>;
+  AuthorEntityResponseCollection: ResolverTypeWrapper<AuthorEntityResponseCollection>;
+  AuthorRelationResponseCollection: ResolverTypeWrapper<AuthorRelationResponseCollection>;
+  CategoryFiltersInput: CategoryFiltersInput;
+  CategoryInput: CategoryInput;
+  Category: ResolverTypeWrapper<Category>;
+  CategoryEntity: ResolverTypeWrapper<CategoryEntity>;
+  CategoryEntityResponse: ResolverTypeWrapper<CategoryEntityResponse>;
+  CategoryEntityResponseCollection: ResolverTypeWrapper<CategoryEntityResponseCollection>;
+  CategoryRelationResponseCollection: ResolverTypeWrapper<CategoryRelationResponseCollection>;
+  GlobalInput: GlobalInput;
+  Global: ResolverTypeWrapper<Global>;
+  GlobalEntity: ResolverTypeWrapper<GlobalEntity>;
+  GlobalEntityResponse: ResolverTypeWrapper<GlobalEntityResponse>;
+  GenericMorph: ResolversTypes['ComponentSharedDivider'] | ResolversTypes['ComponentSharedMedia'] | ResolversTypes['ComponentSharedRichText'] | ResolversTypes['ComponentSharedSeo'] | ResolversTypes['ComponentSharedSlider'] | ResolversTypes['UploadFile'] | ResolversTypes['SchedulerScheduler'] | ResolversTypes['I18NLocale'] | ResolversTypes['UsersPermissionsPermission'] | ResolversTypes['UsersPermissionsRole'] | ResolversTypes['UsersPermissionsUser'] | ResolversTypes['About'] | ResolversTypes['Article'] | ResolversTypes['Author'] | ResolversTypes['Category'] | ResolversTypes['Global'];
+  FileInfoInput: FileInfoInput;
+  UsersPermissionsMe: ResolverTypeWrapper<UsersPermissionsMe>;
+  UsersPermissionsMeRole: ResolverTypeWrapper<UsersPermissionsMeRole>;
+  UsersPermissionsRegisterInput: UsersPermissionsRegisterInput;
+  UsersPermissionsLoginInput: UsersPermissionsLoginInput;
+  UsersPermissionsPasswordPayload: ResolverTypeWrapper<UsersPermissionsPasswordPayload>;
+  UsersPermissionsLoginPayload: ResolverTypeWrapper<UsersPermissionsLoginPayload>;
+  UsersPermissionsCreateRolePayload: ResolverTypeWrapper<UsersPermissionsCreateRolePayload>;
+  UsersPermissionsUpdateRolePayload: ResolverTypeWrapper<UsersPermissionsUpdateRolePayload>;
+  UsersPermissionsDeleteRolePayload: ResolverTypeWrapper<UsersPermissionsDeleteRolePayload>;
+  PaginationArg: PaginationArg;
+  Query: ResolverTypeWrapper<{}>;
+  Mutation: ResolverTypeWrapper<{}>;
+}>;
 
 /** Mapping between all available schema types and the resolvers parents */
 export type ResolversParentTypes = ResolversObject<{
-  JSON: Scalars['JSON']
-  DateTime: Scalars['DateTime']
-  Long: Scalars['Long']
-  Upload: Scalars['Upload']
-  Error: Error
-  String: Scalars['String']
-  Pagination: Pagination
-  Int: Scalars['Int']
-  ResponseCollectionMeta: ResponseCollectionMeta
-  IDFilterInput: IDFilterInput
-  ID: Scalars['ID']
-  Boolean: Scalars['Boolean']
-  BooleanFilterInput: BooleanFilterInput
-  StringFilterInput: StringFilterInput
-  IntFilterInput: IntFilterInput
-  LongFilterInput: LongFilterInput
-  FloatFilterInput: FloatFilterInput
-  Float: Scalars['Float']
-  DateTimeFilterInput: DateTimeFilterInput
-  JSONFilterInput: JSONFilterInput
-  ComponentSharedDivider: ComponentSharedDivider
-  ComponentSharedMedia: ComponentSharedMedia
-  ComponentSharedRichText: ComponentSharedRichText
-  ComponentSharedSeoInput: ComponentSharedSeoInput
-  ComponentSharedSeo: ComponentSharedSeo
-  ComponentSharedSlider: ComponentSharedSlider
-  UploadFileFiltersInput: UploadFileFiltersInput
-  UploadFileInput: UploadFileInput
-  UploadFile: Omit<UploadFile, 'related'> & { related?: Maybe<Array<Maybe<ResolversParentTypes['GenericMorph']>>> }
-  UploadFileEntity: UploadFileEntity
-  UploadFileEntityResponse: UploadFileEntityResponse
-  UploadFileEntityResponseCollection: UploadFileEntityResponseCollection
-  UploadFileRelationResponseCollection: UploadFileRelationResponseCollection
-  SchedulerSchedulerFiltersInput: SchedulerSchedulerFiltersInput
-  SchedulerSchedulerInput: SchedulerSchedulerInput
-  SchedulerScheduler: SchedulerScheduler
-  SchedulerSchedulerEntity: SchedulerSchedulerEntity
-  SchedulerSchedulerEntityResponse: SchedulerSchedulerEntityResponse
-  SchedulerSchedulerEntityResponseCollection: SchedulerSchedulerEntityResponseCollection
-  I18NLocaleFiltersInput: I18NLocaleFiltersInput
-  I18NLocale: I18NLocale
-  I18NLocaleEntity: I18NLocaleEntity
-  I18NLocaleEntityResponse: I18NLocaleEntityResponse
-  I18NLocaleEntityResponseCollection: I18NLocaleEntityResponseCollection
-  UsersPermissionsPermissionFiltersInput: UsersPermissionsPermissionFiltersInput
-  UsersPermissionsPermission: UsersPermissionsPermission
-  UsersPermissionsPermissionEntity: UsersPermissionsPermissionEntity
-  UsersPermissionsPermissionRelationResponseCollection: UsersPermissionsPermissionRelationResponseCollection
-  UsersPermissionsRoleFiltersInput: UsersPermissionsRoleFiltersInput
-  UsersPermissionsRoleInput: UsersPermissionsRoleInput
-  UsersPermissionsRole: UsersPermissionsRole
-  UsersPermissionsRoleEntity: UsersPermissionsRoleEntity
-  UsersPermissionsRoleEntityResponse: UsersPermissionsRoleEntityResponse
-  UsersPermissionsRoleEntityResponseCollection: UsersPermissionsRoleEntityResponseCollection
-  UsersPermissionsUserFiltersInput: UsersPermissionsUserFiltersInput
-  UsersPermissionsUserInput: UsersPermissionsUserInput
-  UsersPermissionsUser: UsersPermissionsUser
-  UsersPermissionsUserEntity: UsersPermissionsUserEntity
-  UsersPermissionsUserEntityResponse: UsersPermissionsUserEntityResponse
-  UsersPermissionsUserEntityResponseCollection: UsersPermissionsUserEntityResponseCollection
-  UsersPermissionsUserRelationResponseCollection: UsersPermissionsUserRelationResponseCollection
-  AboutBlocksDynamicZone:
-    | ResolversParentTypes['ComponentSharedMedia']
-    | ResolversParentTypes['ComponentSharedRichText']
-    | ResolversParentTypes['ComponentSharedSlider']
-    | ResolversParentTypes['Error']
-  AboutBlocksDynamicZoneInput: Scalars['AboutBlocksDynamicZoneInput']
-  AboutInput: AboutInput
-  About: Omit<About, 'blocks'> & { blocks?: Maybe<Array<Maybe<ResolversParentTypes['AboutBlocksDynamicZone']>>> }
-  AboutEntity: AboutEntity
-  AboutEntityResponse: AboutEntityResponse
-  ArticleBlocksDynamicZone:
-    | ResolversParentTypes['ComponentSharedDivider']
-    | ResolversParentTypes['ComponentSharedMedia']
-    | ResolversParentTypes['ComponentSharedRichText']
-    | ResolversParentTypes['ComponentSharedSlider']
-    | ResolversParentTypes['Error']
-  ArticleBlocksDynamicZoneInput: Scalars['ArticleBlocksDynamicZoneInput']
-  ArticleFiltersInput: ArticleFiltersInput
-  ArticleInput: ArticleInput
-  Article: Omit<Article, 'blocks'> & { blocks?: Maybe<Array<Maybe<ResolversParentTypes['ArticleBlocksDynamicZone']>>> }
-  ArticleEntity: ArticleEntity
-  ArticleEntityResponse: ArticleEntityResponse
-  ArticleEntityResponseCollection: ArticleEntityResponseCollection
-  ArticleRelationResponseCollection: ArticleRelationResponseCollection
-  AuthorFiltersInput: AuthorFiltersInput
-  AuthorInput: AuthorInput
-  Author: Author
-  AuthorEntity: AuthorEntity
-  AuthorEntityResponse: AuthorEntityResponse
-  AuthorEntityResponseCollection: AuthorEntityResponseCollection
-  AuthorRelationResponseCollection: AuthorRelationResponseCollection
-  CategoryFiltersInput: CategoryFiltersInput
-  CategoryInput: CategoryInput
-  Category: Category
-  CategoryEntity: CategoryEntity
-  CategoryEntityResponse: CategoryEntityResponse
-  CategoryEntityResponseCollection: CategoryEntityResponseCollection
-  CategoryRelationResponseCollection: CategoryRelationResponseCollection
-  GlobalInput: GlobalInput
-  Global: Global
-  GlobalEntity: GlobalEntity
-  GlobalEntityResponse: GlobalEntityResponse
-  GenericMorph:
-    | ResolversParentTypes['ComponentSharedDivider']
-    | ResolversParentTypes['ComponentSharedMedia']
-    | ResolversParentTypes['ComponentSharedRichText']
-    | ResolversParentTypes['ComponentSharedSeo']
-    | ResolversParentTypes['ComponentSharedSlider']
-    | ResolversParentTypes['UploadFile']
-    | ResolversParentTypes['SchedulerScheduler']
-    | ResolversParentTypes['I18NLocale']
-    | ResolversParentTypes['UsersPermissionsPermission']
-    | ResolversParentTypes['UsersPermissionsRole']
-    | ResolversParentTypes['UsersPermissionsUser']
-    | ResolversParentTypes['About']
-    | ResolversParentTypes['Article']
-    | ResolversParentTypes['Author']
-    | ResolversParentTypes['Category']
-    | ResolversParentTypes['Global']
-  FileInfoInput: FileInfoInput
-  UsersPermissionsMe: UsersPermissionsMe
-  UsersPermissionsMeRole: UsersPermissionsMeRole
-  UsersPermissionsRegisterInput: UsersPermissionsRegisterInput
-  UsersPermissionsLoginInput: UsersPermissionsLoginInput
-  UsersPermissionsPasswordPayload: UsersPermissionsPasswordPayload
-  UsersPermissionsLoginPayload: UsersPermissionsLoginPayload
-  UsersPermissionsCreateRolePayload: UsersPermissionsCreateRolePayload
-  UsersPermissionsUpdateRolePayload: UsersPermissionsUpdateRolePayload
-  UsersPermissionsDeleteRolePayload: UsersPermissionsDeleteRolePayload
-  PaginationArg: PaginationArg
-  Query: {}
-  Mutation: {}
-}>
+  JSON: Scalars['JSON'];
+  DateTime: Scalars['DateTime'];
+  Long: Scalars['Long'];
+  Upload: Scalars['Upload'];
+  Error: Error;
+  String: Scalars['String'];
+  Pagination: Pagination;
+  Int: Scalars['Int'];
+  ResponseCollectionMeta: ResponseCollectionMeta;
+  IDFilterInput: IDFilterInput;
+  ID: Scalars['ID'];
+  Boolean: Scalars['Boolean'];
+  BooleanFilterInput: BooleanFilterInput;
+  StringFilterInput: StringFilterInput;
+  IntFilterInput: IntFilterInput;
+  LongFilterInput: LongFilterInput;
+  FloatFilterInput: FloatFilterInput;
+  Float: Scalars['Float'];
+  DateTimeFilterInput: DateTimeFilterInput;
+  JSONFilterInput: JSONFilterInput;
+  ComponentSharedDivider: ComponentSharedDivider;
+  ComponentSharedMedia: ComponentSharedMedia;
+  ComponentSharedRichText: ComponentSharedRichText;
+  ComponentSharedSeoInput: ComponentSharedSeoInput;
+  ComponentSharedSeo: ComponentSharedSeo;
+  ComponentSharedSlider: ComponentSharedSlider;
+  UploadFileFiltersInput: UploadFileFiltersInput;
+  UploadFileInput: UploadFileInput;
+  UploadFile: Omit<UploadFile, 'related'> & { related?: Maybe<Array<Maybe<ResolversParentTypes['GenericMorph']>>> };
+  UploadFileEntity: UploadFileEntity;
+  UploadFileEntityResponse: UploadFileEntityResponse;
+  UploadFileEntityResponseCollection: UploadFileEntityResponseCollection;
+  UploadFileRelationResponseCollection: UploadFileRelationResponseCollection;
+  SchedulerSchedulerFiltersInput: SchedulerSchedulerFiltersInput;
+  SchedulerSchedulerInput: SchedulerSchedulerInput;
+  SchedulerScheduler: SchedulerScheduler;
+  SchedulerSchedulerEntity: SchedulerSchedulerEntity;
+  SchedulerSchedulerEntityResponse: SchedulerSchedulerEntityResponse;
+  SchedulerSchedulerEntityResponseCollection: SchedulerSchedulerEntityResponseCollection;
+  I18NLocaleFiltersInput: I18NLocaleFiltersInput;
+  I18NLocale: I18NLocale;
+  I18NLocaleEntity: I18NLocaleEntity;
+  I18NLocaleEntityResponse: I18NLocaleEntityResponse;
+  I18NLocaleEntityResponseCollection: I18NLocaleEntityResponseCollection;
+  UsersPermissionsPermissionFiltersInput: UsersPermissionsPermissionFiltersInput;
+  UsersPermissionsPermission: UsersPermissionsPermission;
+  UsersPermissionsPermissionEntity: UsersPermissionsPermissionEntity;
+  UsersPermissionsPermissionRelationResponseCollection: UsersPermissionsPermissionRelationResponseCollection;
+  UsersPermissionsRoleFiltersInput: UsersPermissionsRoleFiltersInput;
+  UsersPermissionsRoleInput: UsersPermissionsRoleInput;
+  UsersPermissionsRole: UsersPermissionsRole;
+  UsersPermissionsRoleEntity: UsersPermissionsRoleEntity;
+  UsersPermissionsRoleEntityResponse: UsersPermissionsRoleEntityResponse;
+  UsersPermissionsRoleEntityResponseCollection: UsersPermissionsRoleEntityResponseCollection;
+  UsersPermissionsUserFiltersInput: UsersPermissionsUserFiltersInput;
+  UsersPermissionsUserInput: UsersPermissionsUserInput;
+  UsersPermissionsUser: UsersPermissionsUser;
+  UsersPermissionsUserEntity: UsersPermissionsUserEntity;
+  UsersPermissionsUserEntityResponse: UsersPermissionsUserEntityResponse;
+  UsersPermissionsUserEntityResponseCollection: UsersPermissionsUserEntityResponseCollection;
+  UsersPermissionsUserRelationResponseCollection: UsersPermissionsUserRelationResponseCollection;
+  AboutBlocksDynamicZone: ResolversParentTypes['ComponentSharedMedia'] | ResolversParentTypes['ComponentSharedRichText'] | ResolversParentTypes['ComponentSharedSlider'] | ResolversParentTypes['Error'];
+  AboutBlocksDynamicZoneInput: Scalars['AboutBlocksDynamicZoneInput'];
+  AboutInput: AboutInput;
+  About: Omit<About, 'blocks'> & { blocks?: Maybe<Array<Maybe<ResolversParentTypes['AboutBlocksDynamicZone']>>> };
+  AboutEntity: AboutEntity;
+  AboutEntityResponse: AboutEntityResponse;
+  ArticleBlocksDynamicZone: ResolversParentTypes['ComponentSharedDivider'] | ResolversParentTypes['ComponentSharedMedia'] | ResolversParentTypes['ComponentSharedRichText'] | ResolversParentTypes['ComponentSharedSlider'] | ResolversParentTypes['Error'];
+  ArticleBlocksDynamicZoneInput: Scalars['ArticleBlocksDynamicZoneInput'];
+  ArticleFiltersInput: ArticleFiltersInput;
+  ArticleInput: ArticleInput;
+  Article: Omit<Article, 'blocks'> & { blocks?: Maybe<Array<Maybe<ResolversParentTypes['ArticleBlocksDynamicZone']>>> };
+  ArticleEntity: ArticleEntity;
+  ArticleEntityResponse: ArticleEntityResponse;
+  ArticleEntityResponseCollection: ArticleEntityResponseCollection;
+  ArticleRelationResponseCollection: ArticleRelationResponseCollection;
+  AuthorFiltersInput: AuthorFiltersInput;
+  AuthorInput: AuthorInput;
+  Author: Author;
+  AuthorEntity: AuthorEntity;
+  AuthorEntityResponse: AuthorEntityResponse;
+  AuthorEntityResponseCollection: AuthorEntityResponseCollection;
+  AuthorRelationResponseCollection: AuthorRelationResponseCollection;
+  CategoryFiltersInput: CategoryFiltersInput;
+  CategoryInput: CategoryInput;
+  Category: Category;
+  CategoryEntity: CategoryEntity;
+  CategoryEntityResponse: CategoryEntityResponse;
+  CategoryEntityResponseCollection: CategoryEntityResponseCollection;
+  CategoryRelationResponseCollection: CategoryRelationResponseCollection;
+  GlobalInput: GlobalInput;
+  Global: Global;
+  GlobalEntity: GlobalEntity;
+  GlobalEntityResponse: GlobalEntityResponse;
+  GenericMorph: ResolversParentTypes['ComponentSharedDivider'] | ResolversParentTypes['ComponentSharedMedia'] | ResolversParentTypes['ComponentSharedRichText'] | ResolversParentTypes['ComponentSharedSeo'] | ResolversParentTypes['ComponentSharedSlider'] | ResolversParentTypes['UploadFile'] | ResolversParentTypes['SchedulerScheduler'] | ResolversParentTypes['I18NLocale'] | ResolversParentTypes['UsersPermissionsPermission'] | ResolversParentTypes['UsersPermissionsRole'] | ResolversParentTypes['UsersPermissionsUser'] | ResolversParentTypes['About'] | ResolversParentTypes['Article'] | ResolversParentTypes['Author'] | ResolversParentTypes['Category'] | ResolversParentTypes['Global'];
+  FileInfoInput: FileInfoInput;
+  UsersPermissionsMe: UsersPermissionsMe;
+  UsersPermissionsMeRole: UsersPermissionsMeRole;
+  UsersPermissionsRegisterInput: UsersPermissionsRegisterInput;
+  UsersPermissionsLoginInput: UsersPermissionsLoginInput;
+  UsersPermissionsPasswordPayload: UsersPermissionsPasswordPayload;
+  UsersPermissionsLoginPayload: UsersPermissionsLoginPayload;
+  UsersPermissionsCreateRolePayload: UsersPermissionsCreateRolePayload;
+  UsersPermissionsUpdateRolePayload: UsersPermissionsUpdateRolePayload;
+  UsersPermissionsDeleteRolePayload: UsersPermissionsDeleteRolePayload;
+  PaginationArg: PaginationArg;
+  Query: {};
+  Mutation: {};
+}>;
 
 export interface JSONScalarConfig extends GraphQLScalarTypeConfig<ResolversTypes['JSON'], any> {
-  name: 'JSON'
+  name: 'JSON';
 }
 
 export interface DateTimeScalarConfig extends GraphQLScalarTypeConfig<ResolversTypes['DateTime'], any> {
-  name: 'DateTime'
+  name: 'DateTime';
 }
 
 export interface LongScalarConfig extends GraphQLScalarTypeConfig<ResolversTypes['Long'], any> {
-  name: 'Long'
+  name: 'Long';
 }
 
 export interface UploadScalarConfig extends GraphQLScalarTypeConfig<ResolversTypes['Upload'], any> {
-  name: 'Upload'
+  name: 'Upload';
 }
 
-<<<<<<< HEAD
-export type ErrorResolvers<
-  ContextType = MeshContext,
-  ParentType extends ResolversParentTypes['Error'] = ResolversParentTypes['Error']
-> = ResolversObject<{
-  code?: Resolver<ResolversTypes['String'], ParentType, ContextType>
-  message?: Resolver<Maybe<ResolversTypes['String']>, ParentType, ContextType>
-  __isTypeOf?: IsTypeOfResolverFn<ParentType, ContextType>
-}>
-
-export type PaginationResolvers<
-  ContextType = MeshContext,
-  ParentType extends ResolversParentTypes['Pagination'] = ResolversParentTypes['Pagination']
-> = ResolversObject<{
-  total?: Resolver<ResolversTypes['Int'], ParentType, ContextType>
-  page?: Resolver<ResolversTypes['Int'], ParentType, ContextType>
-  pageSize?: Resolver<ResolversTypes['Int'], ParentType, ContextType>
-  pageCount?: Resolver<ResolversTypes['Int'], ParentType, ContextType>
-  __isTypeOf?: IsTypeOfResolverFn<ParentType, ContextType>
-}>
-
-export type ResponseCollectionMetaResolvers<
-  ContextType = MeshContext,
-  ParentType extends ResolversParentTypes['ResponseCollectionMeta'] = ResolversParentTypes['ResponseCollectionMeta']
-> = ResolversObject<{
-  pagination?: Resolver<ResolversTypes['Pagination'], ParentType, ContextType>
-  __isTypeOf?: IsTypeOfResolverFn<ParentType, ContextType>
-}>
-
-export type ComponentSharedDividerResolvers<
-  ContextType = MeshContext,
-  ParentType extends ResolversParentTypes['ComponentSharedDivider'] = ResolversParentTypes['ComponentSharedDivider']
-> = ResolversObject<{
-  id?: Resolver<ResolversTypes['ID'], ParentType, ContextType>
-  __isTypeOf?: IsTypeOfResolverFn<ParentType, ContextType>
-}>
-
-export type ComponentSharedMediaResolvers<
-  ContextType = MeshContext,
-  ParentType extends ResolversParentTypes['ComponentSharedMedia'] = ResolversParentTypes['ComponentSharedMedia']
-> = ResolversObject<{
-  id?: Resolver<ResolversTypes['ID'], ParentType, ContextType>
-  file?: Resolver<Maybe<ResolversTypes['UploadFileEntityResponse']>, ParentType, ContextType>
-  caption?: Resolver<Maybe<ResolversTypes['String']>, ParentType, ContextType>
-  __isTypeOf?: IsTypeOfResolverFn<ParentType, ContextType>
-}>
-
-export type ComponentSharedRichTextResolvers<
-  ContextType = MeshContext,
-  ParentType extends ResolversParentTypes['ComponentSharedRichText'] = ResolversParentTypes['ComponentSharedRichText']
-> = ResolversObject<{
-  id?: Resolver<ResolversTypes['ID'], ParentType, ContextType>
-  body?: Resolver<Maybe<ResolversTypes['String']>, ParentType, ContextType>
-  __isTypeOf?: IsTypeOfResolverFn<ParentType, ContextType>
-}>
-
-export type ComponentSharedSeoResolvers<
-  ContextType = MeshContext,
-  ParentType extends ResolversParentTypes['ComponentSharedSeo'] = ResolversParentTypes['ComponentSharedSeo']
-> = ResolversObject<{
-  id?: Resolver<ResolversTypes['ID'], ParentType, ContextType>
-  metaTitle?: Resolver<ResolversTypes['String'], ParentType, ContextType>
-  metaDescription?: Resolver<ResolversTypes['String'], ParentType, ContextType>
-  shareImage?: Resolver<Maybe<ResolversTypes['UploadFileEntityResponse']>, ParentType, ContextType>
-  __isTypeOf?: IsTypeOfResolverFn<ParentType, ContextType>
-}>
-
-export type ComponentSharedSliderResolvers<
-  ContextType = MeshContext,
-  ParentType extends ResolversParentTypes['ComponentSharedSlider'] = ResolversParentTypes['ComponentSharedSlider']
-> = ResolversObject<{
-  id?: Resolver<ResolversTypes['ID'], ParentType, ContextType>
-  files?: Resolver<
-    Maybe<ResolversTypes['UploadFileRelationResponseCollection']>,
-    ParentType,
-    ContextType,
-    RequireFields<ComponentSharedSliderfilesArgs, 'pagination' | 'sort'>
-  >
-  __isTypeOf?: IsTypeOfResolverFn<ParentType, ContextType>
-}>
-
-export type UploadFileResolvers<
-  ContextType = MeshContext,
-  ParentType extends ResolversParentTypes['UploadFile'] = ResolversParentTypes['UploadFile']
-> = ResolversObject<{
-  name?: Resolver<ResolversTypes['String'], ParentType, ContextType>
-  alternativeText?: Resolver<Maybe<ResolversTypes['String']>, ParentType, ContextType>
-  caption?: Resolver<Maybe<ResolversTypes['String']>, ParentType, ContextType>
-  width?: Resolver<Maybe<ResolversTypes['Int']>, ParentType, ContextType>
-  height?: Resolver<Maybe<ResolversTypes['Int']>, ParentType, ContextType>
-  formats?: Resolver<Maybe<ResolversTypes['JSON']>, ParentType, ContextType>
-  hash?: Resolver<ResolversTypes['String'], ParentType, ContextType>
-  ext?: Resolver<Maybe<ResolversTypes['String']>, ParentType, ContextType>
-  mime?: Resolver<ResolversTypes['String'], ParentType, ContextType>
-  size?: Resolver<ResolversTypes['Float'], ParentType, ContextType>
-  url?: Resolver<ResolversTypes['String'], ParentType, ContextType>
-  previewUrl?: Resolver<Maybe<ResolversTypes['String']>, ParentType, ContextType>
-  provider?: Resolver<ResolversTypes['String'], ParentType, ContextType>
-  provider_metadata?: Resolver<Maybe<ResolversTypes['JSON']>, ParentType, ContextType>
-  related?: Resolver<Maybe<Array<Maybe<ResolversTypes['GenericMorph']>>>, ParentType, ContextType>
-  createdAt?: Resolver<Maybe<ResolversTypes['DateTime']>, ParentType, ContextType>
-  updatedAt?: Resolver<Maybe<ResolversTypes['DateTime']>, ParentType, ContextType>
-  __isTypeOf?: IsTypeOfResolverFn<ParentType, ContextType>
-}>
-
-export type UploadFileEntityResolvers<
-  ContextType = MeshContext,
-  ParentType extends ResolversParentTypes['UploadFileEntity'] = ResolversParentTypes['UploadFileEntity']
-> = ResolversObject<{
-  id?: Resolver<Maybe<ResolversTypes['ID']>, ParentType, ContextType>
-  attributes?: Resolver<Maybe<ResolversTypes['UploadFile']>, ParentType, ContextType>
-  __isTypeOf?: IsTypeOfResolverFn<ParentType, ContextType>
-}>
-
-export type UploadFileEntityResponseResolvers<
-  ContextType = MeshContext,
-  ParentType extends ResolversParentTypes['UploadFileEntityResponse'] = ResolversParentTypes['UploadFileEntityResponse']
-> = ResolversObject<{
-  data?: Resolver<Maybe<ResolversTypes['UploadFileEntity']>, ParentType, ContextType>
-  __isTypeOf?: IsTypeOfResolverFn<ParentType, ContextType>
-}>
-
-export type UploadFileEntityResponseCollectionResolvers<
-  ContextType = MeshContext,
-  ParentType extends ResolversParentTypes['UploadFileEntityResponseCollection'] = ResolversParentTypes['UploadFileEntityResponseCollection']
-> = ResolversObject<{
-  data?: Resolver<Array<ResolversTypes['UploadFileEntity']>, ParentType, ContextType>
-  meta?: Resolver<ResolversTypes['ResponseCollectionMeta'], ParentType, ContextType>
-  __isTypeOf?: IsTypeOfResolverFn<ParentType, ContextType>
-}>
-
-export type UploadFileRelationResponseCollectionResolvers<
-  ContextType = MeshContext,
-  ParentType extends ResolversParentTypes['UploadFileRelationResponseCollection'] = ResolversParentTypes['UploadFileRelationResponseCollection']
-> = ResolversObject<{
-  data?: Resolver<Array<ResolversTypes['UploadFileEntity']>, ParentType, ContextType>
-  __isTypeOf?: IsTypeOfResolverFn<ParentType, ContextType>
-}>
-
-export type SchedulerSchedulerResolvers<
-  ContextType = MeshContext,
-  ParentType extends ResolversParentTypes['SchedulerScheduler'] = ResolversParentTypes['SchedulerScheduler']
-> = ResolversObject<{
-  scheduledDatetime?: Resolver<Maybe<ResolversTypes['DateTime']>, ParentType, ContextType>
-  uid?: Resolver<Maybe<ResolversTypes['String']>, ParentType, ContextType>
-  contentId?: Resolver<Maybe<ResolversTypes['Long']>, ParentType, ContextType>
-  scheduleType?: Resolver<Maybe<ResolversTypes['String']>, ParentType, ContextType>
-  createdAt?: Resolver<Maybe<ResolversTypes['DateTime']>, ParentType, ContextType>
-  updatedAt?: Resolver<Maybe<ResolversTypes['DateTime']>, ParentType, ContextType>
-  __isTypeOf?: IsTypeOfResolverFn<ParentType, ContextType>
-}>
-
-export type SchedulerSchedulerEntityResolvers<
-  ContextType = MeshContext,
-  ParentType extends ResolversParentTypes['SchedulerSchedulerEntity'] = ResolversParentTypes['SchedulerSchedulerEntity']
-> = ResolversObject<{
-  id?: Resolver<Maybe<ResolversTypes['ID']>, ParentType, ContextType>
-  attributes?: Resolver<Maybe<ResolversTypes['SchedulerScheduler']>, ParentType, ContextType>
-  __isTypeOf?: IsTypeOfResolverFn<ParentType, ContextType>
-}>
-
-export type SchedulerSchedulerEntityResponseResolvers<
-  ContextType = MeshContext,
-  ParentType extends ResolversParentTypes['SchedulerSchedulerEntityResponse'] = ResolversParentTypes['SchedulerSchedulerEntityResponse']
-> = ResolversObject<{
-  data?: Resolver<Maybe<ResolversTypes['SchedulerSchedulerEntity']>, ParentType, ContextType>
-  __isTypeOf?: IsTypeOfResolverFn<ParentType, ContextType>
-}>
-
-export type SchedulerSchedulerEntityResponseCollectionResolvers<
-  ContextType = MeshContext,
-  ParentType extends ResolversParentTypes['SchedulerSchedulerEntityResponseCollection'] = ResolversParentTypes['SchedulerSchedulerEntityResponseCollection']
-> = ResolversObject<{
-  data?: Resolver<Array<ResolversTypes['SchedulerSchedulerEntity']>, ParentType, ContextType>
-  meta?: Resolver<ResolversTypes['ResponseCollectionMeta'], ParentType, ContextType>
-  __isTypeOf?: IsTypeOfResolverFn<ParentType, ContextType>
-}>
-
-export type I18NLocaleResolvers<
-  ContextType = MeshContext,
-  ParentType extends ResolversParentTypes['I18NLocale'] = ResolversParentTypes['I18NLocale']
-> = ResolversObject<{
-  name?: Resolver<Maybe<ResolversTypes['String']>, ParentType, ContextType>
-  code?: Resolver<Maybe<ResolversTypes['String']>, ParentType, ContextType>
-  createdAt?: Resolver<Maybe<ResolversTypes['DateTime']>, ParentType, ContextType>
-  updatedAt?: Resolver<Maybe<ResolversTypes['DateTime']>, ParentType, ContextType>
-  __isTypeOf?: IsTypeOfResolverFn<ParentType, ContextType>
-}>
-
-export type I18NLocaleEntityResolvers<
-  ContextType = MeshContext,
-  ParentType extends ResolversParentTypes['I18NLocaleEntity'] = ResolversParentTypes['I18NLocaleEntity']
-> = ResolversObject<{
-  id?: Resolver<Maybe<ResolversTypes['ID']>, ParentType, ContextType>
-  attributes?: Resolver<Maybe<ResolversTypes['I18NLocale']>, ParentType, ContextType>
-  __isTypeOf?: IsTypeOfResolverFn<ParentType, ContextType>
-}>
-
-export type I18NLocaleEntityResponseResolvers<
-  ContextType = MeshContext,
-  ParentType extends ResolversParentTypes['I18NLocaleEntityResponse'] = ResolversParentTypes['I18NLocaleEntityResponse']
-> = ResolversObject<{
-  data?: Resolver<Maybe<ResolversTypes['I18NLocaleEntity']>, ParentType, ContextType>
-  __isTypeOf?: IsTypeOfResolverFn<ParentType, ContextType>
-}>
-
-export type I18NLocaleEntityResponseCollectionResolvers<
-  ContextType = MeshContext,
-  ParentType extends ResolversParentTypes['I18NLocaleEntityResponseCollection'] = ResolversParentTypes['I18NLocaleEntityResponseCollection']
-> = ResolversObject<{
-  data?: Resolver<Array<ResolversTypes['I18NLocaleEntity']>, ParentType, ContextType>
-  meta?: Resolver<ResolversTypes['ResponseCollectionMeta'], ParentType, ContextType>
-  __isTypeOf?: IsTypeOfResolverFn<ParentType, ContextType>
-}>
-
-export type UsersPermissionsPermissionResolvers<
-  ContextType = MeshContext,
-  ParentType extends ResolversParentTypes['UsersPermissionsPermission'] = ResolversParentTypes['UsersPermissionsPermission']
-> = ResolversObject<{
-  action?: Resolver<ResolversTypes['String'], ParentType, ContextType>
-  role?: Resolver<Maybe<ResolversTypes['UsersPermissionsRoleEntityResponse']>, ParentType, ContextType>
-  createdAt?: Resolver<Maybe<ResolversTypes['DateTime']>, ParentType, ContextType>
-  updatedAt?: Resolver<Maybe<ResolversTypes['DateTime']>, ParentType, ContextType>
-  __isTypeOf?: IsTypeOfResolverFn<ParentType, ContextType>
-}>
-
-export type UsersPermissionsPermissionEntityResolvers<
-  ContextType = MeshContext,
-  ParentType extends ResolversParentTypes['UsersPermissionsPermissionEntity'] = ResolversParentTypes['UsersPermissionsPermissionEntity']
-> = ResolversObject<{
-  id?: Resolver<Maybe<ResolversTypes['ID']>, ParentType, ContextType>
-  attributes?: Resolver<Maybe<ResolversTypes['UsersPermissionsPermission']>, ParentType, ContextType>
-  __isTypeOf?: IsTypeOfResolverFn<ParentType, ContextType>
-}>
-
-export type UsersPermissionsPermissionRelationResponseCollectionResolvers<
-  ContextType = MeshContext,
-  ParentType extends ResolversParentTypes['UsersPermissionsPermissionRelationResponseCollection'] = ResolversParentTypes['UsersPermissionsPermissionRelationResponseCollection']
-> = ResolversObject<{
-  data?: Resolver<Array<ResolversTypes['UsersPermissionsPermissionEntity']>, ParentType, ContextType>
-  __isTypeOf?: IsTypeOfResolverFn<ParentType, ContextType>
-}>
-
-export type UsersPermissionsRoleResolvers<
-  ContextType = MeshContext,
-  ParentType extends ResolversParentTypes['UsersPermissionsRole'] = ResolversParentTypes['UsersPermissionsRole']
-> = ResolversObject<{
-  name?: Resolver<ResolversTypes['String'], ParentType, ContextType>
-  description?: Resolver<Maybe<ResolversTypes['String']>, ParentType, ContextType>
-  type?: Resolver<Maybe<ResolversTypes['String']>, ParentType, ContextType>
-  permissions?: Resolver<
-    Maybe<ResolversTypes['UsersPermissionsPermissionRelationResponseCollection']>,
-    ParentType,
-    ContextType,
-    RequireFields<UsersPermissionsRolepermissionsArgs, 'pagination' | 'sort'>
-  >
-  users?: Resolver<
-    Maybe<ResolversTypes['UsersPermissionsUserRelationResponseCollection']>,
-    ParentType,
-    ContextType,
-    RequireFields<UsersPermissionsRoleusersArgs, 'pagination' | 'sort'>
-  >
-  createdAt?: Resolver<Maybe<ResolversTypes['DateTime']>, ParentType, ContextType>
-  updatedAt?: Resolver<Maybe<ResolversTypes['DateTime']>, ParentType, ContextType>
-  __isTypeOf?: IsTypeOfResolverFn<ParentType, ContextType>
-}>
-
-export type UsersPermissionsRoleEntityResolvers<
-  ContextType = MeshContext,
-  ParentType extends ResolversParentTypes['UsersPermissionsRoleEntity'] = ResolversParentTypes['UsersPermissionsRoleEntity']
-> = ResolversObject<{
-  id?: Resolver<Maybe<ResolversTypes['ID']>, ParentType, ContextType>
-  attributes?: Resolver<Maybe<ResolversTypes['UsersPermissionsRole']>, ParentType, ContextType>
-  __isTypeOf?: IsTypeOfResolverFn<ParentType, ContextType>
-}>
-
-export type UsersPermissionsRoleEntityResponseResolvers<
-  ContextType = MeshContext,
-  ParentType extends ResolversParentTypes['UsersPermissionsRoleEntityResponse'] = ResolversParentTypes['UsersPermissionsRoleEntityResponse']
-> = ResolversObject<{
-  data?: Resolver<Maybe<ResolversTypes['UsersPermissionsRoleEntity']>, ParentType, ContextType>
-  __isTypeOf?: IsTypeOfResolverFn<ParentType, ContextType>
-}>
-
-export type UsersPermissionsRoleEntityResponseCollectionResolvers<
-  ContextType = MeshContext,
-  ParentType extends ResolversParentTypes['UsersPermissionsRoleEntityResponseCollection'] = ResolversParentTypes['UsersPermissionsRoleEntityResponseCollection']
-> = ResolversObject<{
-  data?: Resolver<Array<ResolversTypes['UsersPermissionsRoleEntity']>, ParentType, ContextType>
-  meta?: Resolver<ResolversTypes['ResponseCollectionMeta'], ParentType, ContextType>
-  __isTypeOf?: IsTypeOfResolverFn<ParentType, ContextType>
-}>
-
-export type UsersPermissionsUserResolvers<
-  ContextType = MeshContext,
-  ParentType extends ResolversParentTypes['UsersPermissionsUser'] = ResolversParentTypes['UsersPermissionsUser']
-> = ResolversObject<{
-  username?: Resolver<ResolversTypes['String'], ParentType, ContextType>
-  email?: Resolver<ResolversTypes['String'], ParentType, ContextType>
-  provider?: Resolver<Maybe<ResolversTypes['String']>, ParentType, ContextType>
-  confirmed?: Resolver<Maybe<ResolversTypes['Boolean']>, ParentType, ContextType>
-  blocked?: Resolver<Maybe<ResolversTypes['Boolean']>, ParentType, ContextType>
-  role?: Resolver<Maybe<ResolversTypes['UsersPermissionsRoleEntityResponse']>, ParentType, ContextType>
-  createdAt?: Resolver<Maybe<ResolversTypes['DateTime']>, ParentType, ContextType>
-  updatedAt?: Resolver<Maybe<ResolversTypes['DateTime']>, ParentType, ContextType>
-  __isTypeOf?: IsTypeOfResolverFn<ParentType, ContextType>
-}>
-
-export type UsersPermissionsUserEntityResolvers<
-  ContextType = MeshContext,
-  ParentType extends ResolversParentTypes['UsersPermissionsUserEntity'] = ResolversParentTypes['UsersPermissionsUserEntity']
-> = ResolversObject<{
-  id?: Resolver<Maybe<ResolversTypes['ID']>, ParentType, ContextType>
-  attributes?: Resolver<Maybe<ResolversTypes['UsersPermissionsUser']>, ParentType, ContextType>
-  __isTypeOf?: IsTypeOfResolverFn<ParentType, ContextType>
-}>
-
-export type UsersPermissionsUserEntityResponseResolvers<
-  ContextType = MeshContext,
-  ParentType extends ResolversParentTypes['UsersPermissionsUserEntityResponse'] = ResolversParentTypes['UsersPermissionsUserEntityResponse']
-> = ResolversObject<{
-  data?: Resolver<Maybe<ResolversTypes['UsersPermissionsUserEntity']>, ParentType, ContextType>
-  __isTypeOf?: IsTypeOfResolverFn<ParentType, ContextType>
-}>
-
-export type UsersPermissionsUserEntityResponseCollectionResolvers<
-  ContextType = MeshContext,
-  ParentType extends ResolversParentTypes['UsersPermissionsUserEntityResponseCollection'] = ResolversParentTypes['UsersPermissionsUserEntityResponseCollection']
-> = ResolversObject<{
-  data?: Resolver<Array<ResolversTypes['UsersPermissionsUserEntity']>, ParentType, ContextType>
-  meta?: Resolver<ResolversTypes['ResponseCollectionMeta'], ParentType, ContextType>
-  __isTypeOf?: IsTypeOfResolverFn<ParentType, ContextType>
-}>
-
-export type UsersPermissionsUserRelationResponseCollectionResolvers<
-  ContextType = MeshContext,
-  ParentType extends ResolversParentTypes['UsersPermissionsUserRelationResponseCollection'] = ResolversParentTypes['UsersPermissionsUserRelationResponseCollection']
-> = ResolversObject<{
-  data?: Resolver<Array<ResolversTypes['UsersPermissionsUserEntity']>, ParentType, ContextType>
-  __isTypeOf?: IsTypeOfResolverFn<ParentType, ContextType>
-}>
-
-export type AboutBlocksDynamicZoneResolvers<
-  ContextType = MeshContext,
-  ParentType extends ResolversParentTypes['AboutBlocksDynamicZone'] = ResolversParentTypes['AboutBlocksDynamicZone']
-> = ResolversObject<{
-  __resolveType: TypeResolveFn<
-    'ComponentSharedMedia' | 'ComponentSharedRichText' | 'ComponentSharedSlider' | 'Error',
-    ParentType,
-    ContextType
-  >
-}>
-
-export interface AboutBlocksDynamicZoneInputScalarConfig
-  extends GraphQLScalarTypeConfig<ResolversTypes['AboutBlocksDynamicZoneInput'], any> {
-  name: 'AboutBlocksDynamicZoneInput'
+export type ErrorResolvers<ContextType = MeshContext, ParentType extends ResolversParentTypes['Error'] = ResolversParentTypes['Error']> = ResolversObject<{
+  code?: Resolver<ResolversTypes['String'], ParentType, ContextType>;
+  message?: Resolver<Maybe<ResolversTypes['String']>, ParentType, ContextType>;
+  __isTypeOf?: IsTypeOfResolverFn<ParentType, ContextType>;
+}>;
+
+export type PaginationResolvers<ContextType = MeshContext, ParentType extends ResolversParentTypes['Pagination'] = ResolversParentTypes['Pagination']> = ResolversObject<{
+  total?: Resolver<ResolversTypes['Int'], ParentType, ContextType>;
+  page?: Resolver<ResolversTypes['Int'], ParentType, ContextType>;
+  pageSize?: Resolver<ResolversTypes['Int'], ParentType, ContextType>;
+  pageCount?: Resolver<ResolversTypes['Int'], ParentType, ContextType>;
+  __isTypeOf?: IsTypeOfResolverFn<ParentType, ContextType>;
+}>;
+
+export type ResponseCollectionMetaResolvers<ContextType = MeshContext, ParentType extends ResolversParentTypes['ResponseCollectionMeta'] = ResolversParentTypes['ResponseCollectionMeta']> = ResolversObject<{
+  pagination?: Resolver<ResolversTypes['Pagination'], ParentType, ContextType>;
+  __isTypeOf?: IsTypeOfResolverFn<ParentType, ContextType>;
+}>;
+
+export type ComponentSharedDividerResolvers<ContextType = MeshContext, ParentType extends ResolversParentTypes['ComponentSharedDivider'] = ResolversParentTypes['ComponentSharedDivider']> = ResolversObject<{
+  id?: Resolver<ResolversTypes['ID'], ParentType, ContextType>;
+  __isTypeOf?: IsTypeOfResolverFn<ParentType, ContextType>;
+}>;
+
+export type ComponentSharedMediaResolvers<ContextType = MeshContext, ParentType extends ResolversParentTypes['ComponentSharedMedia'] = ResolversParentTypes['ComponentSharedMedia']> = ResolversObject<{
+  id?: Resolver<ResolversTypes['ID'], ParentType, ContextType>;
+  file?: Resolver<Maybe<ResolversTypes['UploadFileEntityResponse']>, ParentType, ContextType>;
+  caption?: Resolver<Maybe<ResolversTypes['String']>, ParentType, ContextType>;
+  __isTypeOf?: IsTypeOfResolverFn<ParentType, ContextType>;
+}>;
+
+export type ComponentSharedRichTextResolvers<ContextType = MeshContext, ParentType extends ResolversParentTypes['ComponentSharedRichText'] = ResolversParentTypes['ComponentSharedRichText']> = ResolversObject<{
+  id?: Resolver<ResolversTypes['ID'], ParentType, ContextType>;
+  body?: Resolver<Maybe<ResolversTypes['String']>, ParentType, ContextType>;
+  __isTypeOf?: IsTypeOfResolverFn<ParentType, ContextType>;
+}>;
+
+export type ComponentSharedSeoResolvers<ContextType = MeshContext, ParentType extends ResolversParentTypes['ComponentSharedSeo'] = ResolversParentTypes['ComponentSharedSeo']> = ResolversObject<{
+  id?: Resolver<ResolversTypes['ID'], ParentType, ContextType>;
+  metaTitle?: Resolver<ResolversTypes['String'], ParentType, ContextType>;
+  metaDescription?: Resolver<ResolversTypes['String'], ParentType, ContextType>;
+  shareImage?: Resolver<Maybe<ResolversTypes['UploadFileEntityResponse']>, ParentType, ContextType>;
+  __isTypeOf?: IsTypeOfResolverFn<ParentType, ContextType>;
+}>;
+
+export type ComponentSharedSliderResolvers<ContextType = MeshContext, ParentType extends ResolversParentTypes['ComponentSharedSlider'] = ResolversParentTypes['ComponentSharedSlider']> = ResolversObject<{
+  id?: Resolver<ResolversTypes['ID'], ParentType, ContextType>;
+  files?: Resolver<Maybe<ResolversTypes['UploadFileRelationResponseCollection']>, ParentType, ContextType, RequireFields<ComponentSharedSliderfilesArgs, 'pagination' | 'sort'>>;
+  __isTypeOf?: IsTypeOfResolverFn<ParentType, ContextType>;
+}>;
+
+export type UploadFileResolvers<ContextType = MeshContext, ParentType extends ResolversParentTypes['UploadFile'] = ResolversParentTypes['UploadFile']> = ResolversObject<{
+  name?: Resolver<ResolversTypes['String'], ParentType, ContextType>;
+  alternativeText?: Resolver<Maybe<ResolversTypes['String']>, ParentType, ContextType>;
+  caption?: Resolver<Maybe<ResolversTypes['String']>, ParentType, ContextType>;
+  width?: Resolver<Maybe<ResolversTypes['Int']>, ParentType, ContextType>;
+  height?: Resolver<Maybe<ResolversTypes['Int']>, ParentType, ContextType>;
+  formats?: Resolver<Maybe<ResolversTypes['JSON']>, ParentType, ContextType>;
+  hash?: Resolver<ResolversTypes['String'], ParentType, ContextType>;
+  ext?: Resolver<Maybe<ResolversTypes['String']>, ParentType, ContextType>;
+  mime?: Resolver<ResolversTypes['String'], ParentType, ContextType>;
+  size?: Resolver<ResolversTypes['Float'], ParentType, ContextType>;
+  url?: Resolver<ResolversTypes['String'], ParentType, ContextType>;
+  previewUrl?: Resolver<Maybe<ResolversTypes['String']>, ParentType, ContextType>;
+  provider?: Resolver<ResolversTypes['String'], ParentType, ContextType>;
+  provider_metadata?: Resolver<Maybe<ResolversTypes['JSON']>, ParentType, ContextType>;
+  related?: Resolver<Maybe<Array<Maybe<ResolversTypes['GenericMorph']>>>, ParentType, ContextType>;
+  createdAt?: Resolver<Maybe<ResolversTypes['DateTime']>, ParentType, ContextType>;
+  updatedAt?: Resolver<Maybe<ResolversTypes['DateTime']>, ParentType, ContextType>;
+  __isTypeOf?: IsTypeOfResolverFn<ParentType, ContextType>;
+}>;
+
+export type UploadFileEntityResolvers<ContextType = MeshContext, ParentType extends ResolversParentTypes['UploadFileEntity'] = ResolversParentTypes['UploadFileEntity']> = ResolversObject<{
+  id?: Resolver<Maybe<ResolversTypes['ID']>, ParentType, ContextType>;
+  attributes?: Resolver<Maybe<ResolversTypes['UploadFile']>, ParentType, ContextType>;
+  __isTypeOf?: IsTypeOfResolverFn<ParentType, ContextType>;
+}>;
+
+export type UploadFileEntityResponseResolvers<ContextType = MeshContext, ParentType extends ResolversParentTypes['UploadFileEntityResponse'] = ResolversParentTypes['UploadFileEntityResponse']> = ResolversObject<{
+  data?: Resolver<Maybe<ResolversTypes['UploadFileEntity']>, ParentType, ContextType>;
+  __isTypeOf?: IsTypeOfResolverFn<ParentType, ContextType>;
+}>;
+
+export type UploadFileEntityResponseCollectionResolvers<ContextType = MeshContext, ParentType extends ResolversParentTypes['UploadFileEntityResponseCollection'] = ResolversParentTypes['UploadFileEntityResponseCollection']> = ResolversObject<{
+  data?: Resolver<Array<ResolversTypes['UploadFileEntity']>, ParentType, ContextType>;
+  meta?: Resolver<ResolversTypes['ResponseCollectionMeta'], ParentType, ContextType>;
+  __isTypeOf?: IsTypeOfResolverFn<ParentType, ContextType>;
+}>;
+
+export type UploadFileRelationResponseCollectionResolvers<ContextType = MeshContext, ParentType extends ResolversParentTypes['UploadFileRelationResponseCollection'] = ResolversParentTypes['UploadFileRelationResponseCollection']> = ResolversObject<{
+  data?: Resolver<Array<ResolversTypes['UploadFileEntity']>, ParentType, ContextType>;
+  __isTypeOf?: IsTypeOfResolverFn<ParentType, ContextType>;
+}>;
+
+export type SchedulerSchedulerResolvers<ContextType = MeshContext, ParentType extends ResolversParentTypes['SchedulerScheduler'] = ResolversParentTypes['SchedulerScheduler']> = ResolversObject<{
+  scheduledDatetime?: Resolver<Maybe<ResolversTypes['DateTime']>, ParentType, ContextType>;
+  uid?: Resolver<Maybe<ResolversTypes['String']>, ParentType, ContextType>;
+  contentId?: Resolver<Maybe<ResolversTypes['Long']>, ParentType, ContextType>;
+  scheduleType?: Resolver<Maybe<ResolversTypes['String']>, ParentType, ContextType>;
+  createdAt?: Resolver<Maybe<ResolversTypes['DateTime']>, ParentType, ContextType>;
+  updatedAt?: Resolver<Maybe<ResolversTypes['DateTime']>, ParentType, ContextType>;
+  __isTypeOf?: IsTypeOfResolverFn<ParentType, ContextType>;
+}>;
+
+export type SchedulerSchedulerEntityResolvers<ContextType = MeshContext, ParentType extends ResolversParentTypes['SchedulerSchedulerEntity'] = ResolversParentTypes['SchedulerSchedulerEntity']> = ResolversObject<{
+  id?: Resolver<Maybe<ResolversTypes['ID']>, ParentType, ContextType>;
+  attributes?: Resolver<Maybe<ResolversTypes['SchedulerScheduler']>, ParentType, ContextType>;
+  __isTypeOf?: IsTypeOfResolverFn<ParentType, ContextType>;
+}>;
+
+export type SchedulerSchedulerEntityResponseResolvers<ContextType = MeshContext, ParentType extends ResolversParentTypes['SchedulerSchedulerEntityResponse'] = ResolversParentTypes['SchedulerSchedulerEntityResponse']> = ResolversObject<{
+  data?: Resolver<Maybe<ResolversTypes['SchedulerSchedulerEntity']>, ParentType, ContextType>;
+  __isTypeOf?: IsTypeOfResolverFn<ParentType, ContextType>;
+}>;
+
+export type SchedulerSchedulerEntityResponseCollectionResolvers<ContextType = MeshContext, ParentType extends ResolversParentTypes['SchedulerSchedulerEntityResponseCollection'] = ResolversParentTypes['SchedulerSchedulerEntityResponseCollection']> = ResolversObject<{
+  data?: Resolver<Array<ResolversTypes['SchedulerSchedulerEntity']>, ParentType, ContextType>;
+  meta?: Resolver<ResolversTypes['ResponseCollectionMeta'], ParentType, ContextType>;
+  __isTypeOf?: IsTypeOfResolverFn<ParentType, ContextType>;
+}>;
+
+export type I18NLocaleResolvers<ContextType = MeshContext, ParentType extends ResolversParentTypes['I18NLocale'] = ResolversParentTypes['I18NLocale']> = ResolversObject<{
+  name?: Resolver<Maybe<ResolversTypes['String']>, ParentType, ContextType>;
+  code?: Resolver<Maybe<ResolversTypes['String']>, ParentType, ContextType>;
+  createdAt?: Resolver<Maybe<ResolversTypes['DateTime']>, ParentType, ContextType>;
+  updatedAt?: Resolver<Maybe<ResolversTypes['DateTime']>, ParentType, ContextType>;
+  __isTypeOf?: IsTypeOfResolverFn<ParentType, ContextType>;
+}>;
+
+export type I18NLocaleEntityResolvers<ContextType = MeshContext, ParentType extends ResolversParentTypes['I18NLocaleEntity'] = ResolversParentTypes['I18NLocaleEntity']> = ResolversObject<{
+  id?: Resolver<Maybe<ResolversTypes['ID']>, ParentType, ContextType>;
+  attributes?: Resolver<Maybe<ResolversTypes['I18NLocale']>, ParentType, ContextType>;
+  __isTypeOf?: IsTypeOfResolverFn<ParentType, ContextType>;
+}>;
+
+export type I18NLocaleEntityResponseResolvers<ContextType = MeshContext, ParentType extends ResolversParentTypes['I18NLocaleEntityResponse'] = ResolversParentTypes['I18NLocaleEntityResponse']> = ResolversObject<{
+  data?: Resolver<Maybe<ResolversTypes['I18NLocaleEntity']>, ParentType, ContextType>;
+  __isTypeOf?: IsTypeOfResolverFn<ParentType, ContextType>;
+}>;
+
+export type I18NLocaleEntityResponseCollectionResolvers<ContextType = MeshContext, ParentType extends ResolversParentTypes['I18NLocaleEntityResponseCollection'] = ResolversParentTypes['I18NLocaleEntityResponseCollection']> = ResolversObject<{
+  data?: Resolver<Array<ResolversTypes['I18NLocaleEntity']>, ParentType, ContextType>;
+  meta?: Resolver<ResolversTypes['ResponseCollectionMeta'], ParentType, ContextType>;
+  __isTypeOf?: IsTypeOfResolverFn<ParentType, ContextType>;
+}>;
+
+export type UsersPermissionsPermissionResolvers<ContextType = MeshContext, ParentType extends ResolversParentTypes['UsersPermissionsPermission'] = ResolversParentTypes['UsersPermissionsPermission']> = ResolversObject<{
+  action?: Resolver<ResolversTypes['String'], ParentType, ContextType>;
+  role?: Resolver<Maybe<ResolversTypes['UsersPermissionsRoleEntityResponse']>, ParentType, ContextType>;
+  createdAt?: Resolver<Maybe<ResolversTypes['DateTime']>, ParentType, ContextType>;
+  updatedAt?: Resolver<Maybe<ResolversTypes['DateTime']>, ParentType, ContextType>;
+  __isTypeOf?: IsTypeOfResolverFn<ParentType, ContextType>;
+}>;
+
+export type UsersPermissionsPermissionEntityResolvers<ContextType = MeshContext, ParentType extends ResolversParentTypes['UsersPermissionsPermissionEntity'] = ResolversParentTypes['UsersPermissionsPermissionEntity']> = ResolversObject<{
+  id?: Resolver<Maybe<ResolversTypes['ID']>, ParentType, ContextType>;
+  attributes?: Resolver<Maybe<ResolversTypes['UsersPermissionsPermission']>, ParentType, ContextType>;
+  __isTypeOf?: IsTypeOfResolverFn<ParentType, ContextType>;
+}>;
+
+export type UsersPermissionsPermissionRelationResponseCollectionResolvers<ContextType = MeshContext, ParentType extends ResolversParentTypes['UsersPermissionsPermissionRelationResponseCollection'] = ResolversParentTypes['UsersPermissionsPermissionRelationResponseCollection']> = ResolversObject<{
+  data?: Resolver<Array<ResolversTypes['UsersPermissionsPermissionEntity']>, ParentType, ContextType>;
+  __isTypeOf?: IsTypeOfResolverFn<ParentType, ContextType>;
+}>;
+
+export type UsersPermissionsRoleResolvers<ContextType = MeshContext, ParentType extends ResolversParentTypes['UsersPermissionsRole'] = ResolversParentTypes['UsersPermissionsRole']> = ResolversObject<{
+  name?: Resolver<ResolversTypes['String'], ParentType, ContextType>;
+  description?: Resolver<Maybe<ResolversTypes['String']>, ParentType, ContextType>;
+  type?: Resolver<Maybe<ResolversTypes['String']>, ParentType, ContextType>;
+  permissions?: Resolver<Maybe<ResolversTypes['UsersPermissionsPermissionRelationResponseCollection']>, ParentType, ContextType, RequireFields<UsersPermissionsRolepermissionsArgs, 'pagination' | 'sort'>>;
+  users?: Resolver<Maybe<ResolversTypes['UsersPermissionsUserRelationResponseCollection']>, ParentType, ContextType, RequireFields<UsersPermissionsRoleusersArgs, 'pagination' | 'sort'>>;
+  createdAt?: Resolver<Maybe<ResolversTypes['DateTime']>, ParentType, ContextType>;
+  updatedAt?: Resolver<Maybe<ResolversTypes['DateTime']>, ParentType, ContextType>;
+  __isTypeOf?: IsTypeOfResolverFn<ParentType, ContextType>;
+}>;
+
+export type UsersPermissionsRoleEntityResolvers<ContextType = MeshContext, ParentType extends ResolversParentTypes['UsersPermissionsRoleEntity'] = ResolversParentTypes['UsersPermissionsRoleEntity']> = ResolversObject<{
+  id?: Resolver<Maybe<ResolversTypes['ID']>, ParentType, ContextType>;
+  attributes?: Resolver<Maybe<ResolversTypes['UsersPermissionsRole']>, ParentType, ContextType>;
+  __isTypeOf?: IsTypeOfResolverFn<ParentType, ContextType>;
+}>;
+
+export type UsersPermissionsRoleEntityResponseResolvers<ContextType = MeshContext, ParentType extends ResolversParentTypes['UsersPermissionsRoleEntityResponse'] = ResolversParentTypes['UsersPermissionsRoleEntityResponse']> = ResolversObject<{
+  data?: Resolver<Maybe<ResolversTypes['UsersPermissionsRoleEntity']>, ParentType, ContextType>;
+  __isTypeOf?: IsTypeOfResolverFn<ParentType, ContextType>;
+}>;
+
+export type UsersPermissionsRoleEntityResponseCollectionResolvers<ContextType = MeshContext, ParentType extends ResolversParentTypes['UsersPermissionsRoleEntityResponseCollection'] = ResolversParentTypes['UsersPermissionsRoleEntityResponseCollection']> = ResolversObject<{
+  data?: Resolver<Array<ResolversTypes['UsersPermissionsRoleEntity']>, ParentType, ContextType>;
+  meta?: Resolver<ResolversTypes['ResponseCollectionMeta'], ParentType, ContextType>;
+  __isTypeOf?: IsTypeOfResolverFn<ParentType, ContextType>;
+}>;
+
+export type UsersPermissionsUserResolvers<ContextType = MeshContext, ParentType extends ResolversParentTypes['UsersPermissionsUser'] = ResolversParentTypes['UsersPermissionsUser']> = ResolversObject<{
+  username?: Resolver<ResolversTypes['String'], ParentType, ContextType>;
+  email?: Resolver<ResolversTypes['String'], ParentType, ContextType>;
+  provider?: Resolver<Maybe<ResolversTypes['String']>, ParentType, ContextType>;
+  confirmed?: Resolver<Maybe<ResolversTypes['Boolean']>, ParentType, ContextType>;
+  blocked?: Resolver<Maybe<ResolversTypes['Boolean']>, ParentType, ContextType>;
+  role?: Resolver<Maybe<ResolversTypes['UsersPermissionsRoleEntityResponse']>, ParentType, ContextType>;
+  createdAt?: Resolver<Maybe<ResolversTypes['DateTime']>, ParentType, ContextType>;
+  updatedAt?: Resolver<Maybe<ResolversTypes['DateTime']>, ParentType, ContextType>;
+  __isTypeOf?: IsTypeOfResolverFn<ParentType, ContextType>;
+}>;
+
+export type UsersPermissionsUserEntityResolvers<ContextType = MeshContext, ParentType extends ResolversParentTypes['UsersPermissionsUserEntity'] = ResolversParentTypes['UsersPermissionsUserEntity']> = ResolversObject<{
+  id?: Resolver<Maybe<ResolversTypes['ID']>, ParentType, ContextType>;
+  attributes?: Resolver<Maybe<ResolversTypes['UsersPermissionsUser']>, ParentType, ContextType>;
+  __isTypeOf?: IsTypeOfResolverFn<ParentType, ContextType>;
+}>;
+
+export type UsersPermissionsUserEntityResponseResolvers<ContextType = MeshContext, ParentType extends ResolversParentTypes['UsersPermissionsUserEntityResponse'] = ResolversParentTypes['UsersPermissionsUserEntityResponse']> = ResolversObject<{
+  data?: Resolver<Maybe<ResolversTypes['UsersPermissionsUserEntity']>, ParentType, ContextType>;
+  __isTypeOf?: IsTypeOfResolverFn<ParentType, ContextType>;
+}>;
+
+export type UsersPermissionsUserEntityResponseCollectionResolvers<ContextType = MeshContext, ParentType extends ResolversParentTypes['UsersPermissionsUserEntityResponseCollection'] = ResolversParentTypes['UsersPermissionsUserEntityResponseCollection']> = ResolversObject<{
+  data?: Resolver<Array<ResolversTypes['UsersPermissionsUserEntity']>, ParentType, ContextType>;
+  meta?: Resolver<ResolversTypes['ResponseCollectionMeta'], ParentType, ContextType>;
+  __isTypeOf?: IsTypeOfResolverFn<ParentType, ContextType>;
+}>;
+
+export type UsersPermissionsUserRelationResponseCollectionResolvers<ContextType = MeshContext, ParentType extends ResolversParentTypes['UsersPermissionsUserRelationResponseCollection'] = ResolversParentTypes['UsersPermissionsUserRelationResponseCollection']> = ResolversObject<{
+  data?: Resolver<Array<ResolversTypes['UsersPermissionsUserEntity']>, ParentType, ContextType>;
+  __isTypeOf?: IsTypeOfResolverFn<ParentType, ContextType>;
+}>;
+
+export type AboutBlocksDynamicZoneResolvers<ContextType = MeshContext, ParentType extends ResolversParentTypes['AboutBlocksDynamicZone'] = ResolversParentTypes['AboutBlocksDynamicZone']> = ResolversObject<{
+  __resolveType: TypeResolveFn<'ComponentSharedMedia' | 'ComponentSharedRichText' | 'ComponentSharedSlider' | 'Error', ParentType, ContextType>;
+}>;
+
+export interface AboutBlocksDynamicZoneInputScalarConfig extends GraphQLScalarTypeConfig<ResolversTypes['AboutBlocksDynamicZoneInput'], any> {
+  name: 'AboutBlocksDynamicZoneInput';
 }
-=======
+
+export type AboutResolvers<ContextType = MeshContext, ParentType extends ResolversParentTypes['About'] = ResolversParentTypes['About']> = ResolversObject<{
+  title?: Resolver<Maybe<ResolversTypes['String']>, ParentType, ContextType>;
+  blocks?: Resolver<Maybe<Array<Maybe<ResolversTypes['AboutBlocksDynamicZone']>>>, ParentType, ContextType>;
+  createdAt?: Resolver<Maybe<ResolversTypes['DateTime']>, ParentType, ContextType>;
+  updatedAt?: Resolver<Maybe<ResolversTypes['DateTime']>, ParentType, ContextType>;
+  __isTypeOf?: IsTypeOfResolverFn<ParentType, ContextType>;
+}>;
+
+export type AboutEntityResolvers<ContextType = MeshContext, ParentType extends ResolversParentTypes['AboutEntity'] = ResolversParentTypes['AboutEntity']> = ResolversObject<{
+  id?: Resolver<Maybe<ResolversTypes['ID']>, ParentType, ContextType>;
+  attributes?: Resolver<Maybe<ResolversTypes['About']>, ParentType, ContextType>;
+  __isTypeOf?: IsTypeOfResolverFn<ParentType, ContextType>;
+}>;
+
+export type AboutEntityResponseResolvers<ContextType = MeshContext, ParentType extends ResolversParentTypes['AboutEntityResponse'] = ResolversParentTypes['AboutEntityResponse']> = ResolversObject<{
+  data?: Resolver<Maybe<ResolversTypes['AboutEntity']>, ParentType, ContextType>;
+  __isTypeOf?: IsTypeOfResolverFn<ParentType, ContextType>;
+}>;
+
+export type ArticleBlocksDynamicZoneResolvers<ContextType = MeshContext, ParentType extends ResolversParentTypes['ArticleBlocksDynamicZone'] = ResolversParentTypes['ArticleBlocksDynamicZone']> = ResolversObject<{
+  __resolveType: TypeResolveFn<'ComponentSharedDivider' | 'ComponentSharedMedia' | 'ComponentSharedRichText' | 'ComponentSharedSlider' | 'Error', ParentType, ContextType>;
+}>;
+
+export interface ArticleBlocksDynamicZoneInputScalarConfig extends GraphQLScalarTypeConfig<ResolversTypes['ArticleBlocksDynamicZoneInput'], any> {
+  name: 'ArticleBlocksDynamicZoneInput';
+}
+
+export type ArticleResolvers<ContextType = MeshContext, ParentType extends ResolversParentTypes['Article'] = ResolversParentTypes['Article']> = ResolversObject<{
+  title?: Resolver<ResolversTypes['String'], ParentType, ContextType>;
+  description?: Resolver<ResolversTypes['String'], ParentType, ContextType>;
+  slug?: Resolver<ResolversTypes['String'], ParentType, ContextType>;
+  cover?: Resolver<ResolversTypes['UploadFileEntityResponse'], ParentType, ContextType>;
+  authors?: Resolver<Maybe<ResolversTypes['AuthorRelationResponseCollection']>, ParentType, ContextType, RequireFields<ArticleauthorsArgs, 'pagination' | 'sort'>>;
+  categories?: Resolver<Maybe<ResolversTypes['CategoryRelationResponseCollection']>, ParentType, ContextType, RequireFields<ArticlecategoriesArgs, 'pagination' | 'sort'>>;
+  blocks?: Resolver<Maybe<Array<Maybe<ResolversTypes['ArticleBlocksDynamicZone']>>>, ParentType, ContextType>;
+  createdAt?: Resolver<Maybe<ResolversTypes['DateTime']>, ParentType, ContextType>;
+  updatedAt?: Resolver<Maybe<ResolversTypes['DateTime']>, ParentType, ContextType>;
+  publishedAt?: Resolver<Maybe<ResolversTypes['DateTime']>, ParentType, ContextType>;
+  __isTypeOf?: IsTypeOfResolverFn<ParentType, ContextType>;
+}>;
+
+export type ArticleEntityResolvers<ContextType = MeshContext, ParentType extends ResolversParentTypes['ArticleEntity'] = ResolversParentTypes['ArticleEntity']> = ResolversObject<{
+  id?: Resolver<Maybe<ResolversTypes['ID']>, ParentType, ContextType>;
+  attributes?: Resolver<Maybe<ResolversTypes['Article']>, ParentType, ContextType>;
+  __isTypeOf?: IsTypeOfResolverFn<ParentType, ContextType>;
+}>;
+
+export type ArticleEntityResponseResolvers<ContextType = MeshContext, ParentType extends ResolversParentTypes['ArticleEntityResponse'] = ResolversParentTypes['ArticleEntityResponse']> = ResolversObject<{
+  data?: Resolver<Maybe<ResolversTypes['ArticleEntity']>, ParentType, ContextType>;
+  __isTypeOf?: IsTypeOfResolverFn<ParentType, ContextType>;
+}>;
+
+export type ArticleEntityResponseCollectionResolvers<ContextType = MeshContext, ParentType extends ResolversParentTypes['ArticleEntityResponseCollection'] = ResolversParentTypes['ArticleEntityResponseCollection']> = ResolversObject<{
+  data?: Resolver<Array<ResolversTypes['ArticleEntity']>, ParentType, ContextType>;
+  meta?: Resolver<ResolversTypes['ResponseCollectionMeta'], ParentType, ContextType>;
+  __isTypeOf?: IsTypeOfResolverFn<ParentType, ContextType>;
+}>;
+
+export type ArticleRelationResponseCollectionResolvers<ContextType = MeshContext, ParentType extends ResolversParentTypes['ArticleRelationResponseCollection'] = ResolversParentTypes['ArticleRelationResponseCollection']> = ResolversObject<{
+  data?: Resolver<Array<ResolversTypes['ArticleEntity']>, ParentType, ContextType>;
+  __isTypeOf?: IsTypeOfResolverFn<ParentType, ContextType>;
+}>;
+
+export type AuthorResolvers<ContextType = MeshContext, ParentType extends ResolversParentTypes['Author'] = ResolversParentTypes['Author']> = ResolversObject<{
+  name?: Resolver<ResolversTypes['String'], ParentType, ContextType>;
+  avatar?: Resolver<ResolversTypes['UploadFileEntityResponse'], ParentType, ContextType>;
+  email?: Resolver<ResolversTypes['String'], ParentType, ContextType>;
+  handle?: Resolver<ResolversTypes['String'], ParentType, ContextType>;
+  articles?: Resolver<Maybe<ResolversTypes['ArticleRelationResponseCollection']>, ParentType, ContextType, RequireFields<AuthorarticlesArgs, 'pagination' | 'sort' | 'publicationState'>>;
+  createdAt?: Resolver<Maybe<ResolversTypes['DateTime']>, ParentType, ContextType>;
+  updatedAt?: Resolver<Maybe<ResolversTypes['DateTime']>, ParentType, ContextType>;
+  __isTypeOf?: IsTypeOfResolverFn<ParentType, ContextType>;
+}>;
+
+export type AuthorEntityResolvers<ContextType = MeshContext, ParentType extends ResolversParentTypes['AuthorEntity'] = ResolversParentTypes['AuthorEntity']> = ResolversObject<{
+  id?: Resolver<Maybe<ResolversTypes['ID']>, ParentType, ContextType>;
+  attributes?: Resolver<Maybe<ResolversTypes['Author']>, ParentType, ContextType>;
+  __isTypeOf?: IsTypeOfResolverFn<ParentType, ContextType>;
+}>;
+
+export type AuthorEntityResponseResolvers<ContextType = MeshContext, ParentType extends ResolversParentTypes['AuthorEntityResponse'] = ResolversParentTypes['AuthorEntityResponse']> = ResolversObject<{
+  data?: Resolver<Maybe<ResolversTypes['AuthorEntity']>, ParentType, ContextType>;
+  __isTypeOf?: IsTypeOfResolverFn<ParentType, ContextType>;
+}>;
+
+export type AuthorEntityResponseCollectionResolvers<ContextType = MeshContext, ParentType extends ResolversParentTypes['AuthorEntityResponseCollection'] = ResolversParentTypes['AuthorEntityResponseCollection']> = ResolversObject<{
+  data?: Resolver<Array<ResolversTypes['AuthorEntity']>, ParentType, ContextType>;
+  meta?: Resolver<ResolversTypes['ResponseCollectionMeta'], ParentType, ContextType>;
+  __isTypeOf?: IsTypeOfResolverFn<ParentType, ContextType>;
+}>;
+
+export type AuthorRelationResponseCollectionResolvers<ContextType = MeshContext, ParentType extends ResolversParentTypes['AuthorRelationResponseCollection'] = ResolversParentTypes['AuthorRelationResponseCollection']> = ResolversObject<{
+  data?: Resolver<Array<ResolversTypes['AuthorEntity']>, ParentType, ContextType>;
+  __isTypeOf?: IsTypeOfResolverFn<ParentType, ContextType>;
+}>;
+
+export type CategoryResolvers<ContextType = MeshContext, ParentType extends ResolversParentTypes['Category'] = ResolversParentTypes['Category']> = ResolversObject<{
+  name?: Resolver<ResolversTypes['String'], ParentType, ContextType>;
+  slug?: Resolver<ResolversTypes['String'], ParentType, ContextType>;
+  description?: Resolver<ResolversTypes['String'], ParentType, ContextType>;
+  articles?: Resolver<Maybe<ResolversTypes['ArticleRelationResponseCollection']>, ParentType, ContextType, RequireFields<CategoryarticlesArgs, 'pagination' | 'sort' | 'publicationState'>>;
+  createdAt?: Resolver<Maybe<ResolversTypes['DateTime']>, ParentType, ContextType>;
+  updatedAt?: Resolver<Maybe<ResolversTypes['DateTime']>, ParentType, ContextType>;
+  __isTypeOf?: IsTypeOfResolverFn<ParentType, ContextType>;
+}>;
+
+export type CategoryEntityResolvers<ContextType = MeshContext, ParentType extends ResolversParentTypes['CategoryEntity'] = ResolversParentTypes['CategoryEntity']> = ResolversObject<{
+  id?: Resolver<Maybe<ResolversTypes['ID']>, ParentType, ContextType>;
+  attributes?: Resolver<Maybe<ResolversTypes['Category']>, ParentType, ContextType>;
+  __isTypeOf?: IsTypeOfResolverFn<ParentType, ContextType>;
+}>;
+
+export type CategoryEntityResponseResolvers<ContextType = MeshContext, ParentType extends ResolversParentTypes['CategoryEntityResponse'] = ResolversParentTypes['CategoryEntityResponse']> = ResolversObject<{
+  data?: Resolver<Maybe<ResolversTypes['CategoryEntity']>, ParentType, ContextType>;
+  __isTypeOf?: IsTypeOfResolverFn<ParentType, ContextType>;
+}>;
+
+export type CategoryEntityResponseCollectionResolvers<ContextType = MeshContext, ParentType extends ResolversParentTypes['CategoryEntityResponseCollection'] = ResolversParentTypes['CategoryEntityResponseCollection']> = ResolversObject<{
+  data?: Resolver<Array<ResolversTypes['CategoryEntity']>, ParentType, ContextType>;
+  meta?: Resolver<ResolversTypes['ResponseCollectionMeta'], ParentType, ContextType>;
+  __isTypeOf?: IsTypeOfResolverFn<ParentType, ContextType>;
+}>;
+
+export type CategoryRelationResponseCollectionResolvers<ContextType = MeshContext, ParentType extends ResolversParentTypes['CategoryRelationResponseCollection'] = ResolversParentTypes['CategoryRelationResponseCollection']> = ResolversObject<{
+  data?: Resolver<Array<ResolversTypes['CategoryEntity']>, ParentType, ContextType>;
+  __isTypeOf?: IsTypeOfResolverFn<ParentType, ContextType>;
+}>;
+
+export type GlobalResolvers<ContextType = MeshContext, ParentType extends ResolversParentTypes['Global'] = ResolversParentTypes['Global']> = ResolversObject<{
+  siteName?: Resolver<ResolversTypes['String'], ParentType, ContextType>;
+  favicon?: Resolver<Maybe<ResolversTypes['UploadFileEntityResponse']>, ParentType, ContextType>;
+  siteDescription?: Resolver<ResolversTypes['String'], ParentType, ContextType>;
+  defaultSeo?: Resolver<Maybe<ResolversTypes['ComponentSharedSeo']>, ParentType, ContextType>;
+  createdAt?: Resolver<Maybe<ResolversTypes['DateTime']>, ParentType, ContextType>;
+  updatedAt?: Resolver<Maybe<ResolversTypes['DateTime']>, ParentType, ContextType>;
+  __isTypeOf?: IsTypeOfResolverFn<ParentType, ContextType>;
+}>;
+
+export type GlobalEntityResolvers<ContextType = MeshContext, ParentType extends ResolversParentTypes['GlobalEntity'] = ResolversParentTypes['GlobalEntity']> = ResolversObject<{
+  id?: Resolver<Maybe<ResolversTypes['ID']>, ParentType, ContextType>;
+  attributes?: Resolver<Maybe<ResolversTypes['Global']>, ParentType, ContextType>;
+  __isTypeOf?: IsTypeOfResolverFn<ParentType, ContextType>;
+}>;
+
+export type GlobalEntityResponseResolvers<ContextType = MeshContext, ParentType extends ResolversParentTypes['GlobalEntityResponse'] = ResolversParentTypes['GlobalEntityResponse']> = ResolversObject<{
+  data?: Resolver<Maybe<ResolversTypes['GlobalEntity']>, ParentType, ContextType>;
+  __isTypeOf?: IsTypeOfResolverFn<ParentType, ContextType>;
+}>;
+
+export type GenericMorphResolvers<ContextType = MeshContext, ParentType extends ResolversParentTypes['GenericMorph'] = ResolversParentTypes['GenericMorph']> = ResolversObject<{
+  __resolveType: TypeResolveFn<'ComponentSharedDivider' | 'ComponentSharedMedia' | 'ComponentSharedRichText' | 'ComponentSharedSeo' | 'ComponentSharedSlider' | 'UploadFile' | 'SchedulerScheduler' | 'I18NLocale' | 'UsersPermissionsPermission' | 'UsersPermissionsRole' | 'UsersPermissionsUser' | 'About' | 'Article' | 'Author' | 'Category' | 'Global', ParentType, ContextType>;
+}>;
+
+export type UsersPermissionsMeResolvers<ContextType = MeshContext, ParentType extends ResolversParentTypes['UsersPermissionsMe'] = ResolversParentTypes['UsersPermissionsMe']> = ResolversObject<{
+  id?: Resolver<ResolversTypes['ID'], ParentType, ContextType>;
+  username?: Resolver<ResolversTypes['String'], ParentType, ContextType>;
+  email?: Resolver<Maybe<ResolversTypes['String']>, ParentType, ContextType>;
+  confirmed?: Resolver<Maybe<ResolversTypes['Boolean']>, ParentType, ContextType>;
+  blocked?: Resolver<Maybe<ResolversTypes['Boolean']>, ParentType, ContextType>;
+  role?: Resolver<Maybe<ResolversTypes['UsersPermissionsMeRole']>, ParentType, ContextType>;
+  __isTypeOf?: IsTypeOfResolverFn<ParentType, ContextType>;
+}>;
+
+export type UsersPermissionsMeRoleResolvers<ContextType = MeshContext, ParentType extends ResolversParentTypes['UsersPermissionsMeRole'] = ResolversParentTypes['UsersPermissionsMeRole']> = ResolversObject<{
+  id?: Resolver<ResolversTypes['ID'], ParentType, ContextType>;
+  name?: Resolver<ResolversTypes['String'], ParentType, ContextType>;
+  description?: Resolver<Maybe<ResolversTypes['String']>, ParentType, ContextType>;
+  type?: Resolver<Maybe<ResolversTypes['String']>, ParentType, ContextType>;
+  __isTypeOf?: IsTypeOfResolverFn<ParentType, ContextType>;
+}>;
+
+export type UsersPermissionsPasswordPayloadResolvers<ContextType = MeshContext, ParentType extends ResolversParentTypes['UsersPermissionsPasswordPayload'] = ResolversParentTypes['UsersPermissionsPasswordPayload']> = ResolversObject<{
+  ok?: Resolver<ResolversTypes['Boolean'], ParentType, ContextType>;
+  __isTypeOf?: IsTypeOfResolverFn<ParentType, ContextType>;
+}>;
+
+export type UsersPermissionsLoginPayloadResolvers<ContextType = MeshContext, ParentType extends ResolversParentTypes['UsersPermissionsLoginPayload'] = ResolversParentTypes['UsersPermissionsLoginPayload']> = ResolversObject<{
+  jwt?: Resolver<Maybe<ResolversTypes['String']>, ParentType, ContextType>;
+  user?: Resolver<ResolversTypes['UsersPermissionsMe'], ParentType, ContextType>;
+  __isTypeOf?: IsTypeOfResolverFn<ParentType, ContextType>;
+}>;
+
+export type UsersPermissionsCreateRolePayloadResolvers<ContextType = MeshContext, ParentType extends ResolversParentTypes['UsersPermissionsCreateRolePayload'] = ResolversParentTypes['UsersPermissionsCreateRolePayload']> = ResolversObject<{
+  ok?: Resolver<ResolversTypes['Boolean'], ParentType, ContextType>;
+  __isTypeOf?: IsTypeOfResolverFn<ParentType, ContextType>;
+}>;
+
+export type UsersPermissionsUpdateRolePayloadResolvers<ContextType = MeshContext, ParentType extends ResolversParentTypes['UsersPermissionsUpdateRolePayload'] = ResolversParentTypes['UsersPermissionsUpdateRolePayload']> = ResolversObject<{
+  ok?: Resolver<ResolversTypes['Boolean'], ParentType, ContextType>;
+  __isTypeOf?: IsTypeOfResolverFn<ParentType, ContextType>;
+}>;
+
+export type UsersPermissionsDeleteRolePayloadResolvers<ContextType = MeshContext, ParentType extends ResolversParentTypes['UsersPermissionsDeleteRolePayload'] = ResolversParentTypes['UsersPermissionsDeleteRolePayload']> = ResolversObject<{
+  ok?: Resolver<ResolversTypes['Boolean'], ParentType, ContextType>;
+  __isTypeOf?: IsTypeOfResolverFn<ParentType, ContextType>;
+}>;
+
+export type QueryResolvers<ContextType = MeshContext, ParentType extends ResolversParentTypes['Query'] = ResolversParentTypes['Query']> = ResolversObject<{
+  uploadFile?: Resolver<Maybe<ResolversTypes['UploadFileEntityResponse']>, ParentType, ContextType, Partial<QueryuploadFileArgs>>;
+  uploadFiles?: Resolver<Maybe<ResolversTypes['UploadFileEntityResponseCollection']>, ParentType, ContextType, RequireFields<QueryuploadFilesArgs, 'pagination' | 'sort'>>;
+  schedulerScheduler?: Resolver<Maybe<ResolversTypes['SchedulerSchedulerEntityResponseCollection']>, ParentType, ContextType, RequireFields<QueryschedulerSchedulerArgs, 'pagination' | 'sort'>>;
+  i18NLocale?: Resolver<Maybe<ResolversTypes['I18NLocaleEntityResponse']>, ParentType, ContextType, Partial<Queryi18NLocaleArgs>>;
+  i18NLocales?: Resolver<Maybe<ResolversTypes['I18NLocaleEntityResponseCollection']>, ParentType, ContextType, RequireFields<Queryi18NLocalesArgs, 'pagination' | 'sort'>>;
+  usersPermissionsRole?: Resolver<Maybe<ResolversTypes['UsersPermissionsRoleEntityResponse']>, ParentType, ContextType, Partial<QueryusersPermissionsRoleArgs>>;
+  usersPermissionsRoles?: Resolver<Maybe<ResolversTypes['UsersPermissionsRoleEntityResponseCollection']>, ParentType, ContextType, RequireFields<QueryusersPermissionsRolesArgs, 'pagination' | 'sort'>>;
+  usersPermissionsUser?: Resolver<Maybe<ResolversTypes['UsersPermissionsUserEntityResponse']>, ParentType, ContextType, Partial<QueryusersPermissionsUserArgs>>;
+  usersPermissionsUsers?: Resolver<Maybe<ResolversTypes['UsersPermissionsUserEntityResponseCollection']>, ParentType, ContextType, RequireFields<QueryusersPermissionsUsersArgs, 'pagination' | 'sort'>>;
+  about?: Resolver<Maybe<ResolversTypes['AboutEntityResponse']>, ParentType, ContextType>;
+  article?: Resolver<Maybe<ResolversTypes['ArticleEntityResponse']>, ParentType, ContextType, Partial<QueryarticleArgs>>;
+  articles?: Resolver<Maybe<ResolversTypes['ArticleEntityResponseCollection']>, ParentType, ContextType, RequireFields<QueryarticlesArgs, 'pagination' | 'sort' | 'publicationState'>>;
+  author?: Resolver<Maybe<ResolversTypes['AuthorEntityResponse']>, ParentType, ContextType, Partial<QueryauthorArgs>>;
+  authors?: Resolver<Maybe<ResolversTypes['AuthorEntityResponseCollection']>, ParentType, ContextType, RequireFields<QueryauthorsArgs, 'pagination' | 'sort'>>;
+  category?: Resolver<Maybe<ResolversTypes['CategoryEntityResponse']>, ParentType, ContextType, Partial<QuerycategoryArgs>>;
+  categories?: Resolver<Maybe<ResolversTypes['CategoryEntityResponseCollection']>, ParentType, ContextType, RequireFields<QuerycategoriesArgs, 'pagination' | 'sort'>>;
+  global?: Resolver<Maybe<ResolversTypes['GlobalEntityResponse']>, ParentType, ContextType>;
+  me?: Resolver<Maybe<ResolversTypes['UsersPermissionsMe']>, ParentType, ContextType>;
+}>;
+
+export type MutationResolvers<ContextType = MeshContext, ParentType extends ResolversParentTypes['Mutation'] = ResolversParentTypes['Mutation']> = ResolversObject<{
+  createUploadFile?: Resolver<Maybe<ResolversTypes['UploadFileEntityResponse']>, ParentType, ContextType, RequireFields<MutationcreateUploadFileArgs, 'data'>>;
+  updateUploadFile?: Resolver<Maybe<ResolversTypes['UploadFileEntityResponse']>, ParentType, ContextType, RequireFields<MutationupdateUploadFileArgs, 'id' | 'data'>>;
+  deleteUploadFile?: Resolver<Maybe<ResolversTypes['UploadFileEntityResponse']>, ParentType, ContextType, RequireFields<MutationdeleteUploadFileArgs, 'id'>>;
+  createSchedulerScheduler?: Resolver<Maybe<ResolversTypes['SchedulerSchedulerEntityResponse']>, ParentType, ContextType, RequireFields<MutationcreateSchedulerSchedulerArgs, 'data'>>;
+  updateSchedulerScheduler?: Resolver<Maybe<ResolversTypes['SchedulerSchedulerEntityResponse']>, ParentType, ContextType, RequireFields<MutationupdateSchedulerSchedulerArgs, 'id' | 'data'>>;
+  deleteSchedulerScheduler?: Resolver<Maybe<ResolversTypes['SchedulerSchedulerEntityResponse']>, ParentType, ContextType, RequireFields<MutationdeleteSchedulerSchedulerArgs, 'id'>>;
+  updateAbout?: Resolver<Maybe<ResolversTypes['AboutEntityResponse']>, ParentType, ContextType, RequireFields<MutationupdateAboutArgs, 'data'>>;
+  deleteAbout?: Resolver<Maybe<ResolversTypes['AboutEntityResponse']>, ParentType, ContextType>;
+  createArticle?: Resolver<Maybe<ResolversTypes['ArticleEntityResponse']>, ParentType, ContextType, RequireFields<MutationcreateArticleArgs, 'data'>>;
+  updateArticle?: Resolver<Maybe<ResolversTypes['ArticleEntityResponse']>, ParentType, ContextType, RequireFields<MutationupdateArticleArgs, 'id' | 'data'>>;
+  deleteArticle?: Resolver<Maybe<ResolversTypes['ArticleEntityResponse']>, ParentType, ContextType, RequireFields<MutationdeleteArticleArgs, 'id'>>;
+  createAuthor?: Resolver<Maybe<ResolversTypes['AuthorEntityResponse']>, ParentType, ContextType, RequireFields<MutationcreateAuthorArgs, 'data'>>;
+  updateAuthor?: Resolver<Maybe<ResolversTypes['AuthorEntityResponse']>, ParentType, ContextType, RequireFields<MutationupdateAuthorArgs, 'id' | 'data'>>;
+  deleteAuthor?: Resolver<Maybe<ResolversTypes['AuthorEntityResponse']>, ParentType, ContextType, RequireFields<MutationdeleteAuthorArgs, 'id'>>;
+  createCategory?: Resolver<Maybe<ResolversTypes['CategoryEntityResponse']>, ParentType, ContextType, RequireFields<MutationcreateCategoryArgs, 'data'>>;
+  updateCategory?: Resolver<Maybe<ResolversTypes['CategoryEntityResponse']>, ParentType, ContextType, RequireFields<MutationupdateCategoryArgs, 'id' | 'data'>>;
+  deleteCategory?: Resolver<Maybe<ResolversTypes['CategoryEntityResponse']>, ParentType, ContextType, RequireFields<MutationdeleteCategoryArgs, 'id'>>;
+  updateGlobal?: Resolver<Maybe<ResolversTypes['GlobalEntityResponse']>, ParentType, ContextType, RequireFields<MutationupdateGlobalArgs, 'data'>>;
+  deleteGlobal?: Resolver<Maybe<ResolversTypes['GlobalEntityResponse']>, ParentType, ContextType>;
+  upload?: Resolver<ResolversTypes['UploadFileEntityResponse'], ParentType, ContextType, RequireFields<MutationuploadArgs, 'file'>>;
+  multipleUpload?: Resolver<Array<Maybe<ResolversTypes['UploadFileEntityResponse']>>, ParentType, ContextType, RequireFields<MutationmultipleUploadArgs, 'files'>>;
+  updateFileInfo?: Resolver<ResolversTypes['UploadFileEntityResponse'], ParentType, ContextType, RequireFields<MutationupdateFileInfoArgs, 'id'>>;
+  removeFile?: Resolver<Maybe<ResolversTypes['UploadFileEntityResponse']>, ParentType, ContextType, RequireFields<MutationremoveFileArgs, 'id'>>;
+  createUsersPermissionsRole?: Resolver<Maybe<ResolversTypes['UsersPermissionsCreateRolePayload']>, ParentType, ContextType, RequireFields<MutationcreateUsersPermissionsRoleArgs, 'data'>>;
+  updateUsersPermissionsRole?: Resolver<Maybe<ResolversTypes['UsersPermissionsUpdateRolePayload']>, ParentType, ContextType, RequireFields<MutationupdateUsersPermissionsRoleArgs, 'id' | 'data'>>;
+  deleteUsersPermissionsRole?: Resolver<Maybe<ResolversTypes['UsersPermissionsDeleteRolePayload']>, ParentType, ContextType, RequireFields<MutationdeleteUsersPermissionsRoleArgs, 'id'>>;
+  createUsersPermissionsUser?: Resolver<ResolversTypes['UsersPermissionsUserEntityResponse'], ParentType, ContextType, RequireFields<MutationcreateUsersPermissionsUserArgs, 'data'>>;
+  updateUsersPermissionsUser?: Resolver<ResolversTypes['UsersPermissionsUserEntityResponse'], ParentType, ContextType, RequireFields<MutationupdateUsersPermissionsUserArgs, 'id' | 'data'>>;
+  deleteUsersPermissionsUser?: Resolver<ResolversTypes['UsersPermissionsUserEntityResponse'], ParentType, ContextType, RequireFields<MutationdeleteUsersPermissionsUserArgs, 'id'>>;
+  login?: Resolver<ResolversTypes['UsersPermissionsLoginPayload'], ParentType, ContextType, RequireFields<MutationloginArgs, 'input'>>;
+  register?: Resolver<ResolversTypes['UsersPermissionsLoginPayload'], ParentType, ContextType, RequireFields<MutationregisterArgs, 'input'>>;
+  forgotPassword?: Resolver<Maybe<ResolversTypes['UsersPermissionsPasswordPayload']>, ParentType, ContextType, RequireFields<MutationforgotPasswordArgs, 'email'>>;
+  resetPassword?: Resolver<Maybe<ResolversTypes['UsersPermissionsLoginPayload']>, ParentType, ContextType, RequireFields<MutationresetPasswordArgs, 'password' | 'passwordConfirmation' | 'code'>>;
+  emailConfirmation?: Resolver<Maybe<ResolversTypes['UsersPermissionsLoginPayload']>, ParentType, ContextType, RequireFields<MutationemailConfirmationArgs, 'confirmation'>>;
+}>;
+
 export type Resolvers<ContextType = MeshContext> = ResolversObject<{
   JSON?: GraphQLScalarType;
   DateTime?: GraphQLScalarType;
@@ -2020,1929 +2107,1185 @@
   AboutBlocksDynamicZoneInput: any;
   ArticleBlocksDynamicZoneInput: any;
 };
->>>>>>> cd8696e2
-
-export type AboutResolvers<
-  ContextType = MeshContext,
-  ParentType extends ResolversParentTypes['About'] = ResolversParentTypes['About']
-> = ResolversObject<{
-  title?: Resolver<Maybe<ResolversTypes['String']>, ParentType, ContextType>
-  blocks?: Resolver<Maybe<Array<Maybe<ResolversTypes['AboutBlocksDynamicZone']>>>, ParentType, ContextType>
-  createdAt?: Resolver<Maybe<ResolversTypes['DateTime']>, ParentType, ContextType>
-  updatedAt?: Resolver<Maybe<ResolversTypes['DateTime']>, ParentType, ContextType>
-  __isTypeOf?: IsTypeOfResolverFn<ParentType, ContextType>
-}>
-
-export type AboutEntityResolvers<
-  ContextType = MeshContext,
-  ParentType extends ResolversParentTypes['AboutEntity'] = ResolversParentTypes['AboutEntity']
-> = ResolversObject<{
-  id?: Resolver<Maybe<ResolversTypes['ID']>, ParentType, ContextType>
-  attributes?: Resolver<Maybe<ResolversTypes['About']>, ParentType, ContextType>
-  __isTypeOf?: IsTypeOfResolverFn<ParentType, ContextType>
-}>
-
-export type AboutEntityResponseResolvers<
-  ContextType = MeshContext,
-  ParentType extends ResolversParentTypes['AboutEntityResponse'] = ResolversParentTypes['AboutEntityResponse']
-> = ResolversObject<{
-  data?: Resolver<Maybe<ResolversTypes['AboutEntity']>, ParentType, ContextType>
-  __isTypeOf?: IsTypeOfResolverFn<ParentType, ContextType>
-}>
-
-export type ArticleBlocksDynamicZoneResolvers<
-  ContextType = MeshContext,
-  ParentType extends ResolversParentTypes['ArticleBlocksDynamicZone'] = ResolversParentTypes['ArticleBlocksDynamicZone']
-> = ResolversObject<{
-  __resolveType: TypeResolveFn<
-    'ComponentSharedDivider' | 'ComponentSharedMedia' | 'ComponentSharedRichText' | 'ComponentSharedSlider' | 'Error',
-    ParentType,
-    ContextType
-  >
-}>
-
-export interface ArticleBlocksDynamicZoneInputScalarConfig
-  extends GraphQLScalarTypeConfig<ResolversTypes['ArticleBlocksDynamicZoneInput'], any> {
-  name: 'ArticleBlocksDynamicZoneInput'
-}
-
-export type ArticleResolvers<
-  ContextType = MeshContext,
-  ParentType extends ResolversParentTypes['Article'] = ResolversParentTypes['Article']
-> = ResolversObject<{
-  title?: Resolver<ResolversTypes['String'], ParentType, ContextType>
-  description?: Resolver<ResolversTypes['String'], ParentType, ContextType>
-  slug?: Resolver<ResolversTypes['String'], ParentType, ContextType>
-  cover?: Resolver<ResolversTypes['UploadFileEntityResponse'], ParentType, ContextType>
-  authors?: Resolver<
-    Maybe<ResolversTypes['AuthorRelationResponseCollection']>,
-    ParentType,
-    ContextType,
-    RequireFields<ArticleauthorsArgs, 'pagination' | 'sort'>
-  >
-  categories?: Resolver<
-    Maybe<ResolversTypes['CategoryRelationResponseCollection']>,
-    ParentType,
-    ContextType,
-    RequireFields<ArticlecategoriesArgs, 'pagination' | 'sort'>
-  >
-  blocks?: Resolver<Maybe<Array<Maybe<ResolversTypes['ArticleBlocksDynamicZone']>>>, ParentType, ContextType>
-  createdAt?: Resolver<Maybe<ResolversTypes['DateTime']>, ParentType, ContextType>
-  updatedAt?: Resolver<Maybe<ResolversTypes['DateTime']>, ParentType, ContextType>
-  publishedAt?: Resolver<Maybe<ResolversTypes['DateTime']>, ParentType, ContextType>
-  __isTypeOf?: IsTypeOfResolverFn<ParentType, ContextType>
-}>
-
-export type ArticleEntityResolvers<
-  ContextType = MeshContext,
-  ParentType extends ResolversParentTypes['ArticleEntity'] = ResolversParentTypes['ArticleEntity']
-> = ResolversObject<{
-  id?: Resolver<Maybe<ResolversTypes['ID']>, ParentType, ContextType>
-  attributes?: Resolver<Maybe<ResolversTypes['Article']>, ParentType, ContextType>
-  __isTypeOf?: IsTypeOfResolverFn<ParentType, ContextType>
-}>
-
-export type ArticleEntityResponseResolvers<
-  ContextType = MeshContext,
-  ParentType extends ResolversParentTypes['ArticleEntityResponse'] = ResolversParentTypes['ArticleEntityResponse']
-> = ResolversObject<{
-  data?: Resolver<Maybe<ResolversTypes['ArticleEntity']>, ParentType, ContextType>
-  __isTypeOf?: IsTypeOfResolverFn<ParentType, ContextType>
-}>
-
-export type ArticleEntityResponseCollectionResolvers<
-  ContextType = MeshContext,
-  ParentType extends ResolversParentTypes['ArticleEntityResponseCollection'] = ResolversParentTypes['ArticleEntityResponseCollection']
-> = ResolversObject<{
-  data?: Resolver<Array<ResolversTypes['ArticleEntity']>, ParentType, ContextType>
-  meta?: Resolver<ResolversTypes['ResponseCollectionMeta'], ParentType, ContextType>
-  __isTypeOf?: IsTypeOfResolverFn<ParentType, ContextType>
-}>
-
-export type ArticleRelationResponseCollectionResolvers<
-  ContextType = MeshContext,
-  ParentType extends ResolversParentTypes['ArticleRelationResponseCollection'] = ResolversParentTypes['ArticleRelationResponseCollection']
-> = ResolversObject<{
-  data?: Resolver<Array<ResolversTypes['ArticleEntity']>, ParentType, ContextType>
-  __isTypeOf?: IsTypeOfResolverFn<ParentType, ContextType>
-}>
-
-export type AuthorResolvers<
-  ContextType = MeshContext,
-  ParentType extends ResolversParentTypes['Author'] = ResolversParentTypes['Author']
-> = ResolversObject<{
-  name?: Resolver<ResolversTypes['String'], ParentType, ContextType>
-  avatar?: Resolver<ResolversTypes['UploadFileEntityResponse'], ParentType, ContextType>
-  email?: Resolver<ResolversTypes['String'], ParentType, ContextType>
-  handle?: Resolver<ResolversTypes['String'], ParentType, ContextType>
-  articles?: Resolver<
-    Maybe<ResolversTypes['ArticleRelationResponseCollection']>,
-    ParentType,
-    ContextType,
-    RequireFields<AuthorarticlesArgs, 'pagination' | 'sort' | 'publicationState'>
-  >
-  createdAt?: Resolver<Maybe<ResolversTypes['DateTime']>, ParentType, ContextType>
-  updatedAt?: Resolver<Maybe<ResolversTypes['DateTime']>, ParentType, ContextType>
-  __isTypeOf?: IsTypeOfResolverFn<ParentType, ContextType>
-}>
-
-export type AuthorEntityResolvers<
-  ContextType = MeshContext,
-  ParentType extends ResolversParentTypes['AuthorEntity'] = ResolversParentTypes['AuthorEntity']
-> = ResolversObject<{
-  id?: Resolver<Maybe<ResolversTypes['ID']>, ParentType, ContextType>
-  attributes?: Resolver<Maybe<ResolversTypes['Author']>, ParentType, ContextType>
-  __isTypeOf?: IsTypeOfResolverFn<ParentType, ContextType>
-}>
-
-export type AuthorEntityResponseResolvers<
-  ContextType = MeshContext,
-  ParentType extends ResolversParentTypes['AuthorEntityResponse'] = ResolversParentTypes['AuthorEntityResponse']
-> = ResolversObject<{
-  data?: Resolver<Maybe<ResolversTypes['AuthorEntity']>, ParentType, ContextType>
-  __isTypeOf?: IsTypeOfResolverFn<ParentType, ContextType>
-}>
-
-export type AuthorEntityResponseCollectionResolvers<
-  ContextType = MeshContext,
-  ParentType extends ResolversParentTypes['AuthorEntityResponseCollection'] = ResolversParentTypes['AuthorEntityResponseCollection']
-> = ResolversObject<{
-  data?: Resolver<Array<ResolversTypes['AuthorEntity']>, ParentType, ContextType>
-  meta?: Resolver<ResolversTypes['ResponseCollectionMeta'], ParentType, ContextType>
-  __isTypeOf?: IsTypeOfResolverFn<ParentType, ContextType>
-}>
-
-export type AuthorRelationResponseCollectionResolvers<
-  ContextType = MeshContext,
-  ParentType extends ResolversParentTypes['AuthorRelationResponseCollection'] = ResolversParentTypes['AuthorRelationResponseCollection']
-> = ResolversObject<{
-  data?: Resolver<Array<ResolversTypes['AuthorEntity']>, ParentType, ContextType>
-  __isTypeOf?: IsTypeOfResolverFn<ParentType, ContextType>
-}>
-
-export type CategoryResolvers<
-  ContextType = MeshContext,
-  ParentType extends ResolversParentTypes['Category'] = ResolversParentTypes['Category']
-> = ResolversObject<{
-  name?: Resolver<ResolversTypes['String'], ParentType, ContextType>
-  slug?: Resolver<ResolversTypes['String'], ParentType, ContextType>
-  description?: Resolver<ResolversTypes['String'], ParentType, ContextType>
-  articles?: Resolver<
-    Maybe<ResolversTypes['ArticleRelationResponseCollection']>,
-    ParentType,
-    ContextType,
-    RequireFields<CategoryarticlesArgs, 'pagination' | 'sort' | 'publicationState'>
-  >
-  createdAt?: Resolver<Maybe<ResolversTypes['DateTime']>, ParentType, ContextType>
-  updatedAt?: Resolver<Maybe<ResolversTypes['DateTime']>, ParentType, ContextType>
-  __isTypeOf?: IsTypeOfResolverFn<ParentType, ContextType>
-}>
-
-export type CategoryEntityResolvers<
-  ContextType = MeshContext,
-  ParentType extends ResolversParentTypes['CategoryEntity'] = ResolversParentTypes['CategoryEntity']
-> = ResolversObject<{
-  id?: Resolver<Maybe<ResolversTypes['ID']>, ParentType, ContextType>
-  attributes?: Resolver<Maybe<ResolversTypes['Category']>, ParentType, ContextType>
-  __isTypeOf?: IsTypeOfResolverFn<ParentType, ContextType>
-}>
-
-export type CategoryEntityResponseResolvers<
-  ContextType = MeshContext,
-  ParentType extends ResolversParentTypes['CategoryEntityResponse'] = ResolversParentTypes['CategoryEntityResponse']
-> = ResolversObject<{
-  data?: Resolver<Maybe<ResolversTypes['CategoryEntity']>, ParentType, ContextType>
-  __isTypeOf?: IsTypeOfResolverFn<ParentType, ContextType>
-}>
-
-export type CategoryEntityResponseCollectionResolvers<
-  ContextType = MeshContext,
-  ParentType extends ResolversParentTypes['CategoryEntityResponseCollection'] = ResolversParentTypes['CategoryEntityResponseCollection']
-> = ResolversObject<{
-  data?: Resolver<Array<ResolversTypes['CategoryEntity']>, ParentType, ContextType>
-  meta?: Resolver<ResolversTypes['ResponseCollectionMeta'], ParentType, ContextType>
-  __isTypeOf?: IsTypeOfResolverFn<ParentType, ContextType>
-}>
-
-export type CategoryRelationResponseCollectionResolvers<
-  ContextType = MeshContext,
-  ParentType extends ResolversParentTypes['CategoryRelationResponseCollection'] = ResolversParentTypes['CategoryRelationResponseCollection']
-> = ResolversObject<{
-  data?: Resolver<Array<ResolversTypes['CategoryEntity']>, ParentType, ContextType>
-  __isTypeOf?: IsTypeOfResolverFn<ParentType, ContextType>
-}>
-
-export type GlobalResolvers<
-  ContextType = MeshContext,
-  ParentType extends ResolversParentTypes['Global'] = ResolversParentTypes['Global']
-> = ResolversObject<{
-  siteName?: Resolver<ResolversTypes['String'], ParentType, ContextType>
-  favicon?: Resolver<Maybe<ResolversTypes['UploadFileEntityResponse']>, ParentType, ContextType>
-  siteDescription?: Resolver<ResolversTypes['String'], ParentType, ContextType>
-  defaultSeo?: Resolver<Maybe<ResolversTypes['ComponentSharedSeo']>, ParentType, ContextType>
-  createdAt?: Resolver<Maybe<ResolversTypes['DateTime']>, ParentType, ContextType>
-  updatedAt?: Resolver<Maybe<ResolversTypes['DateTime']>, ParentType, ContextType>
-  __isTypeOf?: IsTypeOfResolverFn<ParentType, ContextType>
-}>
-
-export type GlobalEntityResolvers<
-  ContextType = MeshContext,
-  ParentType extends ResolversParentTypes['GlobalEntity'] = ResolversParentTypes['GlobalEntity']
-> = ResolversObject<{
-  id?: Resolver<Maybe<ResolversTypes['ID']>, ParentType, ContextType>
-  attributes?: Resolver<Maybe<ResolversTypes['Global']>, ParentType, ContextType>
-  __isTypeOf?: IsTypeOfResolverFn<ParentType, ContextType>
-}>
-
-export type GlobalEntityResponseResolvers<
-  ContextType = MeshContext,
-  ParentType extends ResolversParentTypes['GlobalEntityResponse'] = ResolversParentTypes['GlobalEntityResponse']
-> = ResolversObject<{
-  data?: Resolver<Maybe<ResolversTypes['GlobalEntity']>, ParentType, ContextType>
-  __isTypeOf?: IsTypeOfResolverFn<ParentType, ContextType>
-}>
-
-export type GenericMorphResolvers<
-  ContextType = MeshContext,
-  ParentType extends ResolversParentTypes['GenericMorph'] = ResolversParentTypes['GenericMorph']
-> = ResolversObject<{
-  __resolveType: TypeResolveFn<
-    | 'ComponentSharedDivider'
-    | 'ComponentSharedMedia'
-    | 'ComponentSharedRichText'
-    | 'ComponentSharedSeo'
-    | 'ComponentSharedSlider'
-    | 'UploadFile'
-    | 'SchedulerScheduler'
-    | 'I18NLocale'
-    | 'UsersPermissionsPermission'
-    | 'UsersPermissionsRole'
-    | 'UsersPermissionsUser'
-    | 'About'
-    | 'Article'
-    | 'Author'
-    | 'Category'
-    | 'Global',
-    ParentType,
-    ContextType
-  >
-}>
-
-export type UsersPermissionsMeResolvers<
-  ContextType = MeshContext,
-  ParentType extends ResolversParentTypes['UsersPermissionsMe'] = ResolversParentTypes['UsersPermissionsMe']
-> = ResolversObject<{
-  id?: Resolver<ResolversTypes['ID'], ParentType, ContextType>
-  username?: Resolver<ResolversTypes['String'], ParentType, ContextType>
-  email?: Resolver<Maybe<ResolversTypes['String']>, ParentType, ContextType>
-  confirmed?: Resolver<Maybe<ResolversTypes['Boolean']>, ParentType, ContextType>
-  blocked?: Resolver<Maybe<ResolversTypes['Boolean']>, ParentType, ContextType>
-  role?: Resolver<Maybe<ResolversTypes['UsersPermissionsMeRole']>, ParentType, ContextType>
-  __isTypeOf?: IsTypeOfResolverFn<ParentType, ContextType>
-}>
-
-export type UsersPermissionsMeRoleResolvers<
-  ContextType = MeshContext,
-  ParentType extends ResolversParentTypes['UsersPermissionsMeRole'] = ResolversParentTypes['UsersPermissionsMeRole']
-> = ResolversObject<{
-  id?: Resolver<ResolversTypes['ID'], ParentType, ContextType>
-  name?: Resolver<ResolversTypes['String'], ParentType, ContextType>
-  description?: Resolver<Maybe<ResolversTypes['String']>, ParentType, ContextType>
-  type?: Resolver<Maybe<ResolversTypes['String']>, ParentType, ContextType>
-  __isTypeOf?: IsTypeOfResolverFn<ParentType, ContextType>
-}>
-
-export type UsersPermissionsPasswordPayloadResolvers<
-  ContextType = MeshContext,
-  ParentType extends ResolversParentTypes['UsersPermissionsPasswordPayload'] = ResolversParentTypes['UsersPermissionsPasswordPayload']
-> = ResolversObject<{
-  ok?: Resolver<ResolversTypes['Boolean'], ParentType, ContextType>
-  __isTypeOf?: IsTypeOfResolverFn<ParentType, ContextType>
-}>
-
-export type UsersPermissionsLoginPayloadResolvers<
-  ContextType = MeshContext,
-  ParentType extends ResolversParentTypes['UsersPermissionsLoginPayload'] = ResolversParentTypes['UsersPermissionsLoginPayload']
-> = ResolversObject<{
-  jwt?: Resolver<Maybe<ResolversTypes['String']>, ParentType, ContextType>
-  user?: Resolver<ResolversTypes['UsersPermissionsMe'], ParentType, ContextType>
-  __isTypeOf?: IsTypeOfResolverFn<ParentType, ContextType>
-}>
-
-export type UsersPermissionsCreateRolePayloadResolvers<
-  ContextType = MeshContext,
-  ParentType extends ResolversParentTypes['UsersPermissionsCreateRolePayload'] = ResolversParentTypes['UsersPermissionsCreateRolePayload']
-> = ResolversObject<{
-  ok?: Resolver<ResolversTypes['Boolean'], ParentType, ContextType>
-  __isTypeOf?: IsTypeOfResolverFn<ParentType, ContextType>
-}>
-
-export type UsersPermissionsUpdateRolePayloadResolvers<
-  ContextType = MeshContext,
-  ParentType extends ResolversParentTypes['UsersPermissionsUpdateRolePayload'] = ResolversParentTypes['UsersPermissionsUpdateRolePayload']
-> = ResolversObject<{
-  ok?: Resolver<ResolversTypes['Boolean'], ParentType, ContextType>
-  __isTypeOf?: IsTypeOfResolverFn<ParentType, ContextType>
-}>
-
-export type UsersPermissionsDeleteRolePayloadResolvers<
-  ContextType = MeshContext,
-  ParentType extends ResolversParentTypes['UsersPermissionsDeleteRolePayload'] = ResolversParentTypes['UsersPermissionsDeleteRolePayload']
-> = ResolversObject<{
-  ok?: Resolver<ResolversTypes['Boolean'], ParentType, ContextType>
-  __isTypeOf?: IsTypeOfResolverFn<ParentType, ContextType>
-}>
-
-export type QueryResolvers<
-  ContextType = MeshContext,
-  ParentType extends ResolversParentTypes['Query'] = ResolversParentTypes['Query']
-> = ResolversObject<{
-  uploadFile?: Resolver<
-    Maybe<ResolversTypes['UploadFileEntityResponse']>,
-    ParentType,
-    ContextType,
-    Partial<QueryuploadFileArgs>
-  >
-  uploadFiles?: Resolver<
-    Maybe<ResolversTypes['UploadFileEntityResponseCollection']>,
-    ParentType,
-    ContextType,
-    RequireFields<QueryuploadFilesArgs, 'pagination' | 'sort'>
-  >
-  schedulerScheduler?: Resolver<
-    Maybe<ResolversTypes['SchedulerSchedulerEntityResponseCollection']>,
-    ParentType,
-    ContextType,
-    RequireFields<QueryschedulerSchedulerArgs, 'pagination' | 'sort'>
-  >
-  i18NLocale?: Resolver<
-    Maybe<ResolversTypes['I18NLocaleEntityResponse']>,
-    ParentType,
-    ContextType,
-    Partial<Queryi18NLocaleArgs>
-  >
-  i18NLocales?: Resolver<
-    Maybe<ResolversTypes['I18NLocaleEntityResponseCollection']>,
-    ParentType,
-    ContextType,
-    RequireFields<Queryi18NLocalesArgs, 'pagination' | 'sort'>
-  >
-  usersPermissionsRole?: Resolver<
-    Maybe<ResolversTypes['UsersPermissionsRoleEntityResponse']>,
-    ParentType,
-    ContextType,
-    Partial<QueryusersPermissionsRoleArgs>
-  >
-  usersPermissionsRoles?: Resolver<
-    Maybe<ResolversTypes['UsersPermissionsRoleEntityResponseCollection']>,
-    ParentType,
-    ContextType,
-    RequireFields<QueryusersPermissionsRolesArgs, 'pagination' | 'sort'>
-  >
-  usersPermissionsUser?: Resolver<
-    Maybe<ResolversTypes['UsersPermissionsUserEntityResponse']>,
-    ParentType,
-    ContextType,
-    Partial<QueryusersPermissionsUserArgs>
-  >
-  usersPermissionsUsers?: Resolver<
-    Maybe<ResolversTypes['UsersPermissionsUserEntityResponseCollection']>,
-    ParentType,
-    ContextType,
-    RequireFields<QueryusersPermissionsUsersArgs, 'pagination' | 'sort'>
-  >
-  about?: Resolver<Maybe<ResolversTypes['AboutEntityResponse']>, ParentType, ContextType>
-  article?: Resolver<Maybe<ResolversTypes['ArticleEntityResponse']>, ParentType, ContextType, Partial<QueryarticleArgs>>
-  articles?: Resolver<
-    Maybe<ResolversTypes['ArticleEntityResponseCollection']>,
-    ParentType,
-    ContextType,
-    RequireFields<QueryarticlesArgs, 'pagination' | 'sort' | 'publicationState'>
-  >
-  author?: Resolver<Maybe<ResolversTypes['AuthorEntityResponse']>, ParentType, ContextType, Partial<QueryauthorArgs>>
-  authors?: Resolver<
-    Maybe<ResolversTypes['AuthorEntityResponseCollection']>,
-    ParentType,
-    ContextType,
-    RequireFields<QueryauthorsArgs, 'pagination' | 'sort'>
-  >
-  category?: Resolver<
-    Maybe<ResolversTypes['CategoryEntityResponse']>,
-    ParentType,
-    ContextType,
-    Partial<QuerycategoryArgs>
-  >
-  categories?: Resolver<
-    Maybe<ResolversTypes['CategoryEntityResponseCollection']>,
-    ParentType,
-    ContextType,
-    RequireFields<QuerycategoriesArgs, 'pagination' | 'sort'>
-  >
-  global?: Resolver<Maybe<ResolversTypes['GlobalEntityResponse']>, ParentType, ContextType>
-  me?: Resolver<Maybe<ResolversTypes['UsersPermissionsMe']>, ParentType, ContextType>
-}>
-
-export type MutationResolvers<
-  ContextType = MeshContext,
-  ParentType extends ResolversParentTypes['Mutation'] = ResolversParentTypes['Mutation']
-> = ResolversObject<{
-  createUploadFile?: Resolver<
-    Maybe<ResolversTypes['UploadFileEntityResponse']>,
-    ParentType,
-    ContextType,
-    RequireFields<MutationcreateUploadFileArgs, 'data'>
-  >
-  updateUploadFile?: Resolver<
-    Maybe<ResolversTypes['UploadFileEntityResponse']>,
-    ParentType,
-    ContextType,
-    RequireFields<MutationupdateUploadFileArgs, 'id' | 'data'>
-  >
-  deleteUploadFile?: Resolver<
-    Maybe<ResolversTypes['UploadFileEntityResponse']>,
-    ParentType,
-    ContextType,
-    RequireFields<MutationdeleteUploadFileArgs, 'id'>
-  >
-  createSchedulerScheduler?: Resolver<
-    Maybe<ResolversTypes['SchedulerSchedulerEntityResponse']>,
-    ParentType,
-    ContextType,
-    RequireFields<MutationcreateSchedulerSchedulerArgs, 'data'>
-  >
-  updateSchedulerScheduler?: Resolver<
-    Maybe<ResolversTypes['SchedulerSchedulerEntityResponse']>,
-    ParentType,
-    ContextType,
-    RequireFields<MutationupdateSchedulerSchedulerArgs, 'id' | 'data'>
-  >
-  deleteSchedulerScheduler?: Resolver<
-    Maybe<ResolversTypes['SchedulerSchedulerEntityResponse']>,
-    ParentType,
-    ContextType,
-    RequireFields<MutationdeleteSchedulerSchedulerArgs, 'id'>
-  >
-  updateAbout?: Resolver<
-    Maybe<ResolversTypes['AboutEntityResponse']>,
-    ParentType,
-    ContextType,
-    RequireFields<MutationupdateAboutArgs, 'data'>
-  >
-  deleteAbout?: Resolver<Maybe<ResolversTypes['AboutEntityResponse']>, ParentType, ContextType>
-  createArticle?: Resolver<
-    Maybe<ResolversTypes['ArticleEntityResponse']>,
-    ParentType,
-    ContextType,
-    RequireFields<MutationcreateArticleArgs, 'data'>
-  >
-  updateArticle?: Resolver<
-    Maybe<ResolversTypes['ArticleEntityResponse']>,
-    ParentType,
-    ContextType,
-    RequireFields<MutationupdateArticleArgs, 'id' | 'data'>
-  >
-  deleteArticle?: Resolver<
-    Maybe<ResolversTypes['ArticleEntityResponse']>,
-    ParentType,
-    ContextType,
-    RequireFields<MutationdeleteArticleArgs, 'id'>
-  >
-  createAuthor?: Resolver<
-    Maybe<ResolversTypes['AuthorEntityResponse']>,
-    ParentType,
-    ContextType,
-    RequireFields<MutationcreateAuthorArgs, 'data'>
-  >
-  updateAuthor?: Resolver<
-    Maybe<ResolversTypes['AuthorEntityResponse']>,
-    ParentType,
-    ContextType,
-    RequireFields<MutationupdateAuthorArgs, 'id' | 'data'>
-  >
-  deleteAuthor?: Resolver<
-    Maybe<ResolversTypes['AuthorEntityResponse']>,
-    ParentType,
-    ContextType,
-    RequireFields<MutationdeleteAuthorArgs, 'id'>
-  >
-  createCategory?: Resolver<
-    Maybe<ResolversTypes['CategoryEntityResponse']>,
-    ParentType,
-    ContextType,
-    RequireFields<MutationcreateCategoryArgs, 'data'>
-  >
-  updateCategory?: Resolver<
-    Maybe<ResolversTypes['CategoryEntityResponse']>,
-    ParentType,
-    ContextType,
-    RequireFields<MutationupdateCategoryArgs, 'id' | 'data'>
-  >
-  deleteCategory?: Resolver<
-    Maybe<ResolversTypes['CategoryEntityResponse']>,
-    ParentType,
-    ContextType,
-    RequireFields<MutationdeleteCategoryArgs, 'id'>
-  >
-  updateGlobal?: Resolver<
-    Maybe<ResolversTypes['GlobalEntityResponse']>,
-    ParentType,
-    ContextType,
-    RequireFields<MutationupdateGlobalArgs, 'data'>
-  >
-  deleteGlobal?: Resolver<Maybe<ResolversTypes['GlobalEntityResponse']>, ParentType, ContextType>
-  upload?: Resolver<
-    ResolversTypes['UploadFileEntityResponse'],
-    ParentType,
-    ContextType,
-    RequireFields<MutationuploadArgs, 'file'>
-  >
-  multipleUpload?: Resolver<
-    Array<Maybe<ResolversTypes['UploadFileEntityResponse']>>,
-    ParentType,
-    ContextType,
-    RequireFields<MutationmultipleUploadArgs, 'files'>
-  >
-  updateFileInfo?: Resolver<
-    ResolversTypes['UploadFileEntityResponse'],
-    ParentType,
-    ContextType,
-    RequireFields<MutationupdateFileInfoArgs, 'id'>
-  >
-  removeFile?: Resolver<
-    Maybe<ResolversTypes['UploadFileEntityResponse']>,
-    ParentType,
-    ContextType,
-    RequireFields<MutationremoveFileArgs, 'id'>
-  >
-  createUsersPermissionsRole?: Resolver<
-    Maybe<ResolversTypes['UsersPermissionsCreateRolePayload']>,
-    ParentType,
-    ContextType,
-    RequireFields<MutationcreateUsersPermissionsRoleArgs, 'data'>
-  >
-  updateUsersPermissionsRole?: Resolver<
-    Maybe<ResolversTypes['UsersPermissionsUpdateRolePayload']>,
-    ParentType,
-    ContextType,
-    RequireFields<MutationupdateUsersPermissionsRoleArgs, 'id' | 'data'>
-  >
-  deleteUsersPermissionsRole?: Resolver<
-    Maybe<ResolversTypes['UsersPermissionsDeleteRolePayload']>,
-    ParentType,
-    ContextType,
-    RequireFields<MutationdeleteUsersPermissionsRoleArgs, 'id'>
-  >
-  createUsersPermissionsUser?: Resolver<
-    ResolversTypes['UsersPermissionsUserEntityResponse'],
-    ParentType,
-    ContextType,
-    RequireFields<MutationcreateUsersPermissionsUserArgs, 'data'>
-  >
-  updateUsersPermissionsUser?: Resolver<
-    ResolversTypes['UsersPermissionsUserEntityResponse'],
-    ParentType,
-    ContextType,
-    RequireFields<MutationupdateUsersPermissionsUserArgs, 'id' | 'data'>
-  >
-  deleteUsersPermissionsUser?: Resolver<
-    ResolversTypes['UsersPermissionsUserEntityResponse'],
-    ParentType,
-    ContextType,
-    RequireFields<MutationdeleteUsersPermissionsUserArgs, 'id'>
-  >
-  login?: Resolver<
-    ResolversTypes['UsersPermissionsLoginPayload'],
-    ParentType,
-    ContextType,
-    RequireFields<MutationloginArgs, 'input'>
-  >
-  register?: Resolver<
-    ResolversTypes['UsersPermissionsLoginPayload'],
-    ParentType,
-    ContextType,
-    RequireFields<MutationregisterArgs, 'input'>
-  >
-  forgotPassword?: Resolver<
-    Maybe<ResolversTypes['UsersPermissionsPasswordPayload']>,
-    ParentType,
-    ContextType,
-    RequireFields<MutationforgotPasswordArgs, 'email'>
-  >
-  resetPassword?: Resolver<
-    Maybe<ResolversTypes['UsersPermissionsLoginPayload']>,
-    ParentType,
-    ContextType,
-    RequireFields<MutationresetPasswordArgs, 'password' | 'passwordConfirmation' | 'code'>
-  >
-  emailConfirmation?: Resolver<
-    Maybe<ResolversTypes['UsersPermissionsLoginPayload']>,
-    ParentType,
-    ContextType,
-    RequireFields<MutationemailConfirmationArgs, 'confirmation'>
-  >
-}>
-
-export type Resolvers<ContextType = MeshContext> = ResolversObject<{
-  JSON?: GraphQLScalarType
-  DateTime?: GraphQLScalarType
-  Long?: GraphQLScalarType
-  Upload?: GraphQLScalarType
-  Error?: ErrorResolvers<ContextType>
-  Pagination?: PaginationResolvers<ContextType>
-  ResponseCollectionMeta?: ResponseCollectionMetaResolvers<ContextType>
-  ComponentSharedDivider?: ComponentSharedDividerResolvers<ContextType>
-  ComponentSharedMedia?: ComponentSharedMediaResolvers<ContextType>
-  ComponentSharedRichText?: ComponentSharedRichTextResolvers<ContextType>
-  ComponentSharedSeo?: ComponentSharedSeoResolvers<ContextType>
-  ComponentSharedSlider?: ComponentSharedSliderResolvers<ContextType>
-  UploadFile?: UploadFileResolvers<ContextType>
-  UploadFileEntity?: UploadFileEntityResolvers<ContextType>
-  UploadFileEntityResponse?: UploadFileEntityResponseResolvers<ContextType>
-  UploadFileEntityResponseCollection?: UploadFileEntityResponseCollectionResolvers<ContextType>
-  UploadFileRelationResponseCollection?: UploadFileRelationResponseCollectionResolvers<ContextType>
-  SchedulerScheduler?: SchedulerSchedulerResolvers<ContextType>
-  SchedulerSchedulerEntity?: SchedulerSchedulerEntityResolvers<ContextType>
-  SchedulerSchedulerEntityResponse?: SchedulerSchedulerEntityResponseResolvers<ContextType>
-  SchedulerSchedulerEntityResponseCollection?: SchedulerSchedulerEntityResponseCollectionResolvers<ContextType>
-  I18NLocale?: I18NLocaleResolvers<ContextType>
-  I18NLocaleEntity?: I18NLocaleEntityResolvers<ContextType>
-  I18NLocaleEntityResponse?: I18NLocaleEntityResponseResolvers<ContextType>
-  I18NLocaleEntityResponseCollection?: I18NLocaleEntityResponseCollectionResolvers<ContextType>
-  UsersPermissionsPermission?: UsersPermissionsPermissionResolvers<ContextType>
-  UsersPermissionsPermissionEntity?: UsersPermissionsPermissionEntityResolvers<ContextType>
-  UsersPermissionsPermissionRelationResponseCollection?: UsersPermissionsPermissionRelationResponseCollectionResolvers<ContextType>
-  UsersPermissionsRole?: UsersPermissionsRoleResolvers<ContextType>
-  UsersPermissionsRoleEntity?: UsersPermissionsRoleEntityResolvers<ContextType>
-  UsersPermissionsRoleEntityResponse?: UsersPermissionsRoleEntityResponseResolvers<ContextType>
-  UsersPermissionsRoleEntityResponseCollection?: UsersPermissionsRoleEntityResponseCollectionResolvers<ContextType>
-  UsersPermissionsUser?: UsersPermissionsUserResolvers<ContextType>
-  UsersPermissionsUserEntity?: UsersPermissionsUserEntityResolvers<ContextType>
-  UsersPermissionsUserEntityResponse?: UsersPermissionsUserEntityResponseResolvers<ContextType>
-  UsersPermissionsUserEntityResponseCollection?: UsersPermissionsUserEntityResponseCollectionResolvers<ContextType>
-  UsersPermissionsUserRelationResponseCollection?: UsersPermissionsUserRelationResponseCollectionResolvers<ContextType>
-  AboutBlocksDynamicZone?: AboutBlocksDynamicZoneResolvers<ContextType>
-  AboutBlocksDynamicZoneInput?: GraphQLScalarType
-  About?: AboutResolvers<ContextType>
-  AboutEntity?: AboutEntityResolvers<ContextType>
-  AboutEntityResponse?: AboutEntityResponseResolvers<ContextType>
-  ArticleBlocksDynamicZone?: ArticleBlocksDynamicZoneResolvers<ContextType>
-  ArticleBlocksDynamicZoneInput?: GraphQLScalarType
-  Article?: ArticleResolvers<ContextType>
-  ArticleEntity?: ArticleEntityResolvers<ContextType>
-  ArticleEntityResponse?: ArticleEntityResponseResolvers<ContextType>
-  ArticleEntityResponseCollection?: ArticleEntityResponseCollectionResolvers<ContextType>
-  ArticleRelationResponseCollection?: ArticleRelationResponseCollectionResolvers<ContextType>
-  Author?: AuthorResolvers<ContextType>
-  AuthorEntity?: AuthorEntityResolvers<ContextType>
-  AuthorEntityResponse?: AuthorEntityResponseResolvers<ContextType>
-  AuthorEntityResponseCollection?: AuthorEntityResponseCollectionResolvers<ContextType>
-  AuthorRelationResponseCollection?: AuthorRelationResponseCollectionResolvers<ContextType>
-  Category?: CategoryResolvers<ContextType>
-  CategoryEntity?: CategoryEntityResolvers<ContextType>
-  CategoryEntityResponse?: CategoryEntityResponseResolvers<ContextType>
-  CategoryEntityResponseCollection?: CategoryEntityResponseCollectionResolvers<ContextType>
-  CategoryRelationResponseCollection?: CategoryRelationResponseCollectionResolvers<ContextType>
-  Global?: GlobalResolvers<ContextType>
-  GlobalEntity?: GlobalEntityResolvers<ContextType>
-  GlobalEntityResponse?: GlobalEntityResponseResolvers<ContextType>
-  GenericMorph?: GenericMorphResolvers<ContextType>
-  UsersPermissionsMe?: UsersPermissionsMeResolvers<ContextType>
-  UsersPermissionsMeRole?: UsersPermissionsMeRoleResolvers<ContextType>
-  UsersPermissionsPasswordPayload?: UsersPermissionsPasswordPayloadResolvers<ContextType>
-  UsersPermissionsLoginPayload?: UsersPermissionsLoginPayloadResolvers<ContextType>
-  UsersPermissionsCreateRolePayload?: UsersPermissionsCreateRolePayloadResolvers<ContextType>
-  UsersPermissionsUpdateRolePayload?: UsersPermissionsUpdateRolePayloadResolvers<ContextType>
-  UsersPermissionsDeleteRolePayload?: UsersPermissionsDeleteRolePayloadResolvers<ContextType>
-  Query?: QueryResolvers<ContextType>
-  Mutation?: MutationResolvers<ContextType>
-}>
-
-import { MeshContext as BaseMeshContext, MeshInstance } from '@graphql-mesh/runtime'
-
-import { InContextSdkMethod } from '@graphql-mesh/types'
-
-export namespace CmsTypes {
-  export type Maybe<T> = T | null
-  export type InputMaybe<T> = Maybe<T>
-  export type Exact<T extends { [key: string]: unknown }> = { [K in keyof T]: T[K] }
-  export type MakeOptional<T, K extends keyof T> = Omit<T, K> & { [SubKey in K]?: Maybe<T[SubKey]> }
-  export type MakeMaybe<T, K extends keyof T> = Omit<T, K> & { [SubKey in K]: Maybe<T[SubKey]> }
-  /** All built-in and custom scalars, mapped to their actual values */
-  export type Scalars = {
-    ID: string
-    String: string
-    Boolean: boolean
-    Int: number
-    Float: number
-    JSON: any
-    DateTime: any
-    Long: any
-    Upload: any
-    AboutBlocksDynamicZoneInput: any
-    ArticleBlocksDynamicZoneInput: any
-  }
-
-  export type Error = {
-    code: Scalars['String']
-    message?: Maybe<Scalars['String']>
-  }
-
-  export type Pagination = {
-    total: Scalars['Int']
-    page: Scalars['Int']
-    pageSize: Scalars['Int']
-    pageCount: Scalars['Int']
-  }
-
-  export type ResponseCollectionMeta = {
-    pagination: Pagination
-  }
-
-  export type PublicationState = 'LIVE' | 'PREVIEW'
-
-  export type IDFilterInput = {
-    and?: InputMaybe<Array<InputMaybe<Scalars['ID']>>>
-    or?: InputMaybe<Array<InputMaybe<Scalars['ID']>>>
-    not?: InputMaybe<IDFilterInput>
-    eq?: InputMaybe<Scalars['ID']>
-    ne?: InputMaybe<Scalars['ID']>
-    startsWith?: InputMaybe<Scalars['ID']>
-    endsWith?: InputMaybe<Scalars['ID']>
-    contains?: InputMaybe<Scalars['ID']>
-    notContains?: InputMaybe<Scalars['ID']>
-    containsi?: InputMaybe<Scalars['ID']>
-    notContainsi?: InputMaybe<Scalars['ID']>
-    gt?: InputMaybe<Scalars['ID']>
-    gte?: InputMaybe<Scalars['ID']>
-    lt?: InputMaybe<Scalars['ID']>
-    lte?: InputMaybe<Scalars['ID']>
-    null?: InputMaybe<Scalars['Boolean']>
-    notNull?: InputMaybe<Scalars['Boolean']>
-    in?: InputMaybe<Array<InputMaybe<Scalars['ID']>>>
-    notIn?: InputMaybe<Array<InputMaybe<Scalars['ID']>>>
-    between?: InputMaybe<Array<InputMaybe<Scalars['ID']>>>
-  }
-
-  export type BooleanFilterInput = {
-    and?: InputMaybe<Array<InputMaybe<Scalars['Boolean']>>>
-    or?: InputMaybe<Array<InputMaybe<Scalars['Boolean']>>>
-    not?: InputMaybe<BooleanFilterInput>
-    eq?: InputMaybe<Scalars['Boolean']>
-    ne?: InputMaybe<Scalars['Boolean']>
-    startsWith?: InputMaybe<Scalars['Boolean']>
-    endsWith?: InputMaybe<Scalars['Boolean']>
-    contains?: InputMaybe<Scalars['Boolean']>
-    notContains?: InputMaybe<Scalars['Boolean']>
-    containsi?: InputMaybe<Scalars['Boolean']>
-    notContainsi?: InputMaybe<Scalars['Boolean']>
-    gt?: InputMaybe<Scalars['Boolean']>
-    gte?: InputMaybe<Scalars['Boolean']>
-    lt?: InputMaybe<Scalars['Boolean']>
-    lte?: InputMaybe<Scalars['Boolean']>
-    null?: InputMaybe<Scalars['Boolean']>
-    notNull?: InputMaybe<Scalars['Boolean']>
-    in?: InputMaybe<Array<InputMaybe<Scalars['Boolean']>>>
-    notIn?: InputMaybe<Array<InputMaybe<Scalars['Boolean']>>>
-    between?: InputMaybe<Array<InputMaybe<Scalars['Boolean']>>>
-  }
-
-  export type StringFilterInput = {
-    and?: InputMaybe<Array<InputMaybe<Scalars['String']>>>
-    or?: InputMaybe<Array<InputMaybe<Scalars['String']>>>
-    not?: InputMaybe<StringFilterInput>
-    eq?: InputMaybe<Scalars['String']>
-    ne?: InputMaybe<Scalars['String']>
-    startsWith?: InputMaybe<Scalars['String']>
-    endsWith?: InputMaybe<Scalars['String']>
-    contains?: InputMaybe<Scalars['String']>
-    notContains?: InputMaybe<Scalars['String']>
-    containsi?: InputMaybe<Scalars['String']>
-    notContainsi?: InputMaybe<Scalars['String']>
-    gt?: InputMaybe<Scalars['String']>
-    gte?: InputMaybe<Scalars['String']>
-    lt?: InputMaybe<Scalars['String']>
-    lte?: InputMaybe<Scalars['String']>
-    null?: InputMaybe<Scalars['Boolean']>
-    notNull?: InputMaybe<Scalars['Boolean']>
-    in?: InputMaybe<Array<InputMaybe<Scalars['String']>>>
-    notIn?: InputMaybe<Array<InputMaybe<Scalars['String']>>>
-    between?: InputMaybe<Array<InputMaybe<Scalars['String']>>>
-  }
-
-  export type IntFilterInput = {
-    and?: InputMaybe<Array<InputMaybe<Scalars['Int']>>>
-    or?: InputMaybe<Array<InputMaybe<Scalars['Int']>>>
-    not?: InputMaybe<IntFilterInput>
-    eq?: InputMaybe<Scalars['Int']>
-    ne?: InputMaybe<Scalars['Int']>
-    startsWith?: InputMaybe<Scalars['Int']>
-    endsWith?: InputMaybe<Scalars['Int']>
-    contains?: InputMaybe<Scalars['Int']>
-    notContains?: InputMaybe<Scalars['Int']>
-    containsi?: InputMaybe<Scalars['Int']>
-    notContainsi?: InputMaybe<Scalars['Int']>
-    gt?: InputMaybe<Scalars['Int']>
-    gte?: InputMaybe<Scalars['Int']>
-    lt?: InputMaybe<Scalars['Int']>
-    lte?: InputMaybe<Scalars['Int']>
-    null?: InputMaybe<Scalars['Boolean']>
-    notNull?: InputMaybe<Scalars['Boolean']>
-    in?: InputMaybe<Array<InputMaybe<Scalars['Int']>>>
-    notIn?: InputMaybe<Array<InputMaybe<Scalars['Int']>>>
-    between?: InputMaybe<Array<InputMaybe<Scalars['Int']>>>
-  }
-
-  export type LongFilterInput = {
-    and?: InputMaybe<Array<InputMaybe<Scalars['Long']>>>
-    or?: InputMaybe<Array<InputMaybe<Scalars['Long']>>>
-    not?: InputMaybe<LongFilterInput>
-    eq?: InputMaybe<Scalars['Long']>
-    ne?: InputMaybe<Scalars['Long']>
-    startsWith?: InputMaybe<Scalars['Long']>
-    endsWith?: InputMaybe<Scalars['Long']>
-    contains?: InputMaybe<Scalars['Long']>
-    notContains?: InputMaybe<Scalars['Long']>
-    containsi?: InputMaybe<Scalars['Long']>
-    notContainsi?: InputMaybe<Scalars['Long']>
-    gt?: InputMaybe<Scalars['Long']>
-    gte?: InputMaybe<Scalars['Long']>
-    lt?: InputMaybe<Scalars['Long']>
-    lte?: InputMaybe<Scalars['Long']>
-    null?: InputMaybe<Scalars['Boolean']>
-    notNull?: InputMaybe<Scalars['Boolean']>
-    in?: InputMaybe<Array<InputMaybe<Scalars['Long']>>>
-    notIn?: InputMaybe<Array<InputMaybe<Scalars['Long']>>>
-    between?: InputMaybe<Array<InputMaybe<Scalars['Long']>>>
-  }
-
-  export type FloatFilterInput = {
-    and?: InputMaybe<Array<InputMaybe<Scalars['Float']>>>
-    or?: InputMaybe<Array<InputMaybe<Scalars['Float']>>>
-    not?: InputMaybe<FloatFilterInput>
-    eq?: InputMaybe<Scalars['Float']>
-    ne?: InputMaybe<Scalars['Float']>
-    startsWith?: InputMaybe<Scalars['Float']>
-    endsWith?: InputMaybe<Scalars['Float']>
-    contains?: InputMaybe<Scalars['Float']>
-    notContains?: InputMaybe<Scalars['Float']>
-    containsi?: InputMaybe<Scalars['Float']>
-    notContainsi?: InputMaybe<Scalars['Float']>
-    gt?: InputMaybe<Scalars['Float']>
-    gte?: InputMaybe<Scalars['Float']>
-    lt?: InputMaybe<Scalars['Float']>
-    lte?: InputMaybe<Scalars['Float']>
-    null?: InputMaybe<Scalars['Boolean']>
-    notNull?: InputMaybe<Scalars['Boolean']>
-    in?: InputMaybe<Array<InputMaybe<Scalars['Float']>>>
-    notIn?: InputMaybe<Array<InputMaybe<Scalars['Float']>>>
-    between?: InputMaybe<Array<InputMaybe<Scalars['Float']>>>
-  }
-
-  export type DateTimeFilterInput = {
-    and?: InputMaybe<Array<InputMaybe<Scalars['DateTime']>>>
-    or?: InputMaybe<Array<InputMaybe<Scalars['DateTime']>>>
-    not?: InputMaybe<DateTimeFilterInput>
-    eq?: InputMaybe<Scalars['DateTime']>
-    ne?: InputMaybe<Scalars['DateTime']>
-    startsWith?: InputMaybe<Scalars['DateTime']>
-    endsWith?: InputMaybe<Scalars['DateTime']>
-    contains?: InputMaybe<Scalars['DateTime']>
-    notContains?: InputMaybe<Scalars['DateTime']>
-    containsi?: InputMaybe<Scalars['DateTime']>
-    notContainsi?: InputMaybe<Scalars['DateTime']>
-    gt?: InputMaybe<Scalars['DateTime']>
-    gte?: InputMaybe<Scalars['DateTime']>
-    lt?: InputMaybe<Scalars['DateTime']>
-    lte?: InputMaybe<Scalars['DateTime']>
-    null?: InputMaybe<Scalars['Boolean']>
-    notNull?: InputMaybe<Scalars['Boolean']>
-    in?: InputMaybe<Array<InputMaybe<Scalars['DateTime']>>>
-    notIn?: InputMaybe<Array<InputMaybe<Scalars['DateTime']>>>
-    between?: InputMaybe<Array<InputMaybe<Scalars['DateTime']>>>
-  }
-
-  export type JSONFilterInput = {
-    and?: InputMaybe<Array<InputMaybe<Scalars['JSON']>>>
-    or?: InputMaybe<Array<InputMaybe<Scalars['JSON']>>>
-    not?: InputMaybe<JSONFilterInput>
-    eq?: InputMaybe<Scalars['JSON']>
-    ne?: InputMaybe<Scalars['JSON']>
-    startsWith?: InputMaybe<Scalars['JSON']>
-    endsWith?: InputMaybe<Scalars['JSON']>
-    contains?: InputMaybe<Scalars['JSON']>
-    notContains?: InputMaybe<Scalars['JSON']>
-    containsi?: InputMaybe<Scalars['JSON']>
-    notContainsi?: InputMaybe<Scalars['JSON']>
-    gt?: InputMaybe<Scalars['JSON']>
-    gte?: InputMaybe<Scalars['JSON']>
-    lt?: InputMaybe<Scalars['JSON']>
-    lte?: InputMaybe<Scalars['JSON']>
-    null?: InputMaybe<Scalars['Boolean']>
-    notNull?: InputMaybe<Scalars['Boolean']>
-    in?: InputMaybe<Array<InputMaybe<Scalars['JSON']>>>
-    notIn?: InputMaybe<Array<InputMaybe<Scalars['JSON']>>>
-    between?: InputMaybe<Array<InputMaybe<Scalars['JSON']>>>
-  }
-
-  export type ComponentSharedDivider = {
-    id: Scalars['ID']
-  }
-
-  export type ComponentSharedMedia = {
-    id: Scalars['ID']
-    file?: Maybe<UploadFileEntityResponse>
-    caption?: Maybe<Scalars['String']>
-  }
-
-  export type ComponentSharedRichText = {
-    id: Scalars['ID']
-    body?: Maybe<Scalars['String']>
-  }
-
-  export type ComponentSharedSeoInput = {
-    id?: InputMaybe<Scalars['ID']>
-    metaTitle?: InputMaybe<Scalars['String']>
-    metaDescription?: InputMaybe<Scalars['String']>
-    shareImage?: InputMaybe<Scalars['ID']>
-  }
-
-  export type ComponentSharedSeo = {
-    id: Scalars['ID']
-    metaTitle: Scalars['String']
-    metaDescription: Scalars['String']
-    shareImage?: Maybe<UploadFileEntityResponse>
-  }
-
-  export type ComponentSharedSlider = {
-    id: Scalars['ID']
-    files?: Maybe<UploadFileRelationResponseCollection>
-  }
-
-  export type ComponentSharedSliderfilesArgs = {
-    filters?: InputMaybe<UploadFileFiltersInput>
-    pagination?: InputMaybe<PaginationArg>
-    sort?: InputMaybe<Array<InputMaybe<Scalars['String']>>>
-  }
-
-  export type UploadFileFiltersInput = {
-    id?: InputMaybe<IDFilterInput>
-    name?: InputMaybe<StringFilterInput>
-    alternativeText?: InputMaybe<StringFilterInput>
-    caption?: InputMaybe<StringFilterInput>
-    width?: InputMaybe<IntFilterInput>
-    height?: InputMaybe<IntFilterInput>
-    formats?: InputMaybe<JSONFilterInput>
-    hash?: InputMaybe<StringFilterInput>
-    ext?: InputMaybe<StringFilterInput>
-    mime?: InputMaybe<StringFilterInput>
-    size?: InputMaybe<FloatFilterInput>
-    url?: InputMaybe<StringFilterInput>
-    previewUrl?: InputMaybe<StringFilterInput>
-    provider?: InputMaybe<StringFilterInput>
-    provider_metadata?: InputMaybe<JSONFilterInput>
-    createdAt?: InputMaybe<DateTimeFilterInput>
-    updatedAt?: InputMaybe<DateTimeFilterInput>
-    and?: InputMaybe<Array<InputMaybe<UploadFileFiltersInput>>>
-    or?: InputMaybe<Array<InputMaybe<UploadFileFiltersInput>>>
-    not?: InputMaybe<UploadFileFiltersInput>
-  }
-
-  export type UploadFileInput = {
-    name?: InputMaybe<Scalars['String']>
-    alternativeText?: InputMaybe<Scalars['String']>
-    caption?: InputMaybe<Scalars['String']>
-    width?: InputMaybe<Scalars['Int']>
-    height?: InputMaybe<Scalars['Int']>
-    formats?: InputMaybe<Scalars['JSON']>
-    hash?: InputMaybe<Scalars['String']>
-    ext?: InputMaybe<Scalars['String']>
-    mime?: InputMaybe<Scalars['String']>
-    size?: InputMaybe<Scalars['Float']>
-    url?: InputMaybe<Scalars['String']>
-    previewUrl?: InputMaybe<Scalars['String']>
-    provider?: InputMaybe<Scalars['String']>
-    provider_metadata?: InputMaybe<Scalars['JSON']>
-  }
-
-  export type UploadFile = {
-    name: Scalars['String']
-    alternativeText?: Maybe<Scalars['String']>
-    caption?: Maybe<Scalars['String']>
-    width?: Maybe<Scalars['Int']>
-    height?: Maybe<Scalars['Int']>
-    formats?: Maybe<Scalars['JSON']>
-    hash: Scalars['String']
-    ext?: Maybe<Scalars['String']>
-    mime: Scalars['String']
-    size: Scalars['Float']
-    url: Scalars['String']
-    previewUrl?: Maybe<Scalars['String']>
-    provider: Scalars['String']
-    provider_metadata?: Maybe<Scalars['JSON']>
-    related?: Maybe<Array<Maybe<GenericMorph>>>
-    createdAt?: Maybe<Scalars['DateTime']>
-    updatedAt?: Maybe<Scalars['DateTime']>
-  }
-
-  export type UploadFileEntity = {
-    id?: Maybe<Scalars['ID']>
-    attributes?: Maybe<UploadFile>
-  }
-
-  export type UploadFileEntityResponse = {
-    data?: Maybe<UploadFileEntity>
-  }
-
-  export type UploadFileEntityResponseCollection = {
-    data: Array<UploadFileEntity>
-    meta: ResponseCollectionMeta
-  }
-
-  export type UploadFileRelationResponseCollection = {
-    data: Array<UploadFileEntity>
-  }
-
-  export type SchedulerSchedulerFiltersInput = {
-    id?: InputMaybe<IDFilterInput>
-    scheduledDatetime?: InputMaybe<DateTimeFilterInput>
-    uid?: InputMaybe<StringFilterInput>
-    contentId?: InputMaybe<LongFilterInput>
-    scheduleType?: InputMaybe<StringFilterInput>
-    createdAt?: InputMaybe<DateTimeFilterInput>
-    updatedAt?: InputMaybe<DateTimeFilterInput>
-    and?: InputMaybe<Array<InputMaybe<SchedulerSchedulerFiltersInput>>>
-    or?: InputMaybe<Array<InputMaybe<SchedulerSchedulerFiltersInput>>>
-    not?: InputMaybe<SchedulerSchedulerFiltersInput>
-  }
-
-  export type SchedulerSchedulerInput = {
-    scheduledDatetime?: InputMaybe<Scalars['DateTime']>
-    uid?: InputMaybe<Scalars['String']>
-    contentId?: InputMaybe<Scalars['Long']>
-    scheduleType?: InputMaybe<Scalars['String']>
-  }
-
-  export type SchedulerScheduler = {
-    scheduledDatetime?: Maybe<Scalars['DateTime']>
-    uid?: Maybe<Scalars['String']>
-    contentId?: Maybe<Scalars['Long']>
-    scheduleType?: Maybe<Scalars['String']>
-    createdAt?: Maybe<Scalars['DateTime']>
-    updatedAt?: Maybe<Scalars['DateTime']>
-  }
-
-  export type SchedulerSchedulerEntity = {
-    id?: Maybe<Scalars['ID']>
-    attributes?: Maybe<SchedulerScheduler>
-  }
-
-  export type SchedulerSchedulerEntityResponse = {
-    data?: Maybe<SchedulerSchedulerEntity>
-  }
-
-  export type SchedulerSchedulerEntityResponseCollection = {
-    data: Array<SchedulerSchedulerEntity>
-    meta: ResponseCollectionMeta
-  }
-
-  export type I18NLocaleFiltersInput = {
-    id?: InputMaybe<IDFilterInput>
-    name?: InputMaybe<StringFilterInput>
-    code?: InputMaybe<StringFilterInput>
-    createdAt?: InputMaybe<DateTimeFilterInput>
-    updatedAt?: InputMaybe<DateTimeFilterInput>
-    and?: InputMaybe<Array<InputMaybe<I18NLocaleFiltersInput>>>
-    or?: InputMaybe<Array<InputMaybe<I18NLocaleFiltersInput>>>
-    not?: InputMaybe<I18NLocaleFiltersInput>
-  }
-
-  export type I18NLocale = {
-    name?: Maybe<Scalars['String']>
-    code?: Maybe<Scalars['String']>
-    createdAt?: Maybe<Scalars['DateTime']>
-    updatedAt?: Maybe<Scalars['DateTime']>
-  }
-
-  export type I18NLocaleEntity = {
-    id?: Maybe<Scalars['ID']>
-    attributes?: Maybe<I18NLocale>
-  }
-
-  export type I18NLocaleEntityResponse = {
-    data?: Maybe<I18NLocaleEntity>
-  }
-
-  export type I18NLocaleEntityResponseCollection = {
-    data: Array<I18NLocaleEntity>
-    meta: ResponseCollectionMeta
-  }
-
-  export type UsersPermissionsPermissionFiltersInput = {
-    id?: InputMaybe<IDFilterInput>
-    action?: InputMaybe<StringFilterInput>
-    role?: InputMaybe<UsersPermissionsRoleFiltersInput>
-    createdAt?: InputMaybe<DateTimeFilterInput>
-    updatedAt?: InputMaybe<DateTimeFilterInput>
-    and?: InputMaybe<Array<InputMaybe<UsersPermissionsPermissionFiltersInput>>>
-    or?: InputMaybe<Array<InputMaybe<UsersPermissionsPermissionFiltersInput>>>
-    not?: InputMaybe<UsersPermissionsPermissionFiltersInput>
-  }
-
-  export type UsersPermissionsPermission = {
-    action: Scalars['String']
-    role?: Maybe<UsersPermissionsRoleEntityResponse>
-    createdAt?: Maybe<Scalars['DateTime']>
-    updatedAt?: Maybe<Scalars['DateTime']>
-  }
-
-  export type UsersPermissionsPermissionEntity = {
-    id?: Maybe<Scalars['ID']>
-    attributes?: Maybe<UsersPermissionsPermission>
-  }
-
-  export type UsersPermissionsPermissionRelationResponseCollection = {
-    data: Array<UsersPermissionsPermissionEntity>
-  }
-
-  export type UsersPermissionsRoleFiltersInput = {
-    id?: InputMaybe<IDFilterInput>
-    name?: InputMaybe<StringFilterInput>
-    description?: InputMaybe<StringFilterInput>
-    type?: InputMaybe<StringFilterInput>
-    permissions?: InputMaybe<UsersPermissionsPermissionFiltersInput>
-    users?: InputMaybe<UsersPermissionsUserFiltersInput>
-    createdAt?: InputMaybe<DateTimeFilterInput>
-    updatedAt?: InputMaybe<DateTimeFilterInput>
-    and?: InputMaybe<Array<InputMaybe<UsersPermissionsRoleFiltersInput>>>
-    or?: InputMaybe<Array<InputMaybe<UsersPermissionsRoleFiltersInput>>>
-    not?: InputMaybe<UsersPermissionsRoleFiltersInput>
-  }
-
-  export type UsersPermissionsRoleInput = {
-    name?: InputMaybe<Scalars['String']>
-    description?: InputMaybe<Scalars['String']>
-    type?: InputMaybe<Scalars['String']>
-    permissions?: InputMaybe<Array<InputMaybe<Scalars['ID']>>>
-    users?: InputMaybe<Array<InputMaybe<Scalars['ID']>>>
-  }
-
-  export type UsersPermissionsRole = {
-    name: Scalars['String']
-    description?: Maybe<Scalars['String']>
-    type?: Maybe<Scalars['String']>
-    permissions?: Maybe<UsersPermissionsPermissionRelationResponseCollection>
-    users?: Maybe<UsersPermissionsUserRelationResponseCollection>
-    createdAt?: Maybe<Scalars['DateTime']>
-    updatedAt?: Maybe<Scalars['DateTime']>
-  }
-
-  export type UsersPermissionsRolepermissionsArgs = {
-    filters?: InputMaybe<UsersPermissionsPermissionFiltersInput>
-    pagination?: InputMaybe<PaginationArg>
-    sort?: InputMaybe<Array<InputMaybe<Scalars['String']>>>
-  }
-
-  export type UsersPermissionsRoleusersArgs = {
-    filters?: InputMaybe<UsersPermissionsUserFiltersInput>
-    pagination?: InputMaybe<PaginationArg>
-    sort?: InputMaybe<Array<InputMaybe<Scalars['String']>>>
-  }
-
-  export type UsersPermissionsRoleEntity = {
-    id?: Maybe<Scalars['ID']>
-    attributes?: Maybe<UsersPermissionsRole>
-  }
-
-  export type UsersPermissionsRoleEntityResponse = {
-    data?: Maybe<UsersPermissionsRoleEntity>
-  }
-
-  export type UsersPermissionsRoleEntityResponseCollection = {
-    data: Array<UsersPermissionsRoleEntity>
-    meta: ResponseCollectionMeta
-  }
-
-  export type UsersPermissionsUserFiltersInput = {
-    id?: InputMaybe<IDFilterInput>
-    username?: InputMaybe<StringFilterInput>
-    email?: InputMaybe<StringFilterInput>
-    provider?: InputMaybe<StringFilterInput>
-    password?: InputMaybe<StringFilterInput>
-    resetPasswordToken?: InputMaybe<StringFilterInput>
-    confirmationToken?: InputMaybe<StringFilterInput>
-    confirmed?: InputMaybe<BooleanFilterInput>
-    blocked?: InputMaybe<BooleanFilterInput>
-    role?: InputMaybe<UsersPermissionsRoleFiltersInput>
-    createdAt?: InputMaybe<DateTimeFilterInput>
-    updatedAt?: InputMaybe<DateTimeFilterInput>
-    and?: InputMaybe<Array<InputMaybe<UsersPermissionsUserFiltersInput>>>
-    or?: InputMaybe<Array<InputMaybe<UsersPermissionsUserFiltersInput>>>
-    not?: InputMaybe<UsersPermissionsUserFiltersInput>
-  }
-
-  export type UsersPermissionsUserInput = {
-    username?: InputMaybe<Scalars['String']>
-    email?: InputMaybe<Scalars['String']>
-    provider?: InputMaybe<Scalars['String']>
-    password?: InputMaybe<Scalars['String']>
-    resetPasswordToken?: InputMaybe<Scalars['String']>
-    confirmationToken?: InputMaybe<Scalars['String']>
-    confirmed?: InputMaybe<Scalars['Boolean']>
-    blocked?: InputMaybe<Scalars['Boolean']>
-    role?: InputMaybe<Scalars['ID']>
-  }
-
-  export type UsersPermissionsUser = {
-    username: Scalars['String']
-    email: Scalars['String']
-    provider?: Maybe<Scalars['String']>
-    confirmed?: Maybe<Scalars['Boolean']>
-    blocked?: Maybe<Scalars['Boolean']>
-    role?: Maybe<UsersPermissionsRoleEntityResponse>
-    createdAt?: Maybe<Scalars['DateTime']>
-    updatedAt?: Maybe<Scalars['DateTime']>
-  }
-
-  export type UsersPermissionsUserEntity = {
-    id?: Maybe<Scalars['ID']>
-    attributes?: Maybe<UsersPermissionsUser>
-  }
-
-  export type UsersPermissionsUserEntityResponse = {
-    data?: Maybe<UsersPermissionsUserEntity>
-  }
-
-  export type UsersPermissionsUserEntityResponseCollection = {
-    data: Array<UsersPermissionsUserEntity>
-    meta: ResponseCollectionMeta
-  }
-
-  export type UsersPermissionsUserRelationResponseCollection = {
-    data: Array<UsersPermissionsUserEntity>
-  }
-
-  export type AboutBlocksDynamicZone = ComponentSharedMedia | ComponentSharedRichText | ComponentSharedSlider | Error
-
-  export type AboutInput = {
-    title?: InputMaybe<Scalars['String']>
-    blocks?: InputMaybe<Array<Scalars['AboutBlocksDynamicZoneInput']>>
-  }
-
-  export type About = {
-    title?: Maybe<Scalars['String']>
-    blocks?: Maybe<Array<Maybe<AboutBlocksDynamicZone>>>
-    createdAt?: Maybe<Scalars['DateTime']>
-    updatedAt?: Maybe<Scalars['DateTime']>
-  }
-
-  export type AboutEntity = {
-    id?: Maybe<Scalars['ID']>
-    attributes?: Maybe<About>
-  }
-
-  export type AboutEntityResponse = {
-    data?: Maybe<AboutEntity>
-  }
-
-  export type ArticleBlocksDynamicZone =
-    | ComponentSharedDivider
-    | ComponentSharedMedia
-    | ComponentSharedRichText
-    | ComponentSharedSlider
-    | Error
-
-  export type ArticleFiltersInput = {
-    id?: InputMaybe<IDFilterInput>
-    title?: InputMaybe<StringFilterInput>
-    description?: InputMaybe<StringFilterInput>
-    slug?: InputMaybe<StringFilterInput>
-    authors?: InputMaybe<AuthorFiltersInput>
-    categories?: InputMaybe<CategoryFiltersInput>
-    createdAt?: InputMaybe<DateTimeFilterInput>
-    updatedAt?: InputMaybe<DateTimeFilterInput>
-    publishedAt?: InputMaybe<DateTimeFilterInput>
-    and?: InputMaybe<Array<InputMaybe<ArticleFiltersInput>>>
-    or?: InputMaybe<Array<InputMaybe<ArticleFiltersInput>>>
-    not?: InputMaybe<ArticleFiltersInput>
-  }
-
-  export type ArticleInput = {
-    title?: InputMaybe<Scalars['String']>
-    description?: InputMaybe<Scalars['String']>
-    slug?: InputMaybe<Scalars['String']>
-    cover?: InputMaybe<Scalars['ID']>
-    authors?: InputMaybe<Array<InputMaybe<Scalars['ID']>>>
-    categories?: InputMaybe<Array<InputMaybe<Scalars['ID']>>>
-    blocks?: InputMaybe<Array<Scalars['ArticleBlocksDynamicZoneInput']>>
-    publishedAt?: InputMaybe<Scalars['DateTime']>
-  }
-
-  export type Article = {
-    title: Scalars['String']
-    description: Scalars['String']
-    slug: Scalars['String']
-    cover: UploadFileEntityResponse
-    authors?: Maybe<AuthorRelationResponseCollection>
-    categories?: Maybe<CategoryRelationResponseCollection>
-    blocks?: Maybe<Array<Maybe<ArticleBlocksDynamicZone>>>
-    createdAt?: Maybe<Scalars['DateTime']>
-    updatedAt?: Maybe<Scalars['DateTime']>
-    publishedAt?: Maybe<Scalars['DateTime']>
-  }
-
-  export type ArticleauthorsArgs = {
-    filters?: InputMaybe<AuthorFiltersInput>
-    pagination?: InputMaybe<PaginationArg>
-    sort?: InputMaybe<Array<InputMaybe<Scalars['String']>>>
-  }
-
-  export type ArticlecategoriesArgs = {
-    filters?: InputMaybe<CategoryFiltersInput>
-    pagination?: InputMaybe<PaginationArg>
-    sort?: InputMaybe<Array<InputMaybe<Scalars['String']>>>
-  }
-
-  export type ArticleEntity = {
-    id?: Maybe<Scalars['ID']>
-    attributes?: Maybe<Article>
-  }
-
-  export type ArticleEntityResponse = {
-    data?: Maybe<ArticleEntity>
-  }
-
-  export type ArticleEntityResponseCollection = {
-    data: Array<ArticleEntity>
-    meta: ResponseCollectionMeta
-  }
-
-  export type ArticleRelationResponseCollection = {
-    data: Array<ArticleEntity>
-  }
-
-  export type AuthorFiltersInput = {
-    id?: InputMaybe<IDFilterInput>
-    name?: InputMaybe<StringFilterInput>
-    email?: InputMaybe<StringFilterInput>
-    handle?: InputMaybe<StringFilterInput>
-    articles?: InputMaybe<ArticleFiltersInput>
-    createdAt?: InputMaybe<DateTimeFilterInput>
-    updatedAt?: InputMaybe<DateTimeFilterInput>
-    and?: InputMaybe<Array<InputMaybe<AuthorFiltersInput>>>
-    or?: InputMaybe<Array<InputMaybe<AuthorFiltersInput>>>
-    not?: InputMaybe<AuthorFiltersInput>
-  }
-
-  export type AuthorInput = {
-    name?: InputMaybe<Scalars['String']>
-    avatar?: InputMaybe<Scalars['ID']>
-    email?: InputMaybe<Scalars['String']>
-    handle?: InputMaybe<Scalars['String']>
-    articles?: InputMaybe<Array<InputMaybe<Scalars['ID']>>>
-  }
-
-  export type Author = {
-    name: Scalars['String']
-    avatar: UploadFileEntityResponse
-    email: Scalars['String']
-    handle: Scalars['String']
-    articles?: Maybe<ArticleRelationResponseCollection>
-    createdAt?: Maybe<Scalars['DateTime']>
-    updatedAt?: Maybe<Scalars['DateTime']>
-  }
-
-  export type AuthorarticlesArgs = {
-    filters?: InputMaybe<ArticleFiltersInput>
-    pagination?: InputMaybe<PaginationArg>
-    sort?: InputMaybe<Array<InputMaybe<Scalars['String']>>>
-    publicationState?: InputMaybe<PublicationState>
-  }
-
-  export type AuthorEntity = {
-    id?: Maybe<Scalars['ID']>
-    attributes?: Maybe<Author>
-  }
-
-  export type AuthorEntityResponse = {
-    data?: Maybe<AuthorEntity>
-  }
-
-  export type AuthorEntityResponseCollection = {
-    data: Array<AuthorEntity>
-    meta: ResponseCollectionMeta
-  }
-
-  export type AuthorRelationResponseCollection = {
-    data: Array<AuthorEntity>
-  }
-
-  export type CategoryFiltersInput = {
-    id?: InputMaybe<IDFilterInput>
-    name?: InputMaybe<StringFilterInput>
-    slug?: InputMaybe<StringFilterInput>
-    description?: InputMaybe<StringFilterInput>
-    articles?: InputMaybe<ArticleFiltersInput>
-    createdAt?: InputMaybe<DateTimeFilterInput>
-    updatedAt?: InputMaybe<DateTimeFilterInput>
-    and?: InputMaybe<Array<InputMaybe<CategoryFiltersInput>>>
-    or?: InputMaybe<Array<InputMaybe<CategoryFiltersInput>>>
-    not?: InputMaybe<CategoryFiltersInput>
-  }
-
-  export type CategoryInput = {
-    name?: InputMaybe<Scalars['String']>
-    slug?: InputMaybe<Scalars['String']>
-    description?: InputMaybe<Scalars['String']>
-    articles?: InputMaybe<Array<InputMaybe<Scalars['ID']>>>
-  }
-
-  export type Category = {
-    name: Scalars['String']
-    slug: Scalars['String']
-    description: Scalars['String']
-    articles?: Maybe<ArticleRelationResponseCollection>
-    createdAt?: Maybe<Scalars['DateTime']>
-    updatedAt?: Maybe<Scalars['DateTime']>
-  }
-
-  export type CategoryarticlesArgs = {
-    filters?: InputMaybe<ArticleFiltersInput>
-    pagination?: InputMaybe<PaginationArg>
-    sort?: InputMaybe<Array<InputMaybe<Scalars['String']>>>
-    publicationState?: InputMaybe<PublicationState>
-  }
-
-  export type CategoryEntity = {
-    id?: Maybe<Scalars['ID']>
-    attributes?: Maybe<Category>
-  }
-
-  export type CategoryEntityResponse = {
-    data?: Maybe<CategoryEntity>
-  }
-
-  export type CategoryEntityResponseCollection = {
-    data: Array<CategoryEntity>
-    meta: ResponseCollectionMeta
-  }
-
-  export type CategoryRelationResponseCollection = {
-    data: Array<CategoryEntity>
-  }
-
-  export type GlobalInput = {
-    siteName?: InputMaybe<Scalars['String']>
-    favicon?: InputMaybe<Scalars['ID']>
-    siteDescription?: InputMaybe<Scalars['String']>
-    defaultSeo?: InputMaybe<ComponentSharedSeoInput>
-  }
-
-  export type Global = {
-    siteName: Scalars['String']
-    favicon?: Maybe<UploadFileEntityResponse>
-    siteDescription: Scalars['String']
-    defaultSeo?: Maybe<ComponentSharedSeo>
-    createdAt?: Maybe<Scalars['DateTime']>
-    updatedAt?: Maybe<Scalars['DateTime']>
-  }
-
-  export type GlobalEntity = {
-    id?: Maybe<Scalars['ID']>
-    attributes?: Maybe<Global>
-  }
-
-  export type GlobalEntityResponse = {
-    data?: Maybe<GlobalEntity>
-  }
-
-  export type GenericMorph =
-    | ComponentSharedDivider
-    | ComponentSharedMedia
-    | ComponentSharedRichText
-    | ComponentSharedSeo
-    | ComponentSharedSlider
-    | UploadFile
-    | SchedulerScheduler
-    | I18NLocale
-    | UsersPermissionsPermission
-    | UsersPermissionsRole
-    | UsersPermissionsUser
-    | About
-    | Article
-    | Author
-    | Category
-    | Global
-
-  export type FileInfoInput = {
-    name?: InputMaybe<Scalars['String']>
-    alternativeText?: InputMaybe<Scalars['String']>
-    caption?: InputMaybe<Scalars['String']>
-  }
-
-  export type UsersPermissionsMe = {
-    id: Scalars['ID']
-    username: Scalars['String']
-    email?: Maybe<Scalars['String']>
-    confirmed?: Maybe<Scalars['Boolean']>
-    blocked?: Maybe<Scalars['Boolean']>
-    role?: Maybe<UsersPermissionsMeRole>
-  }
-
-  export type UsersPermissionsMeRole = {
-    id: Scalars['ID']
-    name: Scalars['String']
-    description?: Maybe<Scalars['String']>
-    type?: Maybe<Scalars['String']>
-  }
-
-  export type UsersPermissionsRegisterInput = {
-    username: Scalars['String']
-    email: Scalars['String']
-    password: Scalars['String']
-  }
-
-  export type UsersPermissionsLoginInput = {
-    identifier: Scalars['String']
-    password: Scalars['String']
-    provider?: Scalars['String']
-  }
-
-  export type UsersPermissionsPasswordPayload = {
-    ok: Scalars['Boolean']
-  }
-
-  export type UsersPermissionsLoginPayload = {
-    jwt?: Maybe<Scalars['String']>
-    user: UsersPermissionsMe
-  }
-
-  export type UsersPermissionsCreateRolePayload = {
-    ok: Scalars['Boolean']
-  }
-
-  export type UsersPermissionsUpdateRolePayload = {
-    ok: Scalars['Boolean']
-  }
-
-  export type UsersPermissionsDeleteRolePayload = {
-    ok: Scalars['Boolean']
-  }
-
-  export type PaginationArg = {
-    page?: InputMaybe<Scalars['Int']>
-    pageSize?: InputMaybe<Scalars['Int']>
-    start?: InputMaybe<Scalars['Int']>
-    limit?: InputMaybe<Scalars['Int']>
-  }
-
-  export type Query = {
-    uploadFile?: Maybe<UploadFileEntityResponse>
-    uploadFiles?: Maybe<UploadFileEntityResponseCollection>
-    schedulerScheduler?: Maybe<SchedulerSchedulerEntityResponseCollection>
-    i18NLocale?: Maybe<I18NLocaleEntityResponse>
-    i18NLocales?: Maybe<I18NLocaleEntityResponseCollection>
-    usersPermissionsRole?: Maybe<UsersPermissionsRoleEntityResponse>
-    usersPermissionsRoles?: Maybe<UsersPermissionsRoleEntityResponseCollection>
-    usersPermissionsUser?: Maybe<UsersPermissionsUserEntityResponse>
-    usersPermissionsUsers?: Maybe<UsersPermissionsUserEntityResponseCollection>
-    about?: Maybe<AboutEntityResponse>
-    article?: Maybe<ArticleEntityResponse>
-    articles?: Maybe<ArticleEntityResponseCollection>
-    author?: Maybe<AuthorEntityResponse>
-    authors?: Maybe<AuthorEntityResponseCollection>
-    category?: Maybe<CategoryEntityResponse>
-    categories?: Maybe<CategoryEntityResponseCollection>
-    global?: Maybe<GlobalEntityResponse>
-    me?: Maybe<UsersPermissionsMe>
-  }
-
-  export type QueryuploadFileArgs = {
-    id?: InputMaybe<Scalars['ID']>
-  }
-
-  export type QueryuploadFilesArgs = {
-    filters?: InputMaybe<UploadFileFiltersInput>
-    pagination?: InputMaybe<PaginationArg>
-    sort?: InputMaybe<Array<InputMaybe<Scalars['String']>>>
-  }
-
-  export type QueryschedulerSchedulerArgs = {
-    filters?: InputMaybe<SchedulerSchedulerFiltersInput>
-    pagination?: InputMaybe<PaginationArg>
-    sort?: InputMaybe<Array<InputMaybe<Scalars['String']>>>
-  }
-
-  export type Queryi18NLocaleArgs = {
-    id?: InputMaybe<Scalars['ID']>
-  }
-
-  export type Queryi18NLocalesArgs = {
-    filters?: InputMaybe<I18NLocaleFiltersInput>
-    pagination?: InputMaybe<PaginationArg>
-    sort?: InputMaybe<Array<InputMaybe<Scalars['String']>>>
-  }
-
-  export type QueryusersPermissionsRoleArgs = {
-    id?: InputMaybe<Scalars['ID']>
-  }
-
-  export type QueryusersPermissionsRolesArgs = {
-    filters?: InputMaybe<UsersPermissionsRoleFiltersInput>
-    pagination?: InputMaybe<PaginationArg>
-    sort?: InputMaybe<Array<InputMaybe<Scalars['String']>>>
-  }
-
-  export type QueryusersPermissionsUserArgs = {
-    id?: InputMaybe<Scalars['ID']>
-  }
-
-  export type QueryusersPermissionsUsersArgs = {
-    filters?: InputMaybe<UsersPermissionsUserFiltersInput>
-    pagination?: InputMaybe<PaginationArg>
-    sort?: InputMaybe<Array<InputMaybe<Scalars['String']>>>
-  }
-
-  export type QueryarticleArgs = {
-    id?: InputMaybe<Scalars['ID']>
-  }
-
-  export type QueryarticlesArgs = {
-    filters?: InputMaybe<ArticleFiltersInput>
-    pagination?: InputMaybe<PaginationArg>
-    sort?: InputMaybe<Array<InputMaybe<Scalars['String']>>>
-    publicationState?: InputMaybe<PublicationState>
-  }
-
-  export type QueryauthorArgs = {
-    id?: InputMaybe<Scalars['ID']>
-  }
-
-  export type QueryauthorsArgs = {
-    filters?: InputMaybe<AuthorFiltersInput>
-    pagination?: InputMaybe<PaginationArg>
-    sort?: InputMaybe<Array<InputMaybe<Scalars['String']>>>
-  }
-
-  export type QuerycategoryArgs = {
-    id?: InputMaybe<Scalars['ID']>
-  }
-
-  export type QuerycategoriesArgs = {
-    filters?: InputMaybe<CategoryFiltersInput>
-    pagination?: InputMaybe<PaginationArg>
-    sort?: InputMaybe<Array<InputMaybe<Scalars['String']>>>
-  }
-
-  export type Mutation = {
-    createUploadFile?: Maybe<UploadFileEntityResponse>
-    updateUploadFile?: Maybe<UploadFileEntityResponse>
-    deleteUploadFile?: Maybe<UploadFileEntityResponse>
-    createSchedulerScheduler?: Maybe<SchedulerSchedulerEntityResponse>
-    updateSchedulerScheduler?: Maybe<SchedulerSchedulerEntityResponse>
-    deleteSchedulerScheduler?: Maybe<SchedulerSchedulerEntityResponse>
-    updateAbout?: Maybe<AboutEntityResponse>
-    deleteAbout?: Maybe<AboutEntityResponse>
-    createArticle?: Maybe<ArticleEntityResponse>
-    updateArticle?: Maybe<ArticleEntityResponse>
-    deleteArticle?: Maybe<ArticleEntityResponse>
-    createAuthor?: Maybe<AuthorEntityResponse>
-    updateAuthor?: Maybe<AuthorEntityResponse>
-    deleteAuthor?: Maybe<AuthorEntityResponse>
-    createCategory?: Maybe<CategoryEntityResponse>
-    updateCategory?: Maybe<CategoryEntityResponse>
-    deleteCategory?: Maybe<CategoryEntityResponse>
-    updateGlobal?: Maybe<GlobalEntityResponse>
-    deleteGlobal?: Maybe<GlobalEntityResponse>
-    upload: UploadFileEntityResponse
-    multipleUpload: Array<Maybe<UploadFileEntityResponse>>
-    updateFileInfo: UploadFileEntityResponse
-    removeFile?: Maybe<UploadFileEntityResponse>
-    /** Create a new role */
-    createUsersPermissionsRole?: Maybe<UsersPermissionsCreateRolePayload>
-    /** Update an existing role */
-    updateUsersPermissionsRole?: Maybe<UsersPermissionsUpdateRolePayload>
-    /** Delete an existing role */
-    deleteUsersPermissionsRole?: Maybe<UsersPermissionsDeleteRolePayload>
-    /** Create a new user */
-    createUsersPermissionsUser: UsersPermissionsUserEntityResponse
-    /** Update an existing user */
-    updateUsersPermissionsUser: UsersPermissionsUserEntityResponse
-    /** Delete an existing user */
-    deleteUsersPermissionsUser: UsersPermissionsUserEntityResponse
-    login: UsersPermissionsLoginPayload
-    /** Register a user */
-    register: UsersPermissionsLoginPayload
-    /** Request a reset password token */
-    forgotPassword?: Maybe<UsersPermissionsPasswordPayload>
-    /** Reset user password. Confirm with a code (resetToken from forgotPassword) */
-    resetPassword?: Maybe<UsersPermissionsLoginPayload>
-    /** Confirm an email users email address */
-    emailConfirmation?: Maybe<UsersPermissionsLoginPayload>
-  }
-
-  export type MutationcreateUploadFileArgs = {
-    data: UploadFileInput
-  }
-
-  export type MutationupdateUploadFileArgs = {
-    id: Scalars['ID']
-    data: UploadFileInput
-  }
-
-  export type MutationdeleteUploadFileArgs = {
-    id: Scalars['ID']
-  }
-
-  export type MutationcreateSchedulerSchedulerArgs = {
-    data: SchedulerSchedulerInput
-  }
-
-  export type MutationupdateSchedulerSchedulerArgs = {
-    id: Scalars['ID']
-    data: SchedulerSchedulerInput
-  }
-
-  export type MutationdeleteSchedulerSchedulerArgs = {
-    id: Scalars['ID']
-  }
-
-  export type MutationupdateAboutArgs = {
-    data: AboutInput
-  }
-
-  export type MutationcreateArticleArgs = {
-    data: ArticleInput
-  }
-
-  export type MutationupdateArticleArgs = {
-    id: Scalars['ID']
-    data: ArticleInput
-  }
-
-  export type MutationdeleteArticleArgs = {
-    id: Scalars['ID']
-  }
-
-  export type MutationcreateAuthorArgs = {
-    data: AuthorInput
-  }
-
-  export type MutationupdateAuthorArgs = {
-    id: Scalars['ID']
-    data: AuthorInput
-  }
-
-  export type MutationdeleteAuthorArgs = {
-    id: Scalars['ID']
-  }
-
-  export type MutationcreateCategoryArgs = {
-    data: CategoryInput
-  }
-
-  export type MutationupdateCategoryArgs = {
-    id: Scalars['ID']
-    data: CategoryInput
-  }
-
-  export type MutationdeleteCategoryArgs = {
-    id: Scalars['ID']
-  }
-
-  export type MutationupdateGlobalArgs = {
-    data: GlobalInput
-  }
-
-  export type MutationuploadArgs = {
-    refId?: InputMaybe<Scalars['ID']>
-    ref?: InputMaybe<Scalars['String']>
-    field?: InputMaybe<Scalars['String']>
-    info?: InputMaybe<FileInfoInput>
-    file: Scalars['Upload']
-  }
-
-  export type MutationmultipleUploadArgs = {
-    refId?: InputMaybe<Scalars['ID']>
-    ref?: InputMaybe<Scalars['String']>
-    field?: InputMaybe<Scalars['String']>
-    files: Array<InputMaybe<Scalars['Upload']>>
-  }
-
-  export type MutationupdateFileInfoArgs = {
-    id: Scalars['ID']
-    info?: InputMaybe<FileInfoInput>
-  }
-
-  export type MutationremoveFileArgs = {
-    id: Scalars['ID']
-  }
-
-  export type MutationcreateUsersPermissionsRoleArgs = {
-    data: UsersPermissionsRoleInput
-  }
-
-  export type MutationupdateUsersPermissionsRoleArgs = {
-    id: Scalars['ID']
-    data: UsersPermissionsRoleInput
-  }
-
-  export type MutationdeleteUsersPermissionsRoleArgs = {
-    id: Scalars['ID']
-  }
-
-  export type MutationcreateUsersPermissionsUserArgs = {
-    data: UsersPermissionsUserInput
-  }
-
-  export type MutationupdateUsersPermissionsUserArgs = {
-    id: Scalars['ID']
-    data: UsersPermissionsUserInput
-  }
-
-  export type MutationdeleteUsersPermissionsUserArgs = {
-    id: Scalars['ID']
-  }
-
-  export type MutationloginArgs = {
-    input: UsersPermissionsLoginInput
-  }
-
-  export type MutationregisterArgs = {
-    input: UsersPermissionsRegisterInput
-  }
-
-  export type MutationforgotPasswordArgs = {
-    email: Scalars['String']
-  }
-
-  export type MutationresetPasswordArgs = {
-    password: Scalars['String']
-    passwordConfirmation: Scalars['String']
-    code: Scalars['String']
-  }
-
-<<<<<<< HEAD
-  export type MutationemailConfirmationArgs = {
-    confirmation: Scalars['String']
-  }
-}
-export type QueryCmsSdk = {
-  /** null **/
-  uploadFile: InContextSdkMethod<CmsTypes.Query['uploadFile'], CmsTypes.QueryuploadFileArgs, MeshContext>
-  /** null **/
-  uploadFiles: InContextSdkMethod<CmsTypes.Query['uploadFiles'], CmsTypes.QueryuploadFilesArgs, MeshContext>
-  /** null **/
-  schedulerScheduler: InContextSdkMethod<
-    CmsTypes.Query['schedulerScheduler'],
-    CmsTypes.QueryschedulerSchedulerArgs,
-    MeshContext
-  >
-  /** null **/
-  i18NLocale: InContextSdkMethod<CmsTypes.Query['i18NLocale'], CmsTypes.Queryi18NLocaleArgs, MeshContext>
-  /** null **/
-  i18NLocales: InContextSdkMethod<CmsTypes.Query['i18NLocales'], CmsTypes.Queryi18NLocalesArgs, MeshContext>
-  /** null **/
-  usersPermissionsRole: InContextSdkMethod<
-    CmsTypes.Query['usersPermissionsRole'],
-    CmsTypes.QueryusersPermissionsRoleArgs,
-    MeshContext
-  >
-  /** null **/
-  usersPermissionsRoles: InContextSdkMethod<
-    CmsTypes.Query['usersPermissionsRoles'],
-    CmsTypes.QueryusersPermissionsRolesArgs,
-    MeshContext
-  >
-  /** null **/
-  usersPermissionsUser: InContextSdkMethod<
-    CmsTypes.Query['usersPermissionsUser'],
-    CmsTypes.QueryusersPermissionsUserArgs,
-    MeshContext
-  >
-  /** null **/
-  usersPermissionsUsers: InContextSdkMethod<
-    CmsTypes.Query['usersPermissionsUsers'],
-    CmsTypes.QueryusersPermissionsUsersArgs,
-    MeshContext
-  >
-  /** null **/
-  about: InContextSdkMethod<CmsTypes.Query['about'], {}, MeshContext>
-  /** null **/
-  article: InContextSdkMethod<CmsTypes.Query['article'], CmsTypes.QueryarticleArgs, MeshContext>
-  /** null **/
-  articles: InContextSdkMethod<CmsTypes.Query['articles'], CmsTypes.QueryarticlesArgs, MeshContext>
-  /** null **/
-  author: InContextSdkMethod<CmsTypes.Query['author'], CmsTypes.QueryauthorArgs, MeshContext>
-  /** null **/
-  authors: InContextSdkMethod<CmsTypes.Query['authors'], CmsTypes.QueryauthorsArgs, MeshContext>
-  /** null **/
-  category: InContextSdkMethod<CmsTypes.Query['category'], CmsTypes.QuerycategoryArgs, MeshContext>
-  /** null **/
-  categories: InContextSdkMethod<CmsTypes.Query['categories'], CmsTypes.QuerycategoriesArgs, MeshContext>
-  /** null **/
-  global: InContextSdkMethod<CmsTypes.Query['global'], {}, MeshContext>
-  /** null **/
-=======
+
+export type Error = {
+  code: Scalars['String'];
+  message?: Maybe<Scalars['String']>;
+};
+
+export type Pagination = {
+  total: Scalars['Int'];
+  page: Scalars['Int'];
+  pageSize: Scalars['Int'];
+  pageCount: Scalars['Int'];
+};
+
+export type ResponseCollectionMeta = {
+  pagination: Pagination;
+};
+
+export type PublicationState =
+  | 'LIVE'
+  | 'PREVIEW';
+
+export type IDFilterInput = {
+  and?: InputMaybe<Array<InputMaybe<Scalars['ID']>>>;
+  or?: InputMaybe<Array<InputMaybe<Scalars['ID']>>>;
+  not?: InputMaybe<IDFilterInput>;
+  eq?: InputMaybe<Scalars['ID']>;
+  ne?: InputMaybe<Scalars['ID']>;
+  startsWith?: InputMaybe<Scalars['ID']>;
+  endsWith?: InputMaybe<Scalars['ID']>;
+  contains?: InputMaybe<Scalars['ID']>;
+  notContains?: InputMaybe<Scalars['ID']>;
+  containsi?: InputMaybe<Scalars['ID']>;
+  notContainsi?: InputMaybe<Scalars['ID']>;
+  gt?: InputMaybe<Scalars['ID']>;
+  gte?: InputMaybe<Scalars['ID']>;
+  lt?: InputMaybe<Scalars['ID']>;
+  lte?: InputMaybe<Scalars['ID']>;
+  null?: InputMaybe<Scalars['Boolean']>;
+  notNull?: InputMaybe<Scalars['Boolean']>;
+  in?: InputMaybe<Array<InputMaybe<Scalars['ID']>>>;
+  notIn?: InputMaybe<Array<InputMaybe<Scalars['ID']>>>;
+  between?: InputMaybe<Array<InputMaybe<Scalars['ID']>>>;
+};
+
+export type BooleanFilterInput = {
+  and?: InputMaybe<Array<InputMaybe<Scalars['Boolean']>>>;
+  or?: InputMaybe<Array<InputMaybe<Scalars['Boolean']>>>;
+  not?: InputMaybe<BooleanFilterInput>;
+  eq?: InputMaybe<Scalars['Boolean']>;
+  ne?: InputMaybe<Scalars['Boolean']>;
+  startsWith?: InputMaybe<Scalars['Boolean']>;
+  endsWith?: InputMaybe<Scalars['Boolean']>;
+  contains?: InputMaybe<Scalars['Boolean']>;
+  notContains?: InputMaybe<Scalars['Boolean']>;
+  containsi?: InputMaybe<Scalars['Boolean']>;
+  notContainsi?: InputMaybe<Scalars['Boolean']>;
+  gt?: InputMaybe<Scalars['Boolean']>;
+  gte?: InputMaybe<Scalars['Boolean']>;
+  lt?: InputMaybe<Scalars['Boolean']>;
+  lte?: InputMaybe<Scalars['Boolean']>;
+  null?: InputMaybe<Scalars['Boolean']>;
+  notNull?: InputMaybe<Scalars['Boolean']>;
+  in?: InputMaybe<Array<InputMaybe<Scalars['Boolean']>>>;
+  notIn?: InputMaybe<Array<InputMaybe<Scalars['Boolean']>>>;
+  between?: InputMaybe<Array<InputMaybe<Scalars['Boolean']>>>;
+};
+
+export type StringFilterInput = {
+  and?: InputMaybe<Array<InputMaybe<Scalars['String']>>>;
+  or?: InputMaybe<Array<InputMaybe<Scalars['String']>>>;
+  not?: InputMaybe<StringFilterInput>;
+  eq?: InputMaybe<Scalars['String']>;
+  ne?: InputMaybe<Scalars['String']>;
+  startsWith?: InputMaybe<Scalars['String']>;
+  endsWith?: InputMaybe<Scalars['String']>;
+  contains?: InputMaybe<Scalars['String']>;
+  notContains?: InputMaybe<Scalars['String']>;
+  containsi?: InputMaybe<Scalars['String']>;
+  notContainsi?: InputMaybe<Scalars['String']>;
+  gt?: InputMaybe<Scalars['String']>;
+  gte?: InputMaybe<Scalars['String']>;
+  lt?: InputMaybe<Scalars['String']>;
+  lte?: InputMaybe<Scalars['String']>;
+  null?: InputMaybe<Scalars['Boolean']>;
+  notNull?: InputMaybe<Scalars['Boolean']>;
+  in?: InputMaybe<Array<InputMaybe<Scalars['String']>>>;
+  notIn?: InputMaybe<Array<InputMaybe<Scalars['String']>>>;
+  between?: InputMaybe<Array<InputMaybe<Scalars['String']>>>;
+};
+
+export type IntFilterInput = {
+  and?: InputMaybe<Array<InputMaybe<Scalars['Int']>>>;
+  or?: InputMaybe<Array<InputMaybe<Scalars['Int']>>>;
+  not?: InputMaybe<IntFilterInput>;
+  eq?: InputMaybe<Scalars['Int']>;
+  ne?: InputMaybe<Scalars['Int']>;
+  startsWith?: InputMaybe<Scalars['Int']>;
+  endsWith?: InputMaybe<Scalars['Int']>;
+  contains?: InputMaybe<Scalars['Int']>;
+  notContains?: InputMaybe<Scalars['Int']>;
+  containsi?: InputMaybe<Scalars['Int']>;
+  notContainsi?: InputMaybe<Scalars['Int']>;
+  gt?: InputMaybe<Scalars['Int']>;
+  gte?: InputMaybe<Scalars['Int']>;
+  lt?: InputMaybe<Scalars['Int']>;
+  lte?: InputMaybe<Scalars['Int']>;
+  null?: InputMaybe<Scalars['Boolean']>;
+  notNull?: InputMaybe<Scalars['Boolean']>;
+  in?: InputMaybe<Array<InputMaybe<Scalars['Int']>>>;
+  notIn?: InputMaybe<Array<InputMaybe<Scalars['Int']>>>;
+  between?: InputMaybe<Array<InputMaybe<Scalars['Int']>>>;
+};
+
+export type LongFilterInput = {
+  and?: InputMaybe<Array<InputMaybe<Scalars['Long']>>>;
+  or?: InputMaybe<Array<InputMaybe<Scalars['Long']>>>;
+  not?: InputMaybe<LongFilterInput>;
+  eq?: InputMaybe<Scalars['Long']>;
+  ne?: InputMaybe<Scalars['Long']>;
+  startsWith?: InputMaybe<Scalars['Long']>;
+  endsWith?: InputMaybe<Scalars['Long']>;
+  contains?: InputMaybe<Scalars['Long']>;
+  notContains?: InputMaybe<Scalars['Long']>;
+  containsi?: InputMaybe<Scalars['Long']>;
+  notContainsi?: InputMaybe<Scalars['Long']>;
+  gt?: InputMaybe<Scalars['Long']>;
+  gte?: InputMaybe<Scalars['Long']>;
+  lt?: InputMaybe<Scalars['Long']>;
+  lte?: InputMaybe<Scalars['Long']>;
+  null?: InputMaybe<Scalars['Boolean']>;
+  notNull?: InputMaybe<Scalars['Boolean']>;
+  in?: InputMaybe<Array<InputMaybe<Scalars['Long']>>>;
+  notIn?: InputMaybe<Array<InputMaybe<Scalars['Long']>>>;
+  between?: InputMaybe<Array<InputMaybe<Scalars['Long']>>>;
+};
+
+export type FloatFilterInput = {
+  and?: InputMaybe<Array<InputMaybe<Scalars['Float']>>>;
+  or?: InputMaybe<Array<InputMaybe<Scalars['Float']>>>;
+  not?: InputMaybe<FloatFilterInput>;
+  eq?: InputMaybe<Scalars['Float']>;
+  ne?: InputMaybe<Scalars['Float']>;
+  startsWith?: InputMaybe<Scalars['Float']>;
+  endsWith?: InputMaybe<Scalars['Float']>;
+  contains?: InputMaybe<Scalars['Float']>;
+  notContains?: InputMaybe<Scalars['Float']>;
+  containsi?: InputMaybe<Scalars['Float']>;
+  notContainsi?: InputMaybe<Scalars['Float']>;
+  gt?: InputMaybe<Scalars['Float']>;
+  gte?: InputMaybe<Scalars['Float']>;
+  lt?: InputMaybe<Scalars['Float']>;
+  lte?: InputMaybe<Scalars['Float']>;
+  null?: InputMaybe<Scalars['Boolean']>;
+  notNull?: InputMaybe<Scalars['Boolean']>;
+  in?: InputMaybe<Array<InputMaybe<Scalars['Float']>>>;
+  notIn?: InputMaybe<Array<InputMaybe<Scalars['Float']>>>;
+  between?: InputMaybe<Array<InputMaybe<Scalars['Float']>>>;
+};
+
+export type DateTimeFilterInput = {
+  and?: InputMaybe<Array<InputMaybe<Scalars['DateTime']>>>;
+  or?: InputMaybe<Array<InputMaybe<Scalars['DateTime']>>>;
+  not?: InputMaybe<DateTimeFilterInput>;
+  eq?: InputMaybe<Scalars['DateTime']>;
+  ne?: InputMaybe<Scalars['DateTime']>;
+  startsWith?: InputMaybe<Scalars['DateTime']>;
+  endsWith?: InputMaybe<Scalars['DateTime']>;
+  contains?: InputMaybe<Scalars['DateTime']>;
+  notContains?: InputMaybe<Scalars['DateTime']>;
+  containsi?: InputMaybe<Scalars['DateTime']>;
+  notContainsi?: InputMaybe<Scalars['DateTime']>;
+  gt?: InputMaybe<Scalars['DateTime']>;
+  gte?: InputMaybe<Scalars['DateTime']>;
+  lt?: InputMaybe<Scalars['DateTime']>;
+  lte?: InputMaybe<Scalars['DateTime']>;
+  null?: InputMaybe<Scalars['Boolean']>;
+  notNull?: InputMaybe<Scalars['Boolean']>;
+  in?: InputMaybe<Array<InputMaybe<Scalars['DateTime']>>>;
+  notIn?: InputMaybe<Array<InputMaybe<Scalars['DateTime']>>>;
+  between?: InputMaybe<Array<InputMaybe<Scalars['DateTime']>>>;
+};
+
+export type JSONFilterInput = {
+  and?: InputMaybe<Array<InputMaybe<Scalars['JSON']>>>;
+  or?: InputMaybe<Array<InputMaybe<Scalars['JSON']>>>;
+  not?: InputMaybe<JSONFilterInput>;
+  eq?: InputMaybe<Scalars['JSON']>;
+  ne?: InputMaybe<Scalars['JSON']>;
+  startsWith?: InputMaybe<Scalars['JSON']>;
+  endsWith?: InputMaybe<Scalars['JSON']>;
+  contains?: InputMaybe<Scalars['JSON']>;
+  notContains?: InputMaybe<Scalars['JSON']>;
+  containsi?: InputMaybe<Scalars['JSON']>;
+  notContainsi?: InputMaybe<Scalars['JSON']>;
+  gt?: InputMaybe<Scalars['JSON']>;
+  gte?: InputMaybe<Scalars['JSON']>;
+  lt?: InputMaybe<Scalars['JSON']>;
+  lte?: InputMaybe<Scalars['JSON']>;
+  null?: InputMaybe<Scalars['Boolean']>;
+  notNull?: InputMaybe<Scalars['Boolean']>;
+  in?: InputMaybe<Array<InputMaybe<Scalars['JSON']>>>;
+  notIn?: InputMaybe<Array<InputMaybe<Scalars['JSON']>>>;
+  between?: InputMaybe<Array<InputMaybe<Scalars['JSON']>>>;
+};
+
+export type ComponentSharedDivider = {
+  id: Scalars['ID'];
+};
+
+export type ComponentSharedMedia = {
+  id: Scalars['ID'];
+  file?: Maybe<UploadFileEntityResponse>;
+  caption?: Maybe<Scalars['String']>;
+};
+
+export type ComponentSharedRichText = {
+  id: Scalars['ID'];
+  body?: Maybe<Scalars['String']>;
+};
+
+export type ComponentSharedSeoInput = {
+  id?: InputMaybe<Scalars['ID']>;
+  metaTitle?: InputMaybe<Scalars['String']>;
+  metaDescription?: InputMaybe<Scalars['String']>;
+  shareImage?: InputMaybe<Scalars['ID']>;
+};
+
+export type ComponentSharedSeo = {
+  id: Scalars['ID'];
+  metaTitle: Scalars['String'];
+  metaDescription: Scalars['String'];
+  shareImage?: Maybe<UploadFileEntityResponse>;
+};
+
+export type ComponentSharedSlider = {
+  id: Scalars['ID'];
+  files?: Maybe<UploadFileRelationResponseCollection>;
+};
+
+
+export type ComponentSharedSliderfilesArgs = {
+  filters?: InputMaybe<UploadFileFiltersInput>;
+  pagination?: InputMaybe<PaginationArg>;
+  sort?: InputMaybe<Array<InputMaybe<Scalars['String']>>>;
+};
+
+export type UploadFileFiltersInput = {
+  id?: InputMaybe<IDFilterInput>;
+  name?: InputMaybe<StringFilterInput>;
+  alternativeText?: InputMaybe<StringFilterInput>;
+  caption?: InputMaybe<StringFilterInput>;
+  width?: InputMaybe<IntFilterInput>;
+  height?: InputMaybe<IntFilterInput>;
+  formats?: InputMaybe<JSONFilterInput>;
+  hash?: InputMaybe<StringFilterInput>;
+  ext?: InputMaybe<StringFilterInput>;
+  mime?: InputMaybe<StringFilterInput>;
+  size?: InputMaybe<FloatFilterInput>;
+  url?: InputMaybe<StringFilterInput>;
+  previewUrl?: InputMaybe<StringFilterInput>;
+  provider?: InputMaybe<StringFilterInput>;
+  provider_metadata?: InputMaybe<JSONFilterInput>;
+  createdAt?: InputMaybe<DateTimeFilterInput>;
+  updatedAt?: InputMaybe<DateTimeFilterInput>;
+  and?: InputMaybe<Array<InputMaybe<UploadFileFiltersInput>>>;
+  or?: InputMaybe<Array<InputMaybe<UploadFileFiltersInput>>>;
+  not?: InputMaybe<UploadFileFiltersInput>;
+};
+
+export type UploadFileInput = {
+  name?: InputMaybe<Scalars['String']>;
+  alternativeText?: InputMaybe<Scalars['String']>;
+  caption?: InputMaybe<Scalars['String']>;
+  width?: InputMaybe<Scalars['Int']>;
+  height?: InputMaybe<Scalars['Int']>;
+  formats?: InputMaybe<Scalars['JSON']>;
+  hash?: InputMaybe<Scalars['String']>;
+  ext?: InputMaybe<Scalars['String']>;
+  mime?: InputMaybe<Scalars['String']>;
+  size?: InputMaybe<Scalars['Float']>;
+  url?: InputMaybe<Scalars['String']>;
+  previewUrl?: InputMaybe<Scalars['String']>;
+  provider?: InputMaybe<Scalars['String']>;
+  provider_metadata?: InputMaybe<Scalars['JSON']>;
+};
+
+export type UploadFile = {
+  name: Scalars['String'];
+  alternativeText?: Maybe<Scalars['String']>;
+  caption?: Maybe<Scalars['String']>;
+  width?: Maybe<Scalars['Int']>;
+  height?: Maybe<Scalars['Int']>;
+  formats?: Maybe<Scalars['JSON']>;
+  hash: Scalars['String'];
+  ext?: Maybe<Scalars['String']>;
+  mime: Scalars['String'];
+  size: Scalars['Float'];
+  url: Scalars['String'];
+  previewUrl?: Maybe<Scalars['String']>;
+  provider: Scalars['String'];
+  provider_metadata?: Maybe<Scalars['JSON']>;
+  related?: Maybe<Array<Maybe<GenericMorph>>>;
+  createdAt?: Maybe<Scalars['DateTime']>;
+  updatedAt?: Maybe<Scalars['DateTime']>;
+};
+
+export type UploadFileEntity = {
+  id?: Maybe<Scalars['ID']>;
+  attributes?: Maybe<UploadFile>;
+};
+
+export type UploadFileEntityResponse = {
+  data?: Maybe<UploadFileEntity>;
+};
+
+export type UploadFileEntityResponseCollection = {
+  data: Array<UploadFileEntity>;
+  meta: ResponseCollectionMeta;
+};
+
+export type UploadFileRelationResponseCollection = {
+  data: Array<UploadFileEntity>;
+};
+
+export type SchedulerSchedulerFiltersInput = {
+  id?: InputMaybe<IDFilterInput>;
+  scheduledDatetime?: InputMaybe<DateTimeFilterInput>;
+  uid?: InputMaybe<StringFilterInput>;
+  contentId?: InputMaybe<LongFilterInput>;
+  scheduleType?: InputMaybe<StringFilterInput>;
+  createdAt?: InputMaybe<DateTimeFilterInput>;
+  updatedAt?: InputMaybe<DateTimeFilterInput>;
+  and?: InputMaybe<Array<InputMaybe<SchedulerSchedulerFiltersInput>>>;
+  or?: InputMaybe<Array<InputMaybe<SchedulerSchedulerFiltersInput>>>;
+  not?: InputMaybe<SchedulerSchedulerFiltersInput>;
+};
+
+export type SchedulerSchedulerInput = {
+  scheduledDatetime?: InputMaybe<Scalars['DateTime']>;
+  uid?: InputMaybe<Scalars['String']>;
+  contentId?: InputMaybe<Scalars['Long']>;
+  scheduleType?: InputMaybe<Scalars['String']>;
+};
+
+export type SchedulerScheduler = {
+  scheduledDatetime?: Maybe<Scalars['DateTime']>;
+  uid?: Maybe<Scalars['String']>;
+  contentId?: Maybe<Scalars['Long']>;
+  scheduleType?: Maybe<Scalars['String']>;
+  createdAt?: Maybe<Scalars['DateTime']>;
+  updatedAt?: Maybe<Scalars['DateTime']>;
+};
+
+export type SchedulerSchedulerEntity = {
+  id?: Maybe<Scalars['ID']>;
+  attributes?: Maybe<SchedulerScheduler>;
+};
+
+export type SchedulerSchedulerEntityResponse = {
+  data?: Maybe<SchedulerSchedulerEntity>;
+};
+
+export type SchedulerSchedulerEntityResponseCollection = {
+  data: Array<SchedulerSchedulerEntity>;
+  meta: ResponseCollectionMeta;
+};
+
+export type I18NLocaleFiltersInput = {
+  id?: InputMaybe<IDFilterInput>;
+  name?: InputMaybe<StringFilterInput>;
+  code?: InputMaybe<StringFilterInput>;
+  createdAt?: InputMaybe<DateTimeFilterInput>;
+  updatedAt?: InputMaybe<DateTimeFilterInput>;
+  and?: InputMaybe<Array<InputMaybe<I18NLocaleFiltersInput>>>;
+  or?: InputMaybe<Array<InputMaybe<I18NLocaleFiltersInput>>>;
+  not?: InputMaybe<I18NLocaleFiltersInput>;
+};
+
+export type I18NLocale = {
+  name?: Maybe<Scalars['String']>;
+  code?: Maybe<Scalars['String']>;
+  createdAt?: Maybe<Scalars['DateTime']>;
+  updatedAt?: Maybe<Scalars['DateTime']>;
+};
+
+export type I18NLocaleEntity = {
+  id?: Maybe<Scalars['ID']>;
+  attributes?: Maybe<I18NLocale>;
+};
+
+export type I18NLocaleEntityResponse = {
+  data?: Maybe<I18NLocaleEntity>;
+};
+
+export type I18NLocaleEntityResponseCollection = {
+  data: Array<I18NLocaleEntity>;
+  meta: ResponseCollectionMeta;
+};
+
+export type UsersPermissionsPermissionFiltersInput = {
+  id?: InputMaybe<IDFilterInput>;
+  action?: InputMaybe<StringFilterInput>;
+  role?: InputMaybe<UsersPermissionsRoleFiltersInput>;
+  createdAt?: InputMaybe<DateTimeFilterInput>;
+  updatedAt?: InputMaybe<DateTimeFilterInput>;
+  and?: InputMaybe<Array<InputMaybe<UsersPermissionsPermissionFiltersInput>>>;
+  or?: InputMaybe<Array<InputMaybe<UsersPermissionsPermissionFiltersInput>>>;
+  not?: InputMaybe<UsersPermissionsPermissionFiltersInput>;
+};
+
+export type UsersPermissionsPermission = {
+  action: Scalars['String'];
+  role?: Maybe<UsersPermissionsRoleEntityResponse>;
+  createdAt?: Maybe<Scalars['DateTime']>;
+  updatedAt?: Maybe<Scalars['DateTime']>;
+};
+
+export type UsersPermissionsPermissionEntity = {
+  id?: Maybe<Scalars['ID']>;
+  attributes?: Maybe<UsersPermissionsPermission>;
+};
+
+export type UsersPermissionsPermissionRelationResponseCollection = {
+  data: Array<UsersPermissionsPermissionEntity>;
+};
+
+export type UsersPermissionsRoleFiltersInput = {
+  id?: InputMaybe<IDFilterInput>;
+  name?: InputMaybe<StringFilterInput>;
+  description?: InputMaybe<StringFilterInput>;
+  type?: InputMaybe<StringFilterInput>;
+  permissions?: InputMaybe<UsersPermissionsPermissionFiltersInput>;
+  users?: InputMaybe<UsersPermissionsUserFiltersInput>;
+  createdAt?: InputMaybe<DateTimeFilterInput>;
+  updatedAt?: InputMaybe<DateTimeFilterInput>;
+  and?: InputMaybe<Array<InputMaybe<UsersPermissionsRoleFiltersInput>>>;
+  or?: InputMaybe<Array<InputMaybe<UsersPermissionsRoleFiltersInput>>>;
+  not?: InputMaybe<UsersPermissionsRoleFiltersInput>;
+};
+
+export type UsersPermissionsRoleInput = {
+  name?: InputMaybe<Scalars['String']>;
+  description?: InputMaybe<Scalars['String']>;
+  type?: InputMaybe<Scalars['String']>;
+  permissions?: InputMaybe<Array<InputMaybe<Scalars['ID']>>>;
+  users?: InputMaybe<Array<InputMaybe<Scalars['ID']>>>;
+};
+
+export type UsersPermissionsRole = {
+  name: Scalars['String'];
+  description?: Maybe<Scalars['String']>;
+  type?: Maybe<Scalars['String']>;
+  permissions?: Maybe<UsersPermissionsPermissionRelationResponseCollection>;
+  users?: Maybe<UsersPermissionsUserRelationResponseCollection>;
+  createdAt?: Maybe<Scalars['DateTime']>;
+  updatedAt?: Maybe<Scalars['DateTime']>;
+};
+
+
+export type UsersPermissionsRolepermissionsArgs = {
+  filters?: InputMaybe<UsersPermissionsPermissionFiltersInput>;
+  pagination?: InputMaybe<PaginationArg>;
+  sort?: InputMaybe<Array<InputMaybe<Scalars['String']>>>;
+};
+
+
+export type UsersPermissionsRoleusersArgs = {
+  filters?: InputMaybe<UsersPermissionsUserFiltersInput>;
+  pagination?: InputMaybe<PaginationArg>;
+  sort?: InputMaybe<Array<InputMaybe<Scalars['String']>>>;
+};
+
+export type UsersPermissionsRoleEntity = {
+  id?: Maybe<Scalars['ID']>;
+  attributes?: Maybe<UsersPermissionsRole>;
+};
+
+export type UsersPermissionsRoleEntityResponse = {
+  data?: Maybe<UsersPermissionsRoleEntity>;
+};
+
+export type UsersPermissionsRoleEntityResponseCollection = {
+  data: Array<UsersPermissionsRoleEntity>;
+  meta: ResponseCollectionMeta;
+};
+
+export type UsersPermissionsUserFiltersInput = {
+  id?: InputMaybe<IDFilterInput>;
+  username?: InputMaybe<StringFilterInput>;
+  email?: InputMaybe<StringFilterInput>;
+  provider?: InputMaybe<StringFilterInput>;
+  password?: InputMaybe<StringFilterInput>;
+  resetPasswordToken?: InputMaybe<StringFilterInput>;
+  confirmationToken?: InputMaybe<StringFilterInput>;
+  confirmed?: InputMaybe<BooleanFilterInput>;
+  blocked?: InputMaybe<BooleanFilterInput>;
+  role?: InputMaybe<UsersPermissionsRoleFiltersInput>;
+  createdAt?: InputMaybe<DateTimeFilterInput>;
+  updatedAt?: InputMaybe<DateTimeFilterInput>;
+  and?: InputMaybe<Array<InputMaybe<UsersPermissionsUserFiltersInput>>>;
+  or?: InputMaybe<Array<InputMaybe<UsersPermissionsUserFiltersInput>>>;
+  not?: InputMaybe<UsersPermissionsUserFiltersInput>;
+};
+
+export type UsersPermissionsUserInput = {
+  username?: InputMaybe<Scalars['String']>;
+  email?: InputMaybe<Scalars['String']>;
+  provider?: InputMaybe<Scalars['String']>;
+  password?: InputMaybe<Scalars['String']>;
+  resetPasswordToken?: InputMaybe<Scalars['String']>;
+  confirmationToken?: InputMaybe<Scalars['String']>;
+  confirmed?: InputMaybe<Scalars['Boolean']>;
+  blocked?: InputMaybe<Scalars['Boolean']>;
+  role?: InputMaybe<Scalars['ID']>;
+};
+
+export type UsersPermissionsUser = {
+  username: Scalars['String'];
+  email: Scalars['String'];
+  provider?: Maybe<Scalars['String']>;
+  confirmed?: Maybe<Scalars['Boolean']>;
+  blocked?: Maybe<Scalars['Boolean']>;
+  role?: Maybe<UsersPermissionsRoleEntityResponse>;
+  createdAt?: Maybe<Scalars['DateTime']>;
+  updatedAt?: Maybe<Scalars['DateTime']>;
+};
+
+export type UsersPermissionsUserEntity = {
+  id?: Maybe<Scalars['ID']>;
+  attributes?: Maybe<UsersPermissionsUser>;
+};
+
+export type UsersPermissionsUserEntityResponse = {
+  data?: Maybe<UsersPermissionsUserEntity>;
+};
+
+export type UsersPermissionsUserEntityResponseCollection = {
+  data: Array<UsersPermissionsUserEntity>;
+  meta: ResponseCollectionMeta;
+};
+
+export type UsersPermissionsUserRelationResponseCollection = {
+  data: Array<UsersPermissionsUserEntity>;
+};
+
+export type AboutBlocksDynamicZone = ComponentSharedMedia | ComponentSharedRichText | ComponentSharedSlider | Error;
+
+export type AboutInput = {
+  title?: InputMaybe<Scalars['String']>;
+  blocks?: InputMaybe<Array<Scalars['AboutBlocksDynamicZoneInput']>>;
+};
+
+export type About = {
+  title?: Maybe<Scalars['String']>;
+  blocks?: Maybe<Array<Maybe<AboutBlocksDynamicZone>>>;
+  createdAt?: Maybe<Scalars['DateTime']>;
+  updatedAt?: Maybe<Scalars['DateTime']>;
+};
+
+export type AboutEntity = {
+  id?: Maybe<Scalars['ID']>;
+  attributes?: Maybe<About>;
+};
+
+export type AboutEntityResponse = {
+  data?: Maybe<AboutEntity>;
+};
+
+export type ArticleBlocksDynamicZone = ComponentSharedDivider | ComponentSharedMedia | ComponentSharedRichText | ComponentSharedSlider | Error;
+
+export type ArticleFiltersInput = {
+  id?: InputMaybe<IDFilterInput>;
+  title?: InputMaybe<StringFilterInput>;
+  description?: InputMaybe<StringFilterInput>;
+  slug?: InputMaybe<StringFilterInput>;
+  authors?: InputMaybe<AuthorFiltersInput>;
+  categories?: InputMaybe<CategoryFiltersInput>;
+  createdAt?: InputMaybe<DateTimeFilterInput>;
+  updatedAt?: InputMaybe<DateTimeFilterInput>;
+  publishedAt?: InputMaybe<DateTimeFilterInput>;
+  and?: InputMaybe<Array<InputMaybe<ArticleFiltersInput>>>;
+  or?: InputMaybe<Array<InputMaybe<ArticleFiltersInput>>>;
+  not?: InputMaybe<ArticleFiltersInput>;
+};
+
+export type ArticleInput = {
+  title?: InputMaybe<Scalars['String']>;
+  description?: InputMaybe<Scalars['String']>;
+  slug?: InputMaybe<Scalars['String']>;
+  cover?: InputMaybe<Scalars['ID']>;
+  authors?: InputMaybe<Array<InputMaybe<Scalars['ID']>>>;
+  categories?: InputMaybe<Array<InputMaybe<Scalars['ID']>>>;
+  blocks?: InputMaybe<Array<Scalars['ArticleBlocksDynamicZoneInput']>>;
+  publishedAt?: InputMaybe<Scalars['DateTime']>;
+};
+
+export type Article = {
+  title: Scalars['String'];
+  description: Scalars['String'];
+  slug: Scalars['String'];
+  cover: UploadFileEntityResponse;
+  authors?: Maybe<AuthorRelationResponseCollection>;
+  categories?: Maybe<CategoryRelationResponseCollection>;
+  blocks?: Maybe<Array<Maybe<ArticleBlocksDynamicZone>>>;
+  createdAt?: Maybe<Scalars['DateTime']>;
+  updatedAt?: Maybe<Scalars['DateTime']>;
+  publishedAt?: Maybe<Scalars['DateTime']>;
+};
+
+
+export type ArticleauthorsArgs = {
+  filters?: InputMaybe<AuthorFiltersInput>;
+  pagination?: InputMaybe<PaginationArg>;
+  sort?: InputMaybe<Array<InputMaybe<Scalars['String']>>>;
+};
+
+
+export type ArticlecategoriesArgs = {
+  filters?: InputMaybe<CategoryFiltersInput>;
+  pagination?: InputMaybe<PaginationArg>;
+  sort?: InputMaybe<Array<InputMaybe<Scalars['String']>>>;
+};
+
+export type ArticleEntity = {
+  id?: Maybe<Scalars['ID']>;
+  attributes?: Maybe<Article>;
+};
+
+export type ArticleEntityResponse = {
+  data?: Maybe<ArticleEntity>;
+};
+
+export type ArticleEntityResponseCollection = {
+  data: Array<ArticleEntity>;
+  meta: ResponseCollectionMeta;
+};
+
+export type ArticleRelationResponseCollection = {
+  data: Array<ArticleEntity>;
+};
+
+export type AuthorFiltersInput = {
+  id?: InputMaybe<IDFilterInput>;
+  name?: InputMaybe<StringFilterInput>;
+  email?: InputMaybe<StringFilterInput>;
+  handle?: InputMaybe<StringFilterInput>;
+  articles?: InputMaybe<ArticleFiltersInput>;
+  createdAt?: InputMaybe<DateTimeFilterInput>;
+  updatedAt?: InputMaybe<DateTimeFilterInput>;
+  and?: InputMaybe<Array<InputMaybe<AuthorFiltersInput>>>;
+  or?: InputMaybe<Array<InputMaybe<AuthorFiltersInput>>>;
+  not?: InputMaybe<AuthorFiltersInput>;
+};
+
+export type AuthorInput = {
+  name?: InputMaybe<Scalars['String']>;
+  avatar?: InputMaybe<Scalars['ID']>;
+  email?: InputMaybe<Scalars['String']>;
+  handle?: InputMaybe<Scalars['String']>;
+  articles?: InputMaybe<Array<InputMaybe<Scalars['ID']>>>;
+};
+
+export type Author = {
+  name: Scalars['String'];
+  avatar: UploadFileEntityResponse;
+  email: Scalars['String'];
+  handle: Scalars['String'];
+  articles?: Maybe<ArticleRelationResponseCollection>;
+  createdAt?: Maybe<Scalars['DateTime']>;
+  updatedAt?: Maybe<Scalars['DateTime']>;
+};
+
+
+export type AuthorarticlesArgs = {
+  filters?: InputMaybe<ArticleFiltersInput>;
+  pagination?: InputMaybe<PaginationArg>;
+  sort?: InputMaybe<Array<InputMaybe<Scalars['String']>>>;
+  publicationState?: InputMaybe<PublicationState>;
+};
+
+export type AuthorEntity = {
+  id?: Maybe<Scalars['ID']>;
+  attributes?: Maybe<Author>;
+};
+
+export type AuthorEntityResponse = {
+  data?: Maybe<AuthorEntity>;
+};
+
+export type AuthorEntityResponseCollection = {
+  data: Array<AuthorEntity>;
+  meta: ResponseCollectionMeta;
+};
+
+export type AuthorRelationResponseCollection = {
+  data: Array<AuthorEntity>;
+};
+
+export type CategoryFiltersInput = {
+  id?: InputMaybe<IDFilterInput>;
+  name?: InputMaybe<StringFilterInput>;
+  slug?: InputMaybe<StringFilterInput>;
+  description?: InputMaybe<StringFilterInput>;
+  articles?: InputMaybe<ArticleFiltersInput>;
+  createdAt?: InputMaybe<DateTimeFilterInput>;
+  updatedAt?: InputMaybe<DateTimeFilterInput>;
+  and?: InputMaybe<Array<InputMaybe<CategoryFiltersInput>>>;
+  or?: InputMaybe<Array<InputMaybe<CategoryFiltersInput>>>;
+  not?: InputMaybe<CategoryFiltersInput>;
+};
+
+export type CategoryInput = {
+  name?: InputMaybe<Scalars['String']>;
+  slug?: InputMaybe<Scalars['String']>;
+  description?: InputMaybe<Scalars['String']>;
+  articles?: InputMaybe<Array<InputMaybe<Scalars['ID']>>>;
+};
+
+export type Category = {
+  name: Scalars['String'];
+  slug: Scalars['String'];
+  description: Scalars['String'];
+  articles?: Maybe<ArticleRelationResponseCollection>;
+  createdAt?: Maybe<Scalars['DateTime']>;
+  updatedAt?: Maybe<Scalars['DateTime']>;
+};
+
+
+export type CategoryarticlesArgs = {
+  filters?: InputMaybe<ArticleFiltersInput>;
+  pagination?: InputMaybe<PaginationArg>;
+  sort?: InputMaybe<Array<InputMaybe<Scalars['String']>>>;
+  publicationState?: InputMaybe<PublicationState>;
+};
+
+export type CategoryEntity = {
+  id?: Maybe<Scalars['ID']>;
+  attributes?: Maybe<Category>;
+};
+
+export type CategoryEntityResponse = {
+  data?: Maybe<CategoryEntity>;
+};
+
+export type CategoryEntityResponseCollection = {
+  data: Array<CategoryEntity>;
+  meta: ResponseCollectionMeta;
+};
+
+export type CategoryRelationResponseCollection = {
+  data: Array<CategoryEntity>;
+};
+
+export type GlobalInput = {
+  siteName?: InputMaybe<Scalars['String']>;
+  favicon?: InputMaybe<Scalars['ID']>;
+  siteDescription?: InputMaybe<Scalars['String']>;
+  defaultSeo?: InputMaybe<ComponentSharedSeoInput>;
+};
+
+export type Global = {
+  siteName: Scalars['String'];
+  favicon?: Maybe<UploadFileEntityResponse>;
+  siteDescription: Scalars['String'];
+  defaultSeo?: Maybe<ComponentSharedSeo>;
+  createdAt?: Maybe<Scalars['DateTime']>;
+  updatedAt?: Maybe<Scalars['DateTime']>;
+};
+
+export type GlobalEntity = {
+  id?: Maybe<Scalars['ID']>;
+  attributes?: Maybe<Global>;
+};
+
+export type GlobalEntityResponse = {
+  data?: Maybe<GlobalEntity>;
+};
+
+export type GenericMorph = ComponentSharedDivider | ComponentSharedMedia | ComponentSharedRichText | ComponentSharedSeo | ComponentSharedSlider | UploadFile | SchedulerScheduler | I18NLocale | UsersPermissionsPermission | UsersPermissionsRole | UsersPermissionsUser | About | Article | Author | Category | Global;
+
+export type FileInfoInput = {
+  name?: InputMaybe<Scalars['String']>;
+  alternativeText?: InputMaybe<Scalars['String']>;
+  caption?: InputMaybe<Scalars['String']>;
+};
+
+export type UsersPermissionsMe = {
+  id: Scalars['ID'];
+  username: Scalars['String'];
+  email?: Maybe<Scalars['String']>;
+  confirmed?: Maybe<Scalars['Boolean']>;
+  blocked?: Maybe<Scalars['Boolean']>;
+  role?: Maybe<UsersPermissionsMeRole>;
+};
+
+export type UsersPermissionsMeRole = {
+  id: Scalars['ID'];
+  name: Scalars['String'];
+  description?: Maybe<Scalars['String']>;
+  type?: Maybe<Scalars['String']>;
+};
+
+export type UsersPermissionsRegisterInput = {
+  username: Scalars['String'];
+  email: Scalars['String'];
+  password: Scalars['String'];
+};
+
+export type UsersPermissionsLoginInput = {
+  identifier: Scalars['String'];
+  password: Scalars['String'];
+  provider?: Scalars['String'];
+};
+
+export type UsersPermissionsPasswordPayload = {
+  ok: Scalars['Boolean'];
+};
+
+export type UsersPermissionsLoginPayload = {
+  jwt?: Maybe<Scalars['String']>;
+  user: UsersPermissionsMe;
+};
+
+export type UsersPermissionsCreateRolePayload = {
+  ok: Scalars['Boolean'];
+};
+
+export type UsersPermissionsUpdateRolePayload = {
+  ok: Scalars['Boolean'];
+};
+
+export type UsersPermissionsDeleteRolePayload = {
+  ok: Scalars['Boolean'];
+};
+
+export type PaginationArg = {
+  page?: InputMaybe<Scalars['Int']>;
+  pageSize?: InputMaybe<Scalars['Int']>;
+  start?: InputMaybe<Scalars['Int']>;
+  limit?: InputMaybe<Scalars['Int']>;
+};
+
+export type Query = {
+  uploadFile?: Maybe<UploadFileEntityResponse>;
+  uploadFiles?: Maybe<UploadFileEntityResponseCollection>;
+  schedulerScheduler?: Maybe<SchedulerSchedulerEntityResponseCollection>;
+  i18NLocale?: Maybe<I18NLocaleEntityResponse>;
+  i18NLocales?: Maybe<I18NLocaleEntityResponseCollection>;
+  usersPermissionsRole?: Maybe<UsersPermissionsRoleEntityResponse>;
+  usersPermissionsRoles?: Maybe<UsersPermissionsRoleEntityResponseCollection>;
+  usersPermissionsUser?: Maybe<UsersPermissionsUserEntityResponse>;
+  usersPermissionsUsers?: Maybe<UsersPermissionsUserEntityResponseCollection>;
+  about?: Maybe<AboutEntityResponse>;
+  article?: Maybe<ArticleEntityResponse>;
+  articles?: Maybe<ArticleEntityResponseCollection>;
+  author?: Maybe<AuthorEntityResponse>;
+  authors?: Maybe<AuthorEntityResponseCollection>;
+  category?: Maybe<CategoryEntityResponse>;
+  categories?: Maybe<CategoryEntityResponseCollection>;
+  global?: Maybe<GlobalEntityResponse>;
+  me?: Maybe<UsersPermissionsMe>;
+};
+
+
+export type QueryuploadFileArgs = {
+  id?: InputMaybe<Scalars['ID']>;
+};
+
+
+export type QueryuploadFilesArgs = {
+  filters?: InputMaybe<UploadFileFiltersInput>;
+  pagination?: InputMaybe<PaginationArg>;
+  sort?: InputMaybe<Array<InputMaybe<Scalars['String']>>>;
+};
+
+
+export type QueryschedulerSchedulerArgs = {
+  filters?: InputMaybe<SchedulerSchedulerFiltersInput>;
+  pagination?: InputMaybe<PaginationArg>;
+  sort?: InputMaybe<Array<InputMaybe<Scalars['String']>>>;
+};
+
+
+export type Queryi18NLocaleArgs = {
+  id?: InputMaybe<Scalars['ID']>;
+};
+
+
+export type Queryi18NLocalesArgs = {
+  filters?: InputMaybe<I18NLocaleFiltersInput>;
+  pagination?: InputMaybe<PaginationArg>;
+  sort?: InputMaybe<Array<InputMaybe<Scalars['String']>>>;
+};
+
+
+export type QueryusersPermissionsRoleArgs = {
+  id?: InputMaybe<Scalars['ID']>;
+};
+
+
+export type QueryusersPermissionsRolesArgs = {
+  filters?: InputMaybe<UsersPermissionsRoleFiltersInput>;
+  pagination?: InputMaybe<PaginationArg>;
+  sort?: InputMaybe<Array<InputMaybe<Scalars['String']>>>;
+};
+
+
+export type QueryusersPermissionsUserArgs = {
+  id?: InputMaybe<Scalars['ID']>;
+};
+
+
+export type QueryusersPermissionsUsersArgs = {
+  filters?: InputMaybe<UsersPermissionsUserFiltersInput>;
+  pagination?: InputMaybe<PaginationArg>;
+  sort?: InputMaybe<Array<InputMaybe<Scalars['String']>>>;
+};
+
+
+export type QueryarticleArgs = {
+  id?: InputMaybe<Scalars['ID']>;
+};
+
+
+export type QueryarticlesArgs = {
+  filters?: InputMaybe<ArticleFiltersInput>;
+  pagination?: InputMaybe<PaginationArg>;
+  sort?: InputMaybe<Array<InputMaybe<Scalars['String']>>>;
+  publicationState?: InputMaybe<PublicationState>;
+};
+
+
+export type QueryauthorArgs = {
+  id?: InputMaybe<Scalars['ID']>;
+};
+
+
+export type QueryauthorsArgs = {
+  filters?: InputMaybe<AuthorFiltersInput>;
+  pagination?: InputMaybe<PaginationArg>;
+  sort?: InputMaybe<Array<InputMaybe<Scalars['String']>>>;
+};
+
+
+export type QuerycategoryArgs = {
+  id?: InputMaybe<Scalars['ID']>;
+};
+
+
+export type QuerycategoriesArgs = {
+  filters?: InputMaybe<CategoryFiltersInput>;
+  pagination?: InputMaybe<PaginationArg>;
+  sort?: InputMaybe<Array<InputMaybe<Scalars['String']>>>;
+};
+
+export type Mutation = {
+  createUploadFile?: Maybe<UploadFileEntityResponse>;
+  updateUploadFile?: Maybe<UploadFileEntityResponse>;
+  deleteUploadFile?: Maybe<UploadFileEntityResponse>;
+  createSchedulerScheduler?: Maybe<SchedulerSchedulerEntityResponse>;
+  updateSchedulerScheduler?: Maybe<SchedulerSchedulerEntityResponse>;
+  deleteSchedulerScheduler?: Maybe<SchedulerSchedulerEntityResponse>;
+  updateAbout?: Maybe<AboutEntityResponse>;
+  deleteAbout?: Maybe<AboutEntityResponse>;
+  createArticle?: Maybe<ArticleEntityResponse>;
+  updateArticle?: Maybe<ArticleEntityResponse>;
+  deleteArticle?: Maybe<ArticleEntityResponse>;
+  createAuthor?: Maybe<AuthorEntityResponse>;
+  updateAuthor?: Maybe<AuthorEntityResponse>;
+  deleteAuthor?: Maybe<AuthorEntityResponse>;
+  createCategory?: Maybe<CategoryEntityResponse>;
+  updateCategory?: Maybe<CategoryEntityResponse>;
+  deleteCategory?: Maybe<CategoryEntityResponse>;
+  updateGlobal?: Maybe<GlobalEntityResponse>;
+  deleteGlobal?: Maybe<GlobalEntityResponse>;
+  upload: UploadFileEntityResponse;
+  multipleUpload: Array<Maybe<UploadFileEntityResponse>>;
+  updateFileInfo: UploadFileEntityResponse;
+  removeFile?: Maybe<UploadFileEntityResponse>;
+  /** Create a new role */
+  createUsersPermissionsRole?: Maybe<UsersPermissionsCreateRolePayload>;
+  /** Update an existing role */
+  updateUsersPermissionsRole?: Maybe<UsersPermissionsUpdateRolePayload>;
+  /** Delete an existing role */
+  deleteUsersPermissionsRole?: Maybe<UsersPermissionsDeleteRolePayload>;
+  /** Create a new user */
+  createUsersPermissionsUser: UsersPermissionsUserEntityResponse;
+  /** Update an existing user */
+  updateUsersPermissionsUser: UsersPermissionsUserEntityResponse;
+  /** Delete an existing user */
+  deleteUsersPermissionsUser: UsersPermissionsUserEntityResponse;
+  login: UsersPermissionsLoginPayload;
+  /** Register a user */
+  register: UsersPermissionsLoginPayload;
+  /** Request a reset password token */
+  forgotPassword?: Maybe<UsersPermissionsPasswordPayload>;
+  /** Reset user password. Confirm with a code (resetToken from forgotPassword) */
+  resetPassword?: Maybe<UsersPermissionsLoginPayload>;
+  /** Confirm an email users email address */
+  emailConfirmation?: Maybe<UsersPermissionsLoginPayload>;
+};
+
+
+export type MutationcreateUploadFileArgs = {
+  data: UploadFileInput;
+};
+
+
+export type MutationupdateUploadFileArgs = {
+  id: Scalars['ID'];
+  data: UploadFileInput;
+};
+
+
+export type MutationdeleteUploadFileArgs = {
+  id: Scalars['ID'];
+};
+
+
+export type MutationcreateSchedulerSchedulerArgs = {
+  data: SchedulerSchedulerInput;
+};
+
+
+export type MutationupdateSchedulerSchedulerArgs = {
+  id: Scalars['ID'];
+  data: SchedulerSchedulerInput;
+};
+
+
+export type MutationdeleteSchedulerSchedulerArgs = {
+  id: Scalars['ID'];
+};
+
+
+export type MutationupdateAboutArgs = {
+  data: AboutInput;
+};
+
+
+export type MutationcreateArticleArgs = {
+  data: ArticleInput;
+};
+
+
+export type MutationupdateArticleArgs = {
+  id: Scalars['ID'];
+  data: ArticleInput;
+};
+
+
+export type MutationdeleteArticleArgs = {
+  id: Scalars['ID'];
+};
+
+
+export type MutationcreateAuthorArgs = {
+  data: AuthorInput;
+};
+
+
+export type MutationupdateAuthorArgs = {
+  id: Scalars['ID'];
+  data: AuthorInput;
+};
+
+
+export type MutationdeleteAuthorArgs = {
+  id: Scalars['ID'];
+};
+
+
+export type MutationcreateCategoryArgs = {
+  data: CategoryInput;
+};
+
+
+export type MutationupdateCategoryArgs = {
+  id: Scalars['ID'];
+  data: CategoryInput;
+};
+
+
+export type MutationdeleteCategoryArgs = {
+  id: Scalars['ID'];
+};
+
+
+export type MutationupdateGlobalArgs = {
+  data: GlobalInput;
+};
+
+
+export type MutationuploadArgs = {
+  refId?: InputMaybe<Scalars['ID']>;
+  ref?: InputMaybe<Scalars['String']>;
+  field?: InputMaybe<Scalars['String']>;
+  info?: InputMaybe<FileInfoInput>;
+  file: Scalars['Upload'];
+};
+
+
+export type MutationmultipleUploadArgs = {
+  refId?: InputMaybe<Scalars['ID']>;
+  ref?: InputMaybe<Scalars['String']>;
+  field?: InputMaybe<Scalars['String']>;
+  files: Array<InputMaybe<Scalars['Upload']>>;
+};
+
+
+export type MutationupdateFileInfoArgs = {
+  id: Scalars['ID'];
+  info?: InputMaybe<FileInfoInput>;
+};
+
+
+export type MutationremoveFileArgs = {
+  id: Scalars['ID'];
+};
+
+
+export type MutationcreateUsersPermissionsRoleArgs = {
+  data: UsersPermissionsRoleInput;
+};
+
+
+export type MutationupdateUsersPermissionsRoleArgs = {
+  id: Scalars['ID'];
+  data: UsersPermissionsRoleInput;
+};
+
+
+export type MutationdeleteUsersPermissionsRoleArgs = {
+  id: Scalars['ID'];
+};
+
+
+export type MutationcreateUsersPermissionsUserArgs = {
+  data: UsersPermissionsUserInput;
+};
+
+
+export type MutationupdateUsersPermissionsUserArgs = {
+  id: Scalars['ID'];
+  data: UsersPermissionsUserInput;
+};
+
+
+export type MutationdeleteUsersPermissionsUserArgs = {
+  id: Scalars['ID'];
+};
+
+
+export type MutationloginArgs = {
+  input: UsersPermissionsLoginInput;
+};
+
+
+export type MutationregisterArgs = {
+  input: UsersPermissionsRegisterInput;
+};
+
+
+export type MutationforgotPasswordArgs = {
+  email: Scalars['String'];
+};
+
+
+export type MutationresetPasswordArgs = {
+  password: Scalars['String'];
+  passwordConfirmation: Scalars['String'];
+  code: Scalars['String'];
+};
+
+
+export type MutationemailConfirmationArgs = {
+  confirmation: Scalars['String'];
+};
+
     }
     export type QueryCmsSdk = {
   /** undefined **/
@@ -3980,103 +3323,10 @@
   /** undefined **/
   global: InContextSdkMethod<CmsTypes.Query['global'], {}, MeshContext>,
   /** undefined **/
->>>>>>> cd8696e2
   me: InContextSdkMethod<CmsTypes.Query['me'], {}, MeshContext>
-}
+};
 
 export type MutationCmsSdk = {
-<<<<<<< HEAD
-  /** null **/
-  createUploadFile: InContextSdkMethod<
-    CmsTypes.Mutation['createUploadFile'],
-    CmsTypes.MutationcreateUploadFileArgs,
-    MeshContext
-  >
-  /** null **/
-  updateUploadFile: InContextSdkMethod<
-    CmsTypes.Mutation['updateUploadFile'],
-    CmsTypes.MutationupdateUploadFileArgs,
-    MeshContext
-  >
-  /** null **/
-  deleteUploadFile: InContextSdkMethod<
-    CmsTypes.Mutation['deleteUploadFile'],
-    CmsTypes.MutationdeleteUploadFileArgs,
-    MeshContext
-  >
-  /** null **/
-  createSchedulerScheduler: InContextSdkMethod<
-    CmsTypes.Mutation['createSchedulerScheduler'],
-    CmsTypes.MutationcreateSchedulerSchedulerArgs,
-    MeshContext
-  >
-  /** null **/
-  updateSchedulerScheduler: InContextSdkMethod<
-    CmsTypes.Mutation['updateSchedulerScheduler'],
-    CmsTypes.MutationupdateSchedulerSchedulerArgs,
-    MeshContext
-  >
-  /** null **/
-  deleteSchedulerScheduler: InContextSdkMethod<
-    CmsTypes.Mutation['deleteSchedulerScheduler'],
-    CmsTypes.MutationdeleteSchedulerSchedulerArgs,
-    MeshContext
-  >
-  /** null **/
-  updateAbout: InContextSdkMethod<CmsTypes.Mutation['updateAbout'], CmsTypes.MutationupdateAboutArgs, MeshContext>
-  /** null **/
-  deleteAbout: InContextSdkMethod<CmsTypes.Mutation['deleteAbout'], {}, MeshContext>
-  /** null **/
-  createArticle: InContextSdkMethod<CmsTypes.Mutation['createArticle'], CmsTypes.MutationcreateArticleArgs, MeshContext>
-  /** null **/
-  updateArticle: InContextSdkMethod<CmsTypes.Mutation['updateArticle'], CmsTypes.MutationupdateArticleArgs, MeshContext>
-  /** null **/
-  deleteArticle: InContextSdkMethod<CmsTypes.Mutation['deleteArticle'], CmsTypes.MutationdeleteArticleArgs, MeshContext>
-  /** null **/
-  createAuthor: InContextSdkMethod<CmsTypes.Mutation['createAuthor'], CmsTypes.MutationcreateAuthorArgs, MeshContext>
-  /** null **/
-  updateAuthor: InContextSdkMethod<CmsTypes.Mutation['updateAuthor'], CmsTypes.MutationupdateAuthorArgs, MeshContext>
-  /** null **/
-  deleteAuthor: InContextSdkMethod<CmsTypes.Mutation['deleteAuthor'], CmsTypes.MutationdeleteAuthorArgs, MeshContext>
-  /** null **/
-  createCategory: InContextSdkMethod<
-    CmsTypes.Mutation['createCategory'],
-    CmsTypes.MutationcreateCategoryArgs,
-    MeshContext
-  >
-  /** null **/
-  updateCategory: InContextSdkMethod<
-    CmsTypes.Mutation['updateCategory'],
-    CmsTypes.MutationupdateCategoryArgs,
-    MeshContext
-  >
-  /** null **/
-  deleteCategory: InContextSdkMethod<
-    CmsTypes.Mutation['deleteCategory'],
-    CmsTypes.MutationdeleteCategoryArgs,
-    MeshContext
-  >
-  /** null **/
-  updateGlobal: InContextSdkMethod<CmsTypes.Mutation['updateGlobal'], CmsTypes.MutationupdateGlobalArgs, MeshContext>
-  /** null **/
-  deleteGlobal: InContextSdkMethod<CmsTypes.Mutation['deleteGlobal'], {}, MeshContext>
-  /** null **/
-  upload: InContextSdkMethod<CmsTypes.Mutation['upload'], CmsTypes.MutationuploadArgs, MeshContext>
-  /** null **/
-  multipleUpload: InContextSdkMethod<
-    CmsTypes.Mutation['multipleUpload'],
-    CmsTypes.MutationmultipleUploadArgs,
-    MeshContext
-  >
-  /** null **/
-  updateFileInfo: InContextSdkMethod<
-    CmsTypes.Mutation['updateFileInfo'],
-    CmsTypes.MutationupdateFileInfoArgs,
-    MeshContext
-  >
-  /** null **/
-  removeFile: InContextSdkMethod<CmsTypes.Mutation['removeFile'], CmsTypes.MutationremoveFileArgs, MeshContext>
-=======
   /** undefined **/
   createUploadFile: InContextSdkMethod<CmsTypes.Mutation['createUploadFile'], CmsTypes.MutationcreateUploadFileArgs, MeshContext>,
   /** undefined **/
@@ -4123,166 +3373,55 @@
   updateFileInfo: InContextSdkMethod<CmsTypes.Mutation['updateFileInfo'], CmsTypes.MutationupdateFileInfoArgs, MeshContext>,
   /** undefined **/
   removeFile: InContextSdkMethod<CmsTypes.Mutation['removeFile'], CmsTypes.MutationremoveFileArgs, MeshContext>,
->>>>>>> cd8696e2
   /** Create a new role **/
-  createUsersPermissionsRole: InContextSdkMethod<
-    CmsTypes.Mutation['createUsersPermissionsRole'],
-    CmsTypes.MutationcreateUsersPermissionsRoleArgs,
-    MeshContext
-  >
+  createUsersPermissionsRole: InContextSdkMethod<CmsTypes.Mutation['createUsersPermissionsRole'], CmsTypes.MutationcreateUsersPermissionsRoleArgs, MeshContext>,
   /** Update an existing role **/
-  updateUsersPermissionsRole: InContextSdkMethod<
-    CmsTypes.Mutation['updateUsersPermissionsRole'],
-    CmsTypes.MutationupdateUsersPermissionsRoleArgs,
-    MeshContext
-  >
+  updateUsersPermissionsRole: InContextSdkMethod<CmsTypes.Mutation['updateUsersPermissionsRole'], CmsTypes.MutationupdateUsersPermissionsRoleArgs, MeshContext>,
   /** Delete an existing role **/
-  deleteUsersPermissionsRole: InContextSdkMethod<
-    CmsTypes.Mutation['deleteUsersPermissionsRole'],
-    CmsTypes.MutationdeleteUsersPermissionsRoleArgs,
-    MeshContext
-  >
+  deleteUsersPermissionsRole: InContextSdkMethod<CmsTypes.Mutation['deleteUsersPermissionsRole'], CmsTypes.MutationdeleteUsersPermissionsRoleArgs, MeshContext>,
   /** Create a new user **/
-  createUsersPermissionsUser: InContextSdkMethod<
-    CmsTypes.Mutation['createUsersPermissionsUser'],
-    CmsTypes.MutationcreateUsersPermissionsUserArgs,
-    MeshContext
-  >
+  createUsersPermissionsUser: InContextSdkMethod<CmsTypes.Mutation['createUsersPermissionsUser'], CmsTypes.MutationcreateUsersPermissionsUserArgs, MeshContext>,
   /** Update an existing user **/
-  updateUsersPermissionsUser: InContextSdkMethod<
-    CmsTypes.Mutation['updateUsersPermissionsUser'],
-    CmsTypes.MutationupdateUsersPermissionsUserArgs,
-    MeshContext
-  >
+  updateUsersPermissionsUser: InContextSdkMethod<CmsTypes.Mutation['updateUsersPermissionsUser'], CmsTypes.MutationupdateUsersPermissionsUserArgs, MeshContext>,
   /** Delete an existing user **/
-<<<<<<< HEAD
-  deleteUsersPermissionsUser: InContextSdkMethod<
-    CmsTypes.Mutation['deleteUsersPermissionsUser'],
-    CmsTypes.MutationdeleteUsersPermissionsUserArgs,
-    MeshContext
-  >
-  /** null **/
-  login: InContextSdkMethod<CmsTypes.Mutation['login'], CmsTypes.MutationloginArgs, MeshContext>
-=======
   deleteUsersPermissionsUser: InContextSdkMethod<CmsTypes.Mutation['deleteUsersPermissionsUser'], CmsTypes.MutationdeleteUsersPermissionsUserArgs, MeshContext>,
   /** undefined **/
   login: InContextSdkMethod<CmsTypes.Mutation['login'], CmsTypes.MutationloginArgs, MeshContext>,
->>>>>>> cd8696e2
   /** Register a user **/
-  register: InContextSdkMethod<CmsTypes.Mutation['register'], CmsTypes.MutationregisterArgs, MeshContext>
+  register: InContextSdkMethod<CmsTypes.Mutation['register'], CmsTypes.MutationregisterArgs, MeshContext>,
   /** Request a reset password token **/
-  forgotPassword: InContextSdkMethod<
-    CmsTypes.Mutation['forgotPassword'],
-    CmsTypes.MutationforgotPasswordArgs,
-    MeshContext
-  >
+  forgotPassword: InContextSdkMethod<CmsTypes.Mutation['forgotPassword'], CmsTypes.MutationforgotPasswordArgs, MeshContext>,
   /** Reset user password. Confirm with a code (resetToken from forgotPassword) **/
-  resetPassword: InContextSdkMethod<CmsTypes.Mutation['resetPassword'], CmsTypes.MutationresetPasswordArgs, MeshContext>
+  resetPassword: InContextSdkMethod<CmsTypes.Mutation['resetPassword'], CmsTypes.MutationresetPasswordArgs, MeshContext>,
   /** Confirm an email users email address **/
-  emailConfirmation: InContextSdkMethod<
-    CmsTypes.Mutation['emailConfirmation'],
-    CmsTypes.MutationemailConfirmationArgs,
-    MeshContext
-  >
-}
-
-export type SubscriptionCmsSdk = {}
+  emailConfirmation: InContextSdkMethod<CmsTypes.Mutation['emailConfirmation'], CmsTypes.MutationemailConfirmationArgs, MeshContext>
+};
+
+export type SubscriptionCmsSdk = {
+
+};
 
 export type CmsContext = {
-<<<<<<< HEAD
-  ['CMS']: { Query: QueryCmsSdk; Mutation: MutationCmsSdk; Subscription: SubscriptionCmsSdk }
-}
-=======
       ["CMS"]: { Query: QueryCmsSdk, Mutation: MutationCmsSdk, Subscription: SubscriptionCmsSdk },
       
     };
 
 export type MeshContext = CmsContext & BaseMeshContext;
->>>>>>> cd8696e2
-
-export type MeshContext = CmsContext & BaseMeshContext
-
-import { getMesh, ExecuteMeshFn, SubscribeMeshFn } from '@graphql-mesh/runtime'
-import { MeshStore, FsStoreStorageAdapter } from '@graphql-mesh/store'
-import { path as pathModule } from '@graphql-mesh/cross-helpers'
-
-const baseDir = pathModule.join(typeof __dirname === 'string' ? __dirname : '/', '..')
+
+
+import { getMesh, ExecuteMeshFn, SubscribeMeshFn } from '@graphql-mesh/runtime';
+import { MeshStore, FsStoreStorageAdapter } from '@graphql-mesh/store';
+import { path as pathModule } from '@graphql-mesh/cross-helpers';
+
+const baseDir = pathModule.join(typeof __dirname === 'string' ? __dirname : '/', '..');
 
 const importFn = (moduleId: string) => {
-  const relativeModuleId = (pathModule.isAbsolute(moduleId) ? pathModule.relative(baseDir, moduleId) : moduleId)
-    .split('\\')
-    .join('/')
-    .replace(baseDir + '/', '')
-  switch (relativeModuleId) {
-    case '.mesh/sources/CMS/introspectionSchema':
-      return import('./sources/CMS/introspectionSchema')
-
+  const relativeModuleId = (pathModule.isAbsolute(moduleId) ? pathModule.relative(baseDir, moduleId) : moduleId).split('\\').join('/').replace(baseDir + '/', '');
+  switch(relativeModuleId) {
+    case ".mesh/sources/CMS/introspectionSchema":
+      return import("./sources/CMS/introspectionSchema");
+    
     default:
-<<<<<<< HEAD
-      return Promise.reject(new Error(`Cannot find module '${relativeModuleId}'.`))
-  }
-}
-
-const rootStore = new MeshStore(
-  '.mesh',
-  new FsStoreStorageAdapter({
-    cwd: baseDir,
-    importFn,
-    fileType: 'ts',
-  }),
-  {
-    readonly: true,
-    validate: false,
-  }
-)
-
-import type { GetMeshOptions } from '@graphql-mesh/runtime'
-import type { YamlConfig } from '@graphql-mesh/types'
-import { PubSub } from '@graphql-mesh/utils'
-import MeshCache from '@graphql-mesh/cache-localforage'
-import { DefaultLogger } from '@graphql-mesh/utils'
-import GraphqlHandler from '@graphql-mesh/graphql'
-import BareMerger from '@graphql-mesh/merger-bare'
-import { printWithCache } from '@graphql-mesh/utils'
-export const rawServeConfig: YamlConfig.Config['serve'] = undefined as any
-export async function getMeshOptions(): Promise<GetMeshOptions> {
-  const pubsub = new PubSub()
-  const cache = new (MeshCache as any)({
-    ...({} as any),
-    importFn,
-    store: rootStore.child('cache'),
-    pubsub,
-  } as any)
-  const sourcesStore = rootStore.child('sources')
-  const logger = new DefaultLogger('🕸️  Mesh')
-  const sources = []
-  const transforms = []
-  const additionalEnvelopPlugins = []
-  const cmsTransforms = []
-  const additionalTypeDefs = [] as any[]
-  const cmsHandler = new GraphqlHandler({
-    name: 'CMS',
-    config: { endpoint: 'https://sushi-strapi-cms.herokuapp.com/graphql' },
-    baseDir,
-    cache,
-    pubsub,
-    store: sourcesStore.child('CMS'),
-    logger: logger.child('CMS'),
-    importFn,
-  })
-  sources.push({
-    name: 'CMS',
-    handler: cmsHandler,
-    transforms: cmsTransforms,
-  })
-  const merger = new (BareMerger as any)({
-    cache,
-    pubsub,
-    logger: logger.child('bareMerger'),
-    store: rootStore.child('bareMerger'),
-  })
-  const additionalResolvers = [] as any[]
-=======
       return Promise.reject(new Error(`Cannot find module '${relativeModuleId}'.`));
   }
 };
@@ -4348,7 +3487,6 @@
         logger: logger.child('bareMerger'),
         store: rootStore.child('bareMerger')
       })
->>>>>>> cd8696e2
 
   return {
     sources,
@@ -4362,461 +3500,255 @@
     additionalEnvelopPlugins,
     get documents() {
       return [
-        {
-          document: ArticleAndMoreArticlesDocument,
-          get rawSDL() {
-            return printWithCache(ArticleAndMoreArticlesDocument)
-          },
-          location: 'ArticleAndMoreArticlesDocument.graphql',
+      {
+        document: ArticleAndMoreArticlesDocument,
+        get rawSDL() {
+          return printWithCache(ArticleAndMoreArticlesDocument);
         },
-        {
-          document: GetAllArticlesWithSlugDocument,
-          get rawSDL() {
-            return printWithCache(GetAllArticlesWithSlugDocument)
-          },
-          location: 'GetAllArticlesWithSlugDocument.graphql',
+        location: 'ArticleAndMoreArticlesDocument.graphql'
+      },{
+        document: GetAllArticlesWithSlugDocument,
+        get rawSDL() {
+          return printWithCache(GetAllArticlesWithSlugDocument);
         },
-        {
-          document: GetGlobalPageDocument,
-          get rawSDL() {
-            return printWithCache(GetGlobalPageDocument)
-          },
-          location: 'GetGlobalPageDocument.graphql',
+        location: 'GetAllArticlesWithSlugDocument.graphql'
+      },{
+        document: GetGlobalPageDocument,
+        get rawSDL() {
+          return printWithCache(GetGlobalPageDocument);
         },
-        {
-          document: GetPreviewPostBySlugDocument,
-          get rawSDL() {
-            return printWithCache(GetPreviewPostBySlugDocument)
-          },
-          location: 'GetPreviewPostBySlugDocument.graphql',
+        location: 'GetGlobalPageDocument.graphql'
+      },{
+        document: GetPreviewPostBySlugDocument,
+        get rawSDL() {
+          return printWithCache(GetPreviewPostBySlugDocument);
         },
-        {
-          document: GetArticlesDocument,
-          get rawSDL() {
-            return printWithCache(GetArticlesDocument)
-          },
-          location: 'GetArticlesDocument.graphql',
+        location: 'GetPreviewPostBySlugDocument.graphql'
+      },{
+        document: GetArticlesDocument,
+        get rawSDL() {
+          return printWithCache(GetArticlesDocument);
         },
-        {
-          document: GetCategoriesDocument,
-          get rawSDL() {
-            return printWithCache(GetCategoriesDocument)
-          },
-          location: 'GetCategoriesDocument.graphql',
+        location: 'GetArticlesDocument.graphql'
+      },{
+        document: GetCategoriesDocument,
+        get rawSDL() {
+          return printWithCache(GetCategoriesDocument);
         },
-      ]
+        location: 'GetCategoriesDocument.graphql'
+      }
+    ];
     },
-  }
+  };
 }
 
-let meshInstance$: Promise<MeshInstance<MeshContext>>
+let meshInstance$: Promise<MeshInstance<MeshContext>>;
 
 export function getBuiltMesh(): Promise<MeshInstance<MeshContext>> {
   if (meshInstance$ == null) {
-    meshInstance$ = getMeshOptions()
-      .then((meshOptions) => getMesh<MeshContext>(meshOptions))
-      .then((mesh) => {
-        const id$ = mesh.pubsub.subscribe('destroy', () => {
-          meshInstance$ = undefined
-          id$.then((id) => mesh.pubsub.unsubscribe(id)).catch((err) => console.error(err))
-        })
-        return mesh
-      })
+    meshInstance$ = getMeshOptions().then(meshOptions => getMesh<MeshContext>(meshOptions)).then(mesh => {
+      const id$ = mesh.pubsub.subscribe('destroy', () => {
+        meshInstance$ = undefined;
+        id$.then(id => mesh.pubsub.unsubscribe(id)).catch(err => console.error(err));
+      });
+      return mesh;
+    });
   }
-  return meshInstance$
+  return meshInstance$;
 }
 
-export const execute: ExecuteMeshFn = (...args) => getBuiltMesh().then(({ execute }) => execute(...args))
-
-export const subscribe: SubscribeMeshFn = (...args) => getBuiltMesh().then(({ subscribe }) => subscribe(...args))
+export const execute: ExecuteMeshFn = (...args) => getBuiltMesh().then(({ execute }) => execute(...args));
+
+export const subscribe: SubscribeMeshFn = (...args) => getBuiltMesh().then(({ subscribe }) => subscribe(...args));
 export function getMeshSDK<TGlobalContext = any, TOperationContext = any>(globalContext?: TGlobalContext) {
-  const sdkRequester$ = getBuiltMesh().then(({ sdkRequesterFactory }) => sdkRequesterFactory(globalContext))
-  return getSdk<TOperationContext>((...args) => sdkRequester$.then((sdkRequester) => sdkRequester(...args)))
+  const sdkRequester$ = getBuiltMesh().then(({ sdkRequesterFactory }) => sdkRequesterFactory(globalContext));
+  return getSdk<TOperationContext>((...args) => sdkRequester$.then(sdkRequester => sdkRequester(...args)));
 }
 export type articleAndMoreArticlesQueryVariables = Exact<{
-  filters?: InputMaybe<ArticleFiltersInput>
-  filters_ne?: InputMaybe<ArticleFiltersInput>
-  publicationState?: InputMaybe<PublicationState>
-}>
-
-export type articleAndMoreArticlesQuery = {
-  articles?: Maybe<{
-    data: Array<{
-      attributes?: Maybe<
-        Pick<Article, 'title' | 'description' | 'slug' | 'publishedAt'> & {
-          categories?: Maybe<{
-            data: Array<
-              Pick<CategoryEntity, 'id'> & { attributes?: Maybe<Pick<Category, 'description' | 'name' | 'slug'>> }
-            >
-          }>
-          cover: {
-            data?: Maybe<{
-              attributes?: Maybe<
-                Pick<
-                  UploadFile,
-                  'alternativeText' | 'height' | 'width' | 'caption' | 'name' | 'url' | 'provider_metadata'
-                >
-              >
-            }>
-          }
-          authors?: Maybe<{
-            data: Array<{
-              attributes?: Maybe<
-                Pick<Author, 'name' | 'email' | 'handle'> & {
-                  avatar: {
-                    data?: Maybe<{
-                      attributes?: Maybe<
-                        Pick<
-                          UploadFile,
-                          'alternativeText' | 'height' | 'width' | 'caption' | 'name' | 'url' | 'provider_metadata'
-                        >
-                      >
-                    }>
-                  }
-                }
-              >
-            }>
-          }>
-          blocks?: Maybe<
-            Array<
-              Maybe<
-                | ({ __typename: 'ComponentSharedDivider' } & Pick<ComponentSharedDivider, 'id'>)
-                | ({ __typename: 'ComponentSharedMedia' } & Pick<ComponentSharedMedia, 'caption'> & {
-                      file?: Maybe<{
-                        data?: Maybe<{
-                          attributes?: Maybe<
-                            Pick<
-                              UploadFile,
-                              'alternativeText' | 'height' | 'width' | 'caption' | 'name' | 'url' | 'provider_metadata'
-                            >
-                          >
-                        }>
-                      }>
-                    })
-                | ({ __typename: 'ComponentSharedRichText' } & Pick<ComponentSharedRichText, 'body'>)
-                | ({ __typename: 'ComponentSharedSlider' } & {
-                    files?: Maybe<{
-                      data: Array<{
-                        attributes?: Maybe<
-                          Pick<
-                            UploadFile,
-                            'alternativeText' | 'height' | 'width' | 'caption' | 'name' | 'url' | 'provider_metadata'
-                          >
-                        >
-                      }>
-                    }>
-                  })
-                | { __typename: 'Error' }
-              >
-            >
-          >
-        }
-      >
-    }>
-  }>
-  moreArticles?: Maybe<{
-    data: Array<
-      Pick<ArticleEntity, 'id'> & {
-        attributes?: Maybe<
-          Pick<Article, 'title' | 'description' | 'slug' | 'publishedAt'> & {
-            categories?: Maybe<{
-              data: Array<
-                Pick<CategoryEntity, 'id'> & { attributes?: Maybe<Pick<Category, 'description' | 'name' | 'slug'>> }
-              >
-            }>
-            cover: {
-              data?: Maybe<
-                Pick<UploadFileEntity, 'id'> & {
-                  attributes?: Maybe<
-                    Pick<
-                      UploadFile,
-                      'alternativeText' | 'height' | 'width' | 'caption' | 'name' | 'url' | 'provider_metadata'
-                    >
-                  >
-                }
-              >
-            }
-            authors?: Maybe<{
-              data: Array<
-                Pick<AuthorEntity, 'id'> & {
-                  attributes?: Maybe<
-                    Pick<Author, 'name' | 'email' | 'handle'> & {
-                      avatar: {
-                        data?: Maybe<
-                          Pick<UploadFileEntity, 'id'> & {
-                            attributes?: Maybe<
-                              Pick<
-                                UploadFile,
-                                | 'alternativeText'
-                                | 'height'
-                                | 'width'
-                                | 'caption'
-                                | 'name'
-                                | 'url'
-                                | 'provider_metadata'
-                              >
-                            >
-                          }
-                        >
-                      }
-                    }
-                  >
-                }
-              >
-            }>
-          }
-        >
-      }
-    >
-  }>
-}
-
-export type getAllArticlesWithSlugQueryVariables = Exact<{ [key: string]: never }>
-
-export type getAllArticlesWithSlugQuery = {
-  articles?: Maybe<{ data: Array<Pick<ArticleEntity, 'id'> & { attributes?: Maybe<Pick<Article, 'slug'>> }> }>
-}
-
-export type getGlobalPageQueryVariables = Exact<{ [key: string]: never }>
-
-export type getGlobalPageQuery = {
-  global?: Maybe<{
-    data?: Maybe<
-      Pick<GlobalEntity, 'id'> & {
-        attributes?: Maybe<
-          Pick<Global, 'siteName' | 'siteDescription'> & {
-            favicon?: Maybe<{
-              data?: Maybe<
-                Pick<UploadFileEntity, 'id'> & {
-                  attributes?: Maybe<
-                    Pick<
-                      UploadFile,
-                      'alternativeText' | 'height' | 'width' | 'caption' | 'name' | 'url' | 'provider_metadata'
-                    >
-                  >
-                }
-              >
-            }>
-            defaultSeo?: Maybe<
-              Pick<ComponentSharedSeo, 'metaDescription' | 'metaTitle'> & {
-                shareImage?: Maybe<{
-                  data?: Maybe<
-                    Pick<UploadFileEntity, 'id'> & {
-                      attributes?: Maybe<
-                        Pick<
-                          UploadFile,
-                          'alternativeText' | 'height' | 'width' | 'caption' | 'name' | 'url' | 'provider_metadata'
-                        >
-                      >
-                    }
-                  >
-                }>
-              }
-            >
-          }
-        >
-      }
-    >
-  }>
-}
+  filters?: InputMaybe<ArticleFiltersInput>;
+  filters_ne?: InputMaybe<ArticleFiltersInput>;
+  publicationState?: InputMaybe<PublicationState>;
+}>;
+
+
+export type articleAndMoreArticlesQuery = { articles?: Maybe<{ data: Array<{ attributes?: Maybe<(
+        Pick<Article, 'title' | 'description' | 'slug' | 'publishedAt'>
+        & { categories?: Maybe<{ data: Array<(
+            Pick<CategoryEntity, 'id'>
+            & { attributes?: Maybe<Pick<Category, 'description' | 'name' | 'slug'>> }
+          )> }>, cover: { data?: Maybe<{ attributes?: Maybe<Pick<UploadFile, 'alternativeText' | 'height' | 'width' | 'caption' | 'name' | 'url' | 'provider_metadata'>> }> }, authors?: Maybe<{ data: Array<{ attributes?: Maybe<(
+              Pick<Author, 'name' | 'email' | 'handle'>
+              & { avatar: { data?: Maybe<{ attributes?: Maybe<Pick<UploadFile, 'alternativeText' | 'height' | 'width' | 'caption' | 'name' | 'url' | 'provider_metadata'>> }> } }
+            )> }> }>, blocks?: Maybe<Array<Maybe<(
+          { __typename: 'ComponentSharedDivider' }
+          & Pick<ComponentSharedDivider, 'id'>
+        ) | (
+          { __typename: 'ComponentSharedMedia' }
+          & Pick<ComponentSharedMedia, 'caption'>
+          & { file?: Maybe<{ data?: Maybe<{ attributes?: Maybe<Pick<UploadFile, 'alternativeText' | 'height' | 'width' | 'caption' | 'name' | 'url' | 'provider_metadata'>> }> }> }
+        ) | (
+          { __typename: 'ComponentSharedRichText' }
+          & Pick<ComponentSharedRichText, 'body'>
+        ) | (
+          { __typename: 'ComponentSharedSlider' }
+          & { files?: Maybe<{ data: Array<{ attributes?: Maybe<Pick<UploadFile, 'alternativeText' | 'height' | 'width' | 'caption' | 'name' | 'url' | 'provider_metadata'>> }> }> }
+        ) | { __typename: 'Error' }>>> }
+      )> }> }>, moreArticles?: Maybe<{ data: Array<(
+      Pick<ArticleEntity, 'id'>
+      & { attributes?: Maybe<(
+        Pick<Article, 'title' | 'description' | 'slug' | 'publishedAt'>
+        & { categories?: Maybe<{ data: Array<(
+            Pick<CategoryEntity, 'id'>
+            & { attributes?: Maybe<Pick<Category, 'description' | 'name' | 'slug'>> }
+          )> }>, cover: { data?: Maybe<(
+            Pick<UploadFileEntity, 'id'>
+            & { attributes?: Maybe<Pick<UploadFile, 'alternativeText' | 'height' | 'width' | 'caption' | 'name' | 'url' | 'provider_metadata'>> }
+          )> }, authors?: Maybe<{ data: Array<(
+            Pick<AuthorEntity, 'id'>
+            & { attributes?: Maybe<(
+              Pick<Author, 'name' | 'email' | 'handle'>
+              & { avatar: { data?: Maybe<(
+                  Pick<UploadFileEntity, 'id'>
+                  & { attributes?: Maybe<Pick<UploadFile, 'alternativeText' | 'height' | 'width' | 'caption' | 'name' | 'url' | 'provider_metadata'>> }
+                )> } }
+            )> }
+          )> }> }
+      )> }
+    )> }> };
+
+export type getAllArticlesWithSlugQueryVariables = Exact<{ [key: string]: never; }>;
+
+
+export type getAllArticlesWithSlugQuery = { articles?: Maybe<{ data: Array<(
+      Pick<ArticleEntity, 'id'>
+      & { attributes?: Maybe<Pick<Article, 'slug'>> }
+    )> }> };
+
+export type getGlobalPageQueryVariables = Exact<{ [key: string]: never; }>;
+
+
+export type getGlobalPageQuery = { global?: Maybe<{ data?: Maybe<(
+      Pick<GlobalEntity, 'id'>
+      & { attributes?: Maybe<(
+        Pick<Global, 'siteName' | 'siteDescription'>
+        & { favicon?: Maybe<{ data?: Maybe<(
+            Pick<UploadFileEntity, 'id'>
+            & { attributes?: Maybe<Pick<UploadFile, 'alternativeText' | 'height' | 'width' | 'caption' | 'name' | 'url' | 'provider_metadata'>> }
+          )> }>, defaultSeo?: Maybe<(
+          Pick<ComponentSharedSeo, 'metaDescription' | 'metaTitle'>
+          & { shareImage?: Maybe<{ data?: Maybe<(
+              Pick<UploadFileEntity, 'id'>
+              & { attributes?: Maybe<Pick<UploadFile, 'alternativeText' | 'height' | 'width' | 'caption' | 'name' | 'url' | 'provider_metadata'>> }
+            )> }> }
+        )> }
+      )> }
+    )> }> };
 
 export type getPreviewPostBySlugQueryVariables = Exact<{
-  slug?: InputMaybe<Scalars['String']>
-}>
-
-export type getPreviewPostBySlugQuery = {
-  articles?: Maybe<{ data: Array<Pick<ArticleEntity, 'id'> & { attributes?: Maybe<Pick<Article, 'slug'>> }> }>
-}
+  slug?: InputMaybe<Scalars['String']>;
+}>;
+
+
+export type getPreviewPostBySlugQuery = { articles?: Maybe<{ data: Array<(
+      Pick<ArticleEntity, 'id'>
+      & { attributes?: Maybe<Pick<Article, 'slug'>> }
+    )> }> };
 
 export type getArticlesQueryVariables = Exact<{
-  filters?: InputMaybe<ArticleFiltersInput>
-  pagination?: InputMaybe<PaginationArg>
-}>
-
-export type getArticlesQuery = {
-  articles?: Maybe<{
-    meta: { pagination: Pick<Pagination, 'page' | 'pageCount' | 'pageSize'> }
-    data: Array<
-      Pick<ArticleEntity, 'id'> & {
-        attributes?: Maybe<
-          Pick<Article, 'title' | 'description' | 'slug' | 'publishedAt'> & {
-            categories?: Maybe<{
-              data: Array<
-                Pick<CategoryEntity, 'id'> & { attributes?: Maybe<Pick<Category, 'description' | 'name' | 'slug'>> }
-              >
-            }>
-            cover: {
-              data?: Maybe<
-                Pick<UploadFileEntity, 'id'> & {
-                  attributes?: Maybe<
-                    Pick<
-                      UploadFile,
-                      'alternativeText' | 'height' | 'width' | 'caption' | 'name' | 'url' | 'provider_metadata'
-                    >
-                  >
-                }
-              >
-            }
-            authors?: Maybe<{
-              data: Array<
-                Pick<AuthorEntity, 'id'> & {
-                  attributes?: Maybe<
-                    Pick<Author, 'name' | 'email' | 'handle'> & {
-                      avatar: {
-                        data?: Maybe<
-                          Pick<UploadFileEntity, 'id'> & {
-                            attributes?: Maybe<
-                              Pick<
-                                UploadFile,
-                                | 'alternativeText'
-                                | 'height'
-                                | 'width'
-                                | 'caption'
-                                | 'name'
-                                | 'url'
-                                | 'provider_metadata'
-                              >
-                            >
-                          }
-                        >
-                      }
-                    }
-                  >
-                }
-              >
-            }>
-            blocks?: Maybe<
-              Array<
-                Maybe<
-                  | ({ __typename: 'ComponentSharedDivider' } & Pick<ComponentSharedDivider, 'id'>)
-                  | ({ __typename: 'ComponentSharedMedia' } & Pick<ComponentSharedMedia, 'caption'> & {
-                        file?: Maybe<{
-                          data?: Maybe<
-                            Pick<UploadFileEntity, 'id'> & {
-                              attributes?: Maybe<
-                                Pick<
-                                  UploadFile,
-                                  | 'alternativeText'
-                                  | 'height'
-                                  | 'width'
-                                  | 'caption'
-                                  | 'name'
-                                  | 'url'
-                                  | 'provider_metadata'
-                                >
-                              >
-                            }
-                          >
-                        }>
-                      })
-                  | ({ __typename: 'ComponentSharedRichText' } & Pick<ComponentSharedRichText, 'body'>)
-                  | ({ __typename: 'ComponentSharedSlider' } & {
-                      files?: Maybe<{
-                        data: Array<
-                          Pick<UploadFileEntity, 'id'> & {
-                            attributes?: Maybe<
-                              Pick<
-                                UploadFile,
-                                | 'alternativeText'
-                                | 'height'
-                                | 'width'
-                                | 'caption'
-                                | 'name'
-                                | 'url'
-                                | 'provider_metadata'
-                              >
-                            >
-                          }
-                        >
-                      }>
-                    })
-                  | { __typename: 'Error' }
-                >
-              >
-            >
-          }
-        >
-      }
-    >
-  }>
-}
+  filters?: InputMaybe<ArticleFiltersInput>;
+  pagination?: InputMaybe<PaginationArg>;
+}>;
+
+
+export type getArticlesQuery = { articles?: Maybe<{ meta: { pagination: Pick<Pagination, 'page' | 'pageCount' | 'pageSize'> }, data: Array<(
+      Pick<ArticleEntity, 'id'>
+      & { attributes?: Maybe<(
+        Pick<Article, 'title' | 'description' | 'slug' | 'publishedAt'>
+        & { categories?: Maybe<{ data: Array<(
+            Pick<CategoryEntity, 'id'>
+            & { attributes?: Maybe<Pick<Category, 'description' | 'name' | 'slug'>> }
+          )> }>, cover: { data?: Maybe<(
+            Pick<UploadFileEntity, 'id'>
+            & { attributes?: Maybe<Pick<UploadFile, 'alternativeText' | 'height' | 'width' | 'caption' | 'name' | 'url' | 'provider_metadata'>> }
+          )> }, authors?: Maybe<{ data: Array<(
+            Pick<AuthorEntity, 'id'>
+            & { attributes?: Maybe<(
+              Pick<Author, 'name' | 'email' | 'handle'>
+              & { avatar: { data?: Maybe<(
+                  Pick<UploadFileEntity, 'id'>
+                  & { attributes?: Maybe<Pick<UploadFile, 'alternativeText' | 'height' | 'width' | 'caption' | 'name' | 'url' | 'provider_metadata'>> }
+                )> } }
+            )> }
+          )> }>, blocks?: Maybe<Array<Maybe<(
+          { __typename: 'ComponentSharedDivider' }
+          & Pick<ComponentSharedDivider, 'id'>
+        ) | (
+          { __typename: 'ComponentSharedMedia' }
+          & Pick<ComponentSharedMedia, 'caption'>
+          & { file?: Maybe<{ data?: Maybe<(
+              Pick<UploadFileEntity, 'id'>
+              & { attributes?: Maybe<Pick<UploadFile, 'alternativeText' | 'height' | 'width' | 'caption' | 'name' | 'url' | 'provider_metadata'>> }
+            )> }> }
+        ) | (
+          { __typename: 'ComponentSharedRichText' }
+          & Pick<ComponentSharedRichText, 'body'>
+        ) | (
+          { __typename: 'ComponentSharedSlider' }
+          & { files?: Maybe<{ data: Array<(
+              Pick<UploadFileEntity, 'id'>
+              & { attributes?: Maybe<Pick<UploadFile, 'alternativeText' | 'height' | 'width' | 'caption' | 'name' | 'url' | 'provider_metadata'>> }
+            )> }> }
+        ) | { __typename: 'Error' }>>> }
+      )> }
+    )> }> };
 
 export type getCategoriesQueryVariables = Exact<{
-  filters?: InputMaybe<CategoryFiltersInput>
-}>
-
-export type getCategoriesQuery = {
-  categories?: Maybe<{
-    data: Array<Pick<CategoryEntity, 'id'> & { attributes?: Maybe<Pick<Category, 'description' | 'name' | 'slug'>> }>
-  }>
-}
+  filters?: InputMaybe<CategoryFiltersInput>;
+}>;
+
+
+export type getCategoriesQuery = { categories?: Maybe<{ data: Array<(
+      Pick<CategoryEntity, 'id'>
+      & { attributes?: Maybe<Pick<Category, 'description' | 'name' | 'slug'>> }
+    )> }> };
+
 
 export const articleAndMoreArticlesDocument = gql`
-  query articleAndMoreArticles(
-    $filters: ArticleFiltersInput
-    $filters_ne: ArticleFiltersInput
-    $publicationState: PublicationState
-  ) {
-    articles(filters: $filters, publicationState: $publicationState) {
-      data {
-        attributes {
-          title
-          description
-          slug
-          publishedAt
-          categories {
-            data {
-              id
-              attributes {
-                description
-                name
-                slug
-              }
+    query articleAndMoreArticles($filters: ArticleFiltersInput, $filters_ne: ArticleFiltersInput, $publicationState: PublicationState) {
+  articles(filters: $filters, publicationState: $publicationState) {
+    data {
+      attributes {
+        title
+        description
+        slug
+        publishedAt
+        categories {
+          data {
+            id
+            attributes {
+              description
+              name
+              slug
             }
           }
-          cover {
-            data {
-              attributes {
-                alternativeText
-                height
-                width
-                caption
-                name
-                url
-                provider_metadata
-              }
+        }
+        cover {
+          data {
+            attributes {
+              alternativeText
+              height
+              width
+              caption
+              name
+              url
+              provider_metadata
             }
           }
-          authors {
-            data {
-              attributes {
-                avatar {
-                  data {
-                    attributes {
-                      alternativeText
-                      height
-                      width
-                      caption
-                      name
-                      url
-                      provider_metadata
-                    }
-                  }
-                }
-                name
-                email
-                handle
-              }
-            }
-          }
-          blocks {
-            __typename
-            ... on ComponentSharedDivider {
-              id
-            }
-            ... on ComponentSharedMedia {
-              caption
-              file {
+        }
+        authors {
+          data {
+            attributes {
+              avatar {
                 data {
                   attributes {
                     alternativeText
@@ -4829,13 +3761,99 @@
                   }
                 }
               }
+              name
+              email
+              handle
             }
-            ... on ComponentSharedRichText {
-              body
+          }
+        }
+        blocks {
+          __typename
+          ... on ComponentSharedDivider {
+            id
+          }
+          ... on ComponentSharedMedia {
+            caption
+            file {
+              data {
+                attributes {
+                  alternativeText
+                  height
+                  width
+                  caption
+                  name
+                  url
+                  provider_metadata
+                }
+              }
             }
-            ... on ComponentSharedSlider {
-              files {
+          }
+          ... on ComponentSharedRichText {
+            body
+          }
+          ... on ComponentSharedSlider {
+            files {
+              data {
+                attributes {
+                  alternativeText
+                  height
+                  width
+                  caption
+                  name
+                  url
+                  provider_metadata
+                }
+              }
+            }
+          }
+        }
+      }
+    }
+  }
+  moreArticles: articles(
+    sort: "publishedAt:desc"
+    pagination: {limit: 2}
+    filters: $filters_ne
+    publicationState: $publicationState
+  ) {
+    data {
+      id
+      attributes {
+        title
+        description
+        slug
+        publishedAt
+        categories {
+          data {
+            id
+            attributes {
+              description
+              name
+              slug
+            }
+          }
+        }
+        cover {
+          data {
+            id
+            attributes {
+              alternativeText
+              height
+              width
+              caption
+              name
+              url
+              provider_metadata
+            }
+          }
+        }
+        authors {
+          data {
+            id
+            attributes {
+              avatar {
                 data {
+                  id
                   attributes {
                     alternativeText
                     height
@@ -4847,35 +3865,56 @@
                   }
                 }
               }
+              name
+              email
+              handle
             }
           }
         }
       }
     }
-    moreArticles: articles(
-      sort: "publishedAt:desc"
-      pagination: { limit: 2 }
-      filters: $filters_ne
-      publicationState: $publicationState
-    ) {
-      data {
-        id
-        attributes {
-          title
-          description
-          slug
-          publishedAt
-          categories {
-            data {
-              id
-              attributes {
-                description
-                name
-                slug
-              }
+  }
+}
+    ` as unknown as DocumentNode<articleAndMoreArticlesQuery, articleAndMoreArticlesQueryVariables>;
+export const getAllArticlesWithSlugDocument = gql`
+    query getAllArticlesWithSlug {
+  articles {
+    data {
+      id
+      attributes {
+        slug
+      }
+    }
+  }
+}
+    ` as unknown as DocumentNode<getAllArticlesWithSlugQuery, getAllArticlesWithSlugQueryVariables>;
+export const getGlobalPageDocument = gql`
+    query getGlobalPage {
+  global {
+    data {
+      id
+      attributes {
+        siteName
+        siteDescription
+        favicon {
+          data {
+            id
+            attributes {
+              alternativeText
+              height
+              width
+              caption
+              name
+              url
+              provider_metadata
             }
           }
-          cover {
+        }
+        siteDescription
+        defaultSeo {
+          metaDescription
+          metaTitle
+          shareImage {
             data {
               id
               attributes {
@@ -4889,74 +3928,116 @@
               }
             }
           }
-          authors {
-            data {
-              id
-              attributes {
-                avatar {
-                  data {
-                    id
-                    attributes {
-                      alternativeText
-                      height
-                      width
-                      caption
-                      name
-                      url
-                      provider_metadata
-                    }
-                  }
-                }
-                name
-                email
-                handle
-              }
-            }
-          }
         }
       }
     }
   }
-` as unknown as DocumentNode<articleAndMoreArticlesQuery, articleAndMoreArticlesQueryVariables>
-export const getAllArticlesWithSlugDocument = gql`
-  query getAllArticlesWithSlug {
-    articles {
-      data {
-        id
-        attributes {
-          slug
-        }
+}
+    ` as unknown as DocumentNode<getGlobalPageQuery, getGlobalPageQueryVariables>;
+export const getPreviewPostBySlugDocument = gql`
+    query getPreviewPostBySlug($slug: String) {
+  articles(filters: {slug: {eq: $slug}}, publicationState: PREVIEW) {
+    data {
+      id
+      attributes {
+        slug
       }
     }
   }
-` as unknown as DocumentNode<getAllArticlesWithSlugQuery, getAllArticlesWithSlugQueryVariables>
-export const getGlobalPageDocument = gql`
-  query getGlobalPage {
-    global {
-      data {
-        id
-        attributes {
-          siteName
-          siteDescription
-          favicon {
-            data {
-              id
-              attributes {
-                alternativeText
-                height
-                width
-                caption
-                name
-                url
-                provider_metadata
+}
+    ` as unknown as DocumentNode<getPreviewPostBySlugQuery, getPreviewPostBySlugQueryVariables>;
+export const getArticlesDocument = gql`
+    query getArticles($filters: ArticleFiltersInput, $pagination: PaginationArg) {
+  articles(pagination: $pagination, sort: "publishedAt:desc", filters: $filters) {
+    meta {
+      pagination {
+        page
+        pageCount
+        pageSize
+      }
+    }
+    data {
+      id
+      attributes {
+        title
+        description
+        slug
+        publishedAt
+        categories {
+          data {
+            id
+            attributes {
+              description
+              name
+              slug
+            }
+          }
+        }
+        cover {
+          data {
+            id
+            attributes {
+              alternativeText
+              height
+              width
+              caption
+              name
+              url
+              provider_metadata
+            }
+          }
+        }
+        authors {
+          data {
+            id
+            attributes {
+              avatar {
+                data {
+                  id
+                  attributes {
+                    alternativeText
+                    height
+                    width
+                    caption
+                    name
+                    url
+                    provider_metadata
+                  }
+                }
+              }
+              name
+              email
+              handle
+            }
+          }
+        }
+        blocks {
+          __typename
+          ... on ComponentSharedDivider {
+            id
+          }
+          ... on ComponentSharedMedia {
+            caption
+            file {
+              data {
+                id
+                attributes {
+                  alternativeText
+                  height
+                  width
+                  caption
+                  name
+                  url
+                  provider_metadata
+                }
               }
             }
           }
-          siteDescription
-          defaultSeo {
-            metaDescription
-            metaTitle
-            shareImage {
+          ... on ComponentSharedRichText {
+            body
+          }
+          ... on ComponentSharedSlider {
+            files {
               data {
                 id
                 attributes {
@@ -4975,188 +4056,50 @@
       }
     }
   }
-` as unknown as DocumentNode<getGlobalPageQuery, getGlobalPageQueryVariables>
-export const getPreviewPostBySlugDocument = gql`
-  query getPreviewPostBySlug($slug: String) {
-    articles(filters: { slug: { eq: $slug } }, publicationState: PREVIEW) {
-      data {
-        id
-        attributes {
-          slug
-        }
+}
+    ` as unknown as DocumentNode<getArticlesQuery, getArticlesQueryVariables>;
+export const getCategoriesDocument = gql`
+    query getCategories($filters: CategoryFiltersInput) {
+  categories(filters: $filters) {
+    data {
+      id
+      attributes {
+        description
+        name
+        slug
       }
     }
   }
-` as unknown as DocumentNode<getPreviewPostBySlugQuery, getPreviewPostBySlugQueryVariables>
-export const getArticlesDocument = gql`
-  query getArticles($filters: ArticleFiltersInput, $pagination: PaginationArg) {
-    articles(pagination: $pagination, sort: "publishedAt:desc", filters: $filters) {
-      meta {
-        pagination {
-          page
-          pageCount
-          pageSize
-        }
-      }
-      data {
-        id
-        attributes {
-          title
-          description
-          slug
-          publishedAt
-          categories {
-            data {
-              id
-              attributes {
-                description
-                name
-                slug
-              }
-            }
-          }
-          cover {
-            data {
-              id
-              attributes {
-                alternativeText
-                height
-                width
-                caption
-                name
-                url
-                provider_metadata
-              }
-            }
-          }
-          authors {
-            data {
-              id
-              attributes {
-                avatar {
-                  data {
-                    id
-                    attributes {
-                      alternativeText
-                      height
-                      width
-                      caption
-                      name
-                      url
-                      provider_metadata
-                    }
-                  }
-                }
-                name
-                email
-                handle
-              }
-            }
-          }
-          blocks {
-            __typename
-            ... on ComponentSharedDivider {
-              id
-            }
-            ... on ComponentSharedMedia {
-              caption
-              file {
-                data {
-                  id
-                  attributes {
-                    alternativeText
-                    height
-                    width
-                    caption
-                    name
-                    url
-                    provider_metadata
-                  }
-                }
-              }
-            }
-            ... on ComponentSharedRichText {
-              body
-            }
-            ... on ComponentSharedSlider {
-              files {
-                data {
-                  id
-                  attributes {
-                    alternativeText
-                    height
-                    width
-                    caption
-                    name
-                    url
-                    provider_metadata
-                  }
-                }
-              }
-            }
-          }
-        }
-      }
-    }
-  }
-` as unknown as DocumentNode<getArticlesQuery, getArticlesQueryVariables>
-export const getCategoriesDocument = gql`
-  query getCategories($filters: CategoryFiltersInput) {
-    categories(filters: $filters) {
-      data {
-        id
-        attributes {
-          description
-          name
-          slug
-        }
-      }
-    }
-  }
-` as unknown as DocumentNode<getCategoriesQuery, getCategoriesQueryVariables>
-
-export type Requester<C = {}> = <R, V>(doc: DocumentNode, vars?: V, options?: C) => Promise<R>
+}
+    ` as unknown as DocumentNode<getCategoriesQuery, getCategoriesQueryVariables>;
+
+
+
+
+
+
+
+export type Requester<C= {}> = <R, V>(doc: DocumentNode, vars?: V, options?: C) => Promise<R>
 export function getSdk<C>(requester: Requester<C>) {
   return {
-    articleAndMoreArticles(
-      variables?: articleAndMoreArticlesQueryVariables,
-      options?: C
-    ): Promise<articleAndMoreArticlesQuery> {
-      return requester<articleAndMoreArticlesQuery, articleAndMoreArticlesQueryVariables>(
-        articleAndMoreArticlesDocument,
-        variables,
-        options
-      )
+    articleAndMoreArticles(variables?: articleAndMoreArticlesQueryVariables, options?: C): Promise<articleAndMoreArticlesQuery> {
+      return requester<articleAndMoreArticlesQuery, articleAndMoreArticlesQueryVariables>(articleAndMoreArticlesDocument, variables, options);
     },
-    getAllArticlesWithSlug(
-      variables?: getAllArticlesWithSlugQueryVariables,
-      options?: C
-    ): Promise<getAllArticlesWithSlugQuery> {
-      return requester<getAllArticlesWithSlugQuery, getAllArticlesWithSlugQueryVariables>(
-        getAllArticlesWithSlugDocument,
-        variables,
-        options
-      )
+    getAllArticlesWithSlug(variables?: getAllArticlesWithSlugQueryVariables, options?: C): Promise<getAllArticlesWithSlugQuery> {
+      return requester<getAllArticlesWithSlugQuery, getAllArticlesWithSlugQueryVariables>(getAllArticlesWithSlugDocument, variables, options);
     },
     getGlobalPage(variables?: getGlobalPageQueryVariables, options?: C): Promise<getGlobalPageQuery> {
-      return requester<getGlobalPageQuery, getGlobalPageQueryVariables>(getGlobalPageDocument, variables, options)
+      return requester<getGlobalPageQuery, getGlobalPageQueryVariables>(getGlobalPageDocument, variables, options);
     },
-    getPreviewPostBySlug(
-      variables?: getPreviewPostBySlugQueryVariables,
-      options?: C
-    ): Promise<getPreviewPostBySlugQuery> {
-      return requester<getPreviewPostBySlugQuery, getPreviewPostBySlugQueryVariables>(
-        getPreviewPostBySlugDocument,
-        variables,
-        options
-      )
+    getPreviewPostBySlug(variables?: getPreviewPostBySlugQueryVariables, options?: C): Promise<getPreviewPostBySlugQuery> {
+      return requester<getPreviewPostBySlugQuery, getPreviewPostBySlugQueryVariables>(getPreviewPostBySlugDocument, variables, options);
     },
     getArticles(variables?: getArticlesQueryVariables, options?: C): Promise<getArticlesQuery> {
-      return requester<getArticlesQuery, getArticlesQueryVariables>(getArticlesDocument, variables, options)
+      return requester<getArticlesQuery, getArticlesQueryVariables>(getArticlesDocument, variables, options);
     },
     getCategories(variables?: getCategoriesQueryVariables, options?: C): Promise<getCategoriesQuery> {
-      return requester<getCategoriesQuery, getCategoriesQueryVariables>(getCategoriesDocument, variables, options)
-    },
-  }
+      return requester<getCategoriesQuery, getCategoriesQueryVariables>(getCategoriesDocument, variables, options);
+    }
+  };
 }
-export type Sdk = ReturnType<typeof getSdk>+export type Sdk = ReturnType<typeof getSdk>;