--- conflicted
+++ resolved
@@ -63,21 +63,13 @@
 
   const seo = {
     id: article.id,
-<<<<<<< HEAD
+    slug: article.attributes.slug,
     metaTitle: article.attributes?.title,
     metaDescription: article.attributes?.description,
     shareImage: article.attributes?.cover,
     article: true,
+    tags: article.attributes.categories.data.map((el) => el.attributes.name),
   } as ComponentSharedSeo & { article: boolean }
-=======
-    slug: article.attributes.slug,
-    metaTitle: article.attributes.title,
-    metaDescription: article.attributes.description,
-    shareImage: article.attributes.cover,
-    article: true,
-    tags: article.attributes.categories.data.map((el) => el.attributes.name),
-  }
->>>>>>> 536d0916
 
   return (
     <>
