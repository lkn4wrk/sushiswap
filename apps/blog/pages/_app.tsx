--- conflicted
+++ resolved
@@ -30,11 +30,7 @@
 const MyApp = ({ Component, pageProps }: AppProps) => {
   const router = useRouter()
   useEffect(() => {
-<<<<<<< HEAD
-    const handler = (page: any[]) => {
-=======
     const handler = (page: any) => {
->>>>>>> f184e7fc
       window.dataLayer.push({
         event: 'pageview',
         page,
