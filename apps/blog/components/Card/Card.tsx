--- conflicted
+++ resolved
@@ -3,12 +3,8 @@
 import { format } from 'date-fns'
 import { FC } from 'react'
 
-<<<<<<< HEAD
+import { isMediaVideo } from '../../lib/media'
 import { ArticleEntity } from '../../.graphclient'
-=======
-import { isMediaVideo } from '../../lib/media'
-import { Article } from '../../types'
->>>>>>> 536d0916
 import { Image } from '../Image'
 
 interface Card {
@@ -20,32 +16,16 @@
     <a href={`/blog/${article.attributes?.slug}`} className="group">
       <div className="transition duration-[400ms] relative h-[400px] cursor-pointer w-full rounded-xl shadow-md bg-slate-800 overflow-hidden hover:ring-2 ring-slate-700 ring-offset-2 ring-offset-slate-900">
         <div className="relative h-[240px]">
-<<<<<<< HEAD
-          {article.attributes?.cover?.data && (
-            <Image
-              height={240}
-              quality={5}
-              image={article.attributes.cover.data}
-              className={classNames(
-                article.attributes.cover.data.attributes?.url.includes('.mp4') ||
-                  article.attributes.cover.data.attributes?.url.includes('.webm')
-                  ? ''
-                  : 'group-hover:scale-105 transition duration-[400ms]'
-              )}
-            />
-          )}
-=======
-          <Image
+          {article.attributes?.cover?.data && (<Image
             height={240}
             quality={5}
-            image={article.attributes.cover}
+            image={article.attributes.cover.data}
             className={classNames(
               isMediaVideo(article.attributes.cover.data.attributes.provider_metadata)
                 ? ''
                 : 'group-hover:scale-105 transition duration-[400ms]'
             )}
-          />
->>>>>>> 536d0916
+          />)}
         </div>
         <div className="flex flex-col gap-3 px-4">
           {(article.attributes?.categories?.data || []).length > 0 && (
