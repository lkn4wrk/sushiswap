import { FC } from 'react'

import { ArticleEntity } from '../../.graphclient'
import { Image } from '../Image'

interface ArticleAuthors {
  article: ArticleEntity
}

export const ArticleAuthors: FC<ArticleAuthors> = ({ article }) => {
  return (
    <div className="mt-6">
      <ul className="flex flex-wrap -mx-5 -mt-6 text-sm leading-6">
        {article.attributes?.authors?.data.map((author, index) => (
          <li key={index} className="flex items-center px-5 mt-6 font-medium whitespace-nowrap">
            <div className="relative mr-3 overflow-hidden rounded-full w-9 h-9 bg-slate-800">
<<<<<<< HEAD
              {author.attributes?.avatar.data && <Image image={author.attributes.avatar.data} />}
=======
              <Image image={author.attributes.avatar} width={64} height={64} />
>>>>>>> 536d0916
            </div>
            <div className="text-sm leading-4">
              <div className="font-medium text-slate-200">{author.attributes?.name}</div>
              {author.attributes?.handle && (
                <div className="mt-1">
                  <a
                    target="_blank"
                    className="font-medium text-sky-400"
                    href={`https://twitter.com/${author.attributes.handle}`}
                    rel="noreferrer"
                  >
                    @{author.attributes.handle}
                  </a>
                </div>
              )}
            </div>
          </li>
        ))}
      </ul>
    </div>
  )
}<|MERGE_RESOLUTION|>--- conflicted
+++ resolved
@@ -14,11 +14,7 @@
         {article.attributes?.authors?.data.map((author, index) => (
           <li key={index} className="flex items-center px-5 mt-6 font-medium whitespace-nowrap">
             <div className="relative mr-3 overflow-hidden rounded-full w-9 h-9 bg-slate-800">
-<<<<<<< HEAD
-              {author.attributes?.avatar.data && <Image image={author.attributes.avatar.data} />}
-=======
-              <Image image={author.attributes.avatar} width={64} height={64} />
->>>>>>> 536d0916
+              {author.attributes?.avatar.data && <Image image={author.attributes.avatar.data} width={64} height={64} />}
             </div>
             <div className="text-sm leading-4">
               <div className="font-medium text-slate-200">{author.attributes?.name}</div>
