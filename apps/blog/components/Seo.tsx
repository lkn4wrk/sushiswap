import Head from 'next/head'
import { FC } from 'react'

<<<<<<< HEAD
import { ComponentSharedSeo } from '../.graphclient'
import { getStrapiMedia } from '../lib/media'
=======
import { getOptimizedMedia, isMediaVideo } from '../lib/media'
>>>>>>> 536d0916
import { useGlobalContext } from '../pages/_app'

interface Seo {
  seo?: ComponentSharedSeo & { article: boolean }
}

export const Seo: FC<Seo> = ({ seo }) => {
  const { defaultSeo, siteName } = useGlobalContext()
  const seoWithDefaults = {
    ...defaultSeo,
    ...seo,
  }

  const fullSeo = {
    ...seoWithDefaults,
    metaTitle: `${seoWithDefaults.metaTitle} | ${siteName}`,
<<<<<<< HEAD
    shareImage: seoWithDefaults?.shareImage?.data?.attributes?.url
      ? getStrapiMedia(seoWithDefaults?.shareImage?.data?.attributes?.url)
      : undefined,
=======
    shareMedia: getOptimizedMedia({ metadata: seoWithDefaults.shareImage.data.attributes.provider_metadata }),
    shareMediaAsImage: getOptimizedMedia({
      metadata: seoWithDefaults.shareImage.data.attributes.provider_metadata,
      asImage: true,
    }),
    shareMediaWidth: Math.floor(
      seoWithDefaults.shareImage.data.attributes.width *
        (Math.max(seoWithDefaults.shareImage.data.attributes.height, 1280) / 1280)
    ),
    shareMediaHeight: Math.max(seoWithDefaults.shareImage.data.attributes.height, 1280),
    shareMediaAlt: seoWithDefaults.shareImage.data.attributes.alternativeText,
    twitterCardType: isMediaVideo(seoWithDefaults.shareImage.data.attributes.provider_metadata)
      ? 'player'
      : 'summary_large_image',
>>>>>>> 536d0916
  }

  return (
    <Head>
      <title>{fullSeo.metaTitle}</title>
      <meta name="description" content={fullSeo.metaDescription} />

      {fullSeo.article && <meta property="og:type" content="article" />}
      <meta property="og:site_name" content={siteName} />
      <meta property="og:locale" content="en_US" />
      <meta property="og:title" content={fullSeo.metaTitle} />
      <meta property="og:description" content={fullSeo.metaDescription} />
      <meta property="og:image:alt" content={`${fullSeo.metaDescription}`} />

      {!isMediaVideo(seoWithDefaults.shareImage.data.attributes.provider_metadata) && (
        <>
          <meta name="image" content={fullSeo.shareMedia} />
          <meta property="og:image" content={fullSeo.shareMedia} />
          <meta property="og:image:type" content="image/jpeg" />
          <meta property="og:image:width" content={`${fullSeo.shareMediaWidth}`} />
          <meta property="og:image:height" content={`${fullSeo.shareMediaHeight}`} />
        </>
      )}

      <meta name="twitter:title" content={fullSeo.metaTitle} />
      <meta name="twitter:site" content="@sushiswap" />
      <meta name="twitter:url" content={`https://sushi.com/blog/${fullSeo.slug}`} />
      <meta name="twitter:card" content={fullSeo.twitterCardType} />
      <meta name="twitter:image" content={fullSeo.shareMediaAsImage} />
      <meta name="twitter:image:alt" content={fullSeo.metaDescription} />
      <meta name="twitter:description" content={fullSeo.metaDescription} />
<<<<<<< HEAD
      {fullSeo.shareImage && <meta property="og:image" content={fullSeo.shareImage} />}
      {fullSeo.shareImage && <meta name="twitter:image" content={fullSeo.shareImage} />}
      <meta name="image" content={fullSeo.shareImage} />
      {fullSeo.article && <meta property="og:type" content="article" />}
      <meta name="twitter:card" content="summary_large_image" />
=======

      {isMediaVideo(seoWithDefaults.shareImage.data.attributes.provider_metadata) && (
        <>
          <meta name="twitter:player" content={fullSeo.shareMedia} />
          <meta name="twitter:player:width" content={`${fullSeo.shareMediaWidth}`} />
          <meta name="twitter:player:height" content={`${fullSeo.shareMediaHeight}`} />

          <meta property="og:video" content={fullSeo.shareMedia} />
          <meta property="og:video:type" content="video/webm" />
          <meta property="og:video:width" content={`${fullSeo.shareMediaWidth}`} />
          <meta property="og:video:height" content={`${fullSeo.shareMediaHeight}`} />
          {fullSeo.tags.map((tag, i) => (
            <meta key={i} property="og:video:tag" content={tag.toLowerCase()} />
          ))}
        </>
      )}
>>>>>>> 536d0916
    </Head>
  )
}<|MERGE_RESOLUTION|>--- conflicted
+++ resolved
@@ -1,16 +1,12 @@
 import Head from 'next/head'
 import { FC } from 'react'
 
-<<<<<<< HEAD
-import { ComponentSharedSeo } from '../.graphclient'
-import { getStrapiMedia } from '../lib/media'
-=======
 import { getOptimizedMedia, isMediaVideo } from '../lib/media'
->>>>>>> 536d0916
 import { useGlobalContext } from '../pages/_app'
+import { Seo as SeoType } from '../types'
 
 interface Seo {
-  seo?: ComponentSharedSeo & { article: boolean }
+  seo?: SeoType
 }
 
 export const Seo: FC<Seo> = ({ seo }) => {
@@ -23,11 +19,6 @@
   const fullSeo = {
     ...seoWithDefaults,
     metaTitle: `${seoWithDefaults.metaTitle} | ${siteName}`,
-<<<<<<< HEAD
-    shareImage: seoWithDefaults?.shareImage?.data?.attributes?.url
-      ? getStrapiMedia(seoWithDefaults?.shareImage?.data?.attributes?.url)
-      : undefined,
-=======
     shareMedia: getOptimizedMedia({ metadata: seoWithDefaults.shareImage.data.attributes.provider_metadata }),
     shareMediaAsImage: getOptimizedMedia({
       metadata: seoWithDefaults.shareImage.data.attributes.provider_metadata,
@@ -42,7 +33,6 @@
     twitterCardType: isMediaVideo(seoWithDefaults.shareImage.data.attributes.provider_metadata)
       ? 'player'
       : 'summary_large_image',
->>>>>>> 536d0916
   }
 
   return (
@@ -74,13 +64,6 @@
       <meta name="twitter:image" content={fullSeo.shareMediaAsImage} />
       <meta name="twitter:image:alt" content={fullSeo.metaDescription} />
       <meta name="twitter:description" content={fullSeo.metaDescription} />
-<<<<<<< HEAD
-      {fullSeo.shareImage && <meta property="og:image" content={fullSeo.shareImage} />}
-      {fullSeo.shareImage && <meta name="twitter:image" content={fullSeo.shareImage} />}
-      <meta name="image" content={fullSeo.shareImage} />
-      {fullSeo.article && <meta property="og:type" content="article" />}
-      <meta name="twitter:card" content="summary_large_image" />
-=======
 
       {isMediaVideo(seoWithDefaults.shareImage.data.attributes.provider_metadata) && (
         <>
@@ -97,7 +80,6 @@
           ))}
         </>
       )}
->>>>>>> 536d0916
     </Head>
   )
 }