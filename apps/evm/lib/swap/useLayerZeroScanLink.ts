--- conflicted
+++ resolved
@@ -1,12 +1,7 @@
 import { createClient } from '@layerzerolabs/scan-client'
-<<<<<<< HEAD
-import { STARGATE_CHAIN_ID, StargateChainId } from '@sushiswap/stargate'
-=======
+import { useQuery } from '@tanstack/react-query'
 import { ChainId } from 'sushi/chain'
 import { STARGATE_CHAIN_ID, StargateChainId } from 'sushi/config'
->>>>>>> 7807fa86
-import { useQuery } from '@tanstack/react-query'
-import { ChainId } from 'sushi/chain'
 
 const client = createClient('mainnet')
 
