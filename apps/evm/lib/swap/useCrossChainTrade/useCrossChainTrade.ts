<<<<<<< HEAD
import {
  STARGATE_BRIDGE_TOKENS,
  StargateChainId,
  isStargateBridgeToken,
} from '@sushiswap/stargate'
import {
  useBentoBoxTotals,
  useFeeData,
  usePools,
  useSushiXSwapContract,
} from '@sushiswap/wagmi'
import { useQuery } from '@tanstack/react-query'
import { useCallback } from 'react'
import {
  Amount,
  Native,
  Price,
  Token,
  Type,
  tryParseAmount,
} from 'sushi/currency'
import { TradeType } from 'sushi/dex'
import { Fraction, ONE, Percent, ZERO } from 'sushi/math'
import { stringify } from 'viem'
import { getClientTrade } from './getClientTrade'

import { Action, SushiXSwap } from './SushiXSwap'
import { getBridgeFees } from './getBridgeFees'
=======
import { useTrade as useApiTrade } from '@sushiswap/react-query'
import { RouterLiquiditySource } from '@sushiswap/router'
import { readContract, useFeeData } from '@sushiswap/wagmi'
import { useQuery } from '@tanstack/react-query'
import { log } from 'next-axiom'
import { useMemo } from 'react'
import { stargateAdapterAbi } from 'sushi/abi'
import {
  STARGATE_ADAPTER_ADDRESS,
  STARGATE_CHAIN_ID,
  StargateChainId,
} from 'sushi/config'
import { Amount, Currency, Native } from 'sushi/currency'
import { Fraction, ONE, Percent, ZERO } from 'sushi/math'
import {
  encodeAbiParameters,
  parseAbiParameters,
  parseUnits,
  stringify,
} from 'viem'
>>>>>>> 7807fa86
import {
  STARGATE_DEFAULT_SLIPPAGE,
  TransactionType,
  encodeStargateTeleportParams,
  encodeSwapData,
  estimateStargateDstGas,
  getBridgeParams,
  getStargateBridgePath,
} from './SushiXSwap2'
import { UseCrossChainTradeParams, UseCrossChainTradeReturn } from './types'
import { useStargateBridgeFees } from './useStargateBridgeFees'

export const useCrossChainTrade = ({
  network0,
  network1,
  token0,
  token1,
  amount,
  slippagePercentage,
  recipient,
  enabled,
  tradeId,
}: UseCrossChainTradeParams) => {
  const { data: feeData0 } = useFeeData({ chainId: network0, enabled })
  const { data: feeData1 } = useFeeData({ chainId: network1, enabled })

  const bridgePath = useMemo(
    () =>
      !enabled || !token0 || !token1
        ? undefined
        : getStargateBridgePath(token0, token1),
    [enabled, token0, token1],
  )

  const isSrcSwap = Boolean(
    token0 &&
      bridgePath?.srcBridgeToken &&
      !token0.equals(bridgePath.srcBridgeToken),
  )
  const isDstSwap = Boolean(
    token1 &&
      bridgePath?.dstBridgeToken &&
      !token1.equals(bridgePath.dstBridgeToken),
  )

  const { data: srcTrade } = useApiTrade({
    chainId: network0,
    fromToken: token0,
    toToken: bridgePath?.srcBridgeToken,
    amount,
    slippagePercentage,
    gasPrice: feeData0?.gasPrice,
    recipient: STARGATE_ADAPTER_ADDRESS[network0],
    enabled: Boolean(isSrcSwap && enabled && amount),
    carbonOffset: false,
    source: RouterLiquiditySource.XSwap,
    onError: () => {
      log.error('xswap src swap api error')
    },
  })

<<<<<<< HEAD
  const { data: srcFeeData } = useFeeData({ chainId: network0, enabled })
  const { data: dstFeeData } = useFeeData({ chainId: network1, enabled })
  const { data: srcRebases } = useBentoBoxTotals({
    chainId: network0,
    currencies: [token0, srcBridgeToken],
    enabled,
  })
  const { data: dstRebases } = useBentoBoxTotals({
    chainId: network1,
    currencies: [dstBridgeToken, token1],
    enabled,
=======
  const { data: bridgeFees } = useStargateBridgeFees({
    amount: isSrcSwap ? srcTrade?.amountOut : amount,
    srcChainId: network0,
    dstChainId: network1,
    srcBridgeToken: bridgePath?.srcBridgeToken,
    dstBridgeToken: bridgePath?.dstBridgeToken,
    enabled: Boolean(bridgePath && enabled),
>>>>>>> 7807fa86
  })

  const {
    srcAmountOut,
    srcAmountOutMin,
    dstAmountIn,
    dstAmountInMin,
    bridgeImpact,
  } = useMemo(() => {
    if (
      !amount ||
      !bridgeFees ||
      !bridgePath ||
      (isSrcSwap && (!srcTrade?.amountOut || !srcTrade?.minAmountOut))
    )
      return {
        srcAmountOut: undefined,
        srcAmountOutMin: undefined,
        dstAmountIn: undefined,
        dstAmountInMin: undefined,
        bridgeImpact: undefined,
      }

    const [eqFee, eqReward, lpFee, protocolFee] = bridgeFees

    const bridgeFee = eqFee.subtract(eqReward).add(lpFee).add(protocolFee)

    const srcAmountOut = (
      isSrcSwap ? (srcTrade?.minAmountOut as Amount<Currency>) : amount
    ).subtract(bridgeFee)

    const srcAmountOutMin = srcAmountOut.multiply(
      new Fraction(ONE).add(STARGATE_DEFAULT_SLIPPAGE).invert(),
    )

    const dstAmountIn = Amount.fromRawAmount(
      bridgePath.dstBridgeToken,
      parseUnits(srcAmountOut.toExact(), bridgePath.dstBridgeToken.decimals),
    )

    const dstAmountInMin = Amount.fromRawAmount(
      bridgePath.dstBridgeToken,
      parseUnits(srcAmountOutMin.toExact(), bridgePath.dstBridgeToken.decimals),
    )

    const bridgeImpact = new Percent(
      bridgeFee.quotient,
      (isSrcSwap ? (srcTrade?.minAmountOut as Amount<Currency>) : amount)
        .quotient,
    )

    return {
      srcAmountOut,
      srcAmountOutMin,
      dstAmountIn,
      dstAmountInMin,
      bridgeImpact,
    }
  }, [
    bridgeFees,
    bridgePath,
    isSrcSwap,
    srcTrade?.minAmountOut,
    srcTrade?.amountOut,
    amount,
  ])

  const { data: dstTrade } = useApiTrade({
    chainId: network1,
    amount: dstAmountIn,
    fromToken: bridgePath?.dstBridgeToken,
    toToken: token1,
    slippagePercentage,
    gasPrice: feeData1?.gasPrice,
    recipient,
    enabled: Boolean(isDstSwap && enabled && dstAmountIn),
    carbonOffset: false,
    source: RouterLiquiditySource.XSwap,
    onError: () => {
      log.error('xswap dst swap api error')
    },
  })

  return useQuery({
    queryKey: [
      'crossChainTrade',
      {
        tradeId,
        token0,
        token1,
        network0,
        network1,
        amount,
        slippagePercentage,
        recipient,
        srcTrade,
        dstTrade,
      },
    ],
    queryFn: async (): Promise<UseCrossChainTradeReturn> => {
      if (
        !(
          token0 &&
          token1 &&
          amount &&
          bridgePath &&
          bridgeFees &&
          bridgeImpact &&
          dstAmountIn &&
          feeData0?.gasPrice &&
          feeData1?.gasPrice
        )
      ) {
        throw new Error('useCrossChainTrade should not be enabled')
      }

      const { srcBridgeToken, dstBridgeToken } = bridgePath

      const dstAmountOut = isDstSwap ? dstTrade?.amountOut : dstAmountIn

      const dstAmountOutMin = isDstSwap
        ? dstTrade?.minAmountOut
        : dstAmountInMin

<<<<<<< HEAD
      // console.log({ recipient, amount, network0, network1, dstMinimumAmountOut, srcRebases, dstRebases, contract })
      const [srcInputCurrencyRebase, srcOutputCurrencyRebase] = srcRebases
        ? Object.values(srcRebases)
        : [undefined, undefined]
      const [, dstOutputCurrencyRebase] = dstRebases
        ? Object.values(dstRebases)
        : [undefined, undefined]
=======
      let priceImpact = bridgeImpact
      if (isSrcSwap) priceImpact = priceImpact.add(srcTrade?.priceImpact ?? 0)
      if (isDstSwap) priceImpact = priceImpact.add(dstTrade?.priceImpact ?? 0)
>>>>>>> 7807fa86

      if (!recipient) {
        return {
          priceImpact,
          amountIn: amount,
          amountOut: dstAmountOut,
          minAmountOut: dstAmountOutMin,
        } as UseCrossChainTradeReturn
      }

      let writeArgs
      let functionName
      let dstPayload
      let dstGasEst = ZERO
      let transactionType

      if (!isSrcSwap && !isDstSwap) {
        transactionType = TransactionType.Bridge
        functionName = 'bridge'
        writeArgs = [
          getBridgeParams({
            adapter: STARGATE_ADAPTER_ADDRESS[network0],
            amountIn: amount,
            to: recipient,
            adapterData: encodeStargateTeleportParams({
              srcBridgeToken,
              dstBridgeToken,
              amount: amount.quotient,
              amountMin: srcAmountOutMin.quotient,
              dustAmount: 0,
              receiver: recipient, // receivier is recipient because no dstPayload
              to: recipient,
              dstGas: dstGasEst,
            }),
          }),
          recipient, // refundAddress
          '0x', // swapPayload
          '0x', // payloadData
        ]
      } else if (isSrcSwap && !isDstSwap && srcTrade?.writeArgs) {
        const srcSwapData = encodeSwapData(
          srcTrade.writeArgs as Parameters<typeof encodeSwapData>[0],
        )

        transactionType = TransactionType.SwapAndBridge
        functionName = 'swapAndBridge'
        writeArgs = [
          getBridgeParams({
            adapter: STARGATE_ADAPTER_ADDRESS[network0],
            amountIn: amount,
            to: recipient,
            adapterData: encodeStargateTeleportParams({
              srcBridgeToken,
              dstBridgeToken,
              amount: 0,
              amountMin: srcAmountOutMin.quotient,
              dustAmount: 0,
              receiver: recipient, // receivier is recipient because no dstPayload
              to: recipient,
              dstGas: dstGasEst,
            }),
          }),
          recipient, // refundAddress
          srcSwapData,
          '0x',
          '0x',
        ]
      } else if (!isSrcSwap && isDstSwap && dstTrade?.writeArgs) {
        const dstSwapData = encodeSwapData(
          dstTrade.writeArgs as Parameters<typeof encodeSwapData>[0],
        )

        dstGasEst = estimateStargateDstGas(dstTrade.route?.gasSpent ?? 0)

        dstPayload = encodeAbiParameters(
          parseAbiParameters('address, bytes, bytes'),
          [
            recipient,
            dstSwapData,
            '0x', // payloadData
          ],
        )

        transactionType = TransactionType.BridgeAndSwap
        functionName = 'bridge'
        writeArgs = [
          getBridgeParams({
            adapter: STARGATE_ADAPTER_ADDRESS[network0],
            amountIn: amount,
            to: recipient,
            adapterData: encodeStargateTeleportParams({
              srcBridgeToken,
              dstBridgeToken,
              amount: amount.quotient,
              amountMin: srcAmountOutMin.quotient,
              dustAmount: 0,
              receiver: STARGATE_ADAPTER_ADDRESS[network1],
              to: recipient,
              dstGas: dstGasEst,
            }),
          }),
          recipient, // refundAddress
          dstSwapData,
          '0x', // dstPayload
        ]
      } else if (
        isSrcSwap &&
        isDstSwap &&
        srcTrade?.writeArgs &&
        dstTrade?.writeArgs
      ) {
        const srcSwapData = encodeSwapData(
          srcTrade.writeArgs as Parameters<typeof encodeSwapData>[0],
        )
        const dstSwapData = encodeSwapData(
          dstTrade.writeArgs as Parameters<typeof encodeSwapData>[0],
        )

        dstPayload = encodeAbiParameters(
          parseAbiParameters('address, bytes, bytes'),
          [
            recipient, // to
            dstSwapData, // swapData
            '0x', // payloadData
          ],
        )
        dstGasEst = estimateStargateDstGas(dstTrade.route?.gasSpent ?? 0)

        transactionType = TransactionType.CrossChainSwap
        functionName = 'swapAndBridge'
        writeArgs = [
          getBridgeParams({
            adapter: STARGATE_ADAPTER_ADDRESS[network0],
            amountIn: amount,
            to: recipient,
            adapterData: encodeStargateTeleportParams({
              srcBridgeToken,
              dstBridgeToken,
              amount: 0,
              amountMin: srcAmountOutMin.quotient,
              dustAmount: 0,
              receiver: STARGATE_ADAPTER_ADDRESS[network1],
              to: recipient,
              dstGas: dstGasEst,
            }),
          }),
          recipient, // refundAddress
          srcSwapData, //srcSwapPayload
          dstSwapData, // dstPayload
          '0x',
        ]
      } else {
        throw new Error('Crosschain swap not found.')
      }

      let [fee] = (await readContract({
        address: STARGATE_ADAPTER_ADDRESS[network0],
        abi: stargateAdapterAbi,
        functionName: 'getFee',
        args: [
          STARGATE_CHAIN_ID[network1 as StargateChainId], // dstChain
          1, // functionType
          isDstSwap ? STARGATE_ADAPTER_ADDRESS[network1] : recipient, // receiver
          dstGasEst, // gasAmount
          0, // dustAmount
          isDstSwap ? dstPayload : '0x', // payload
        ],
        chainId: network0,
      })) as [bigint]

      // Add 20% buffer to STG fee
      fee = (fee * 5n) / 4n

      const value = amount.currency.isNative
        ? BigInt(amount.quotient) + fee
        : fee

      // est 500K gas for XSwapV2 call
      const srcGasEst = 500000n + BigInt(srcTrade?.route?.gasSpent ?? 0)

      const srcGasFee = Amount.fromRawAmount(
        Native.onChain(network0),
        srcGasEst * feeData0.gasPrice,
      )

      const bridgeFee = Amount.fromRawAmount(Native.onChain(network0), fee)

      const gasSpent = srcGasFee.add(bridgeFee)

      return {
        transactionType,
        srcBridgeToken,
        dstBridgeToken,
        priceImpact,
        amountIn: amount,
        amountOut: dstAmountOut,
        minAmountOut: dstAmountOutMin,
        gasSpent: gasSpent.toFixed(6),
        bridgeFee: bridgeFee.toFixed(6),
        srcGasFee: srcGasFee.toFixed(6),
        writeArgs,
        route: {
          status: '',
        },
        functionName,
        value,
      }
    },
    refetchOnWindowFocus: true,
    refetchInterval: 10000,
    keepPreviousData: false,
    cacheTime: 0,
    enabled:
      enabled &&
      Boolean(
        network0 &&
          network1 &&
          token0 &&
          token1 &&
          amount &&
          bridgeFees &&
          bridgePath &&
          feeData0 &&
          feeData1,
      ) &&
      (isSrcSwap ? Boolean(srcTrade) : Boolean(srcAmountOut)) &&
      (isDstSwap ? Boolean(dstTrade) : Boolean(dstAmountIn)),
    queryKeyHashFn: stringify,
  })
<<<<<<< HEAD
}

export const useCrossChainTrade = (variables: UseCrossChainTradeParams) => {
  const { token0, token1 } = variables
  const { data: feeData } = useFeeData({
    chainId: variables.network0,
    enabled: variables.enabled,
  })
  const select: UseCrossChainTradeQuerySelect = useCallback(
    (data) => {
      const amountIn =
        data.amountIn && token0
          ? Amount.fromRawAmount(token0, data.amountIn)
          : undefined
      const amountOut =
        data.amountOut && token1
          ? Amount.fromRawAmount(token1, data.amountOut)
          : undefined
      const minAmountOut =
        data.minAmountOut && token1
          ? Amount.fromRawAmount(token1, data.minAmountOut)
          : undefined
      const swapPrice =
        amountIn && amountOut
          ? new Price({ baseAmount: amountIn, quoteAmount: amountOut })
          : undefined
      const priceImpact = data.priceImpact
        ? new Percent(BigInt(data.priceImpact[0]), BigInt(data.priceImpact[1]))
        : undefined

      if (
        data?.gasSpent &&
        feeData?.gasPrice &&
        amountIn &&
        amountOut &&
        data.priceImpact &&
        data.minAmountOut
      ) {
        return {
          ...data,
          route: {
            status: amountIn?.greaterThan(ZERO) && !amountOut ? 'NoWay' : '',
          },
          gasSpent: data.gasSpent,
          // gasSpent: Amount.fromRawAmount(
          //   Native.onChain(variables?.network0),
          //   JSBI.multiply(JSBI.BigInt(feeData.gasPrice), JSBI.BigInt(data.gasSpent))
          // ).toSignificant(4),
          // gasSpentUsd:
          //   data.gasSpent && price
          //     ? Amount.fromRawAmount(Native.onChain(variables.network0), data.gasSpent)
          //         .multiply(price.asFraction)
          //         .toSignificant(4)
          //     : undefined,
          swapPrice,
          priceImpact,
          amountIn,
          amountOut,
          minAmountOut,
        }
      }

      return {
        swapPrice,
        priceImpact,
        amountIn,
        amountOut,
        minAmountOut,
        gasSpent: undefined,
        gasSpentUsd: undefined,
        writeArgs: undefined,
        route: {
          status: amountIn?.greaterThan(ZERO) && !amountOut ? 'NoWay' : '',
        },
        functionName: 'cook',
        overrides: undefined,
      }
    },
    [feeData?.gasPrice, token0, token1],
  )

  return useCrossChainTradeQuery(variables, select)
=======
>>>>>>> 7807fa86
}<|MERGE_RESOLUTION|>--- conflicted
+++ resolved
@@ -1,33 +1,3 @@
-<<<<<<< HEAD
-import {
-  STARGATE_BRIDGE_TOKENS,
-  StargateChainId,
-  isStargateBridgeToken,
-} from '@sushiswap/stargate'
-import {
-  useBentoBoxTotals,
-  useFeeData,
-  usePools,
-  useSushiXSwapContract,
-} from '@sushiswap/wagmi'
-import { useQuery } from '@tanstack/react-query'
-import { useCallback } from 'react'
-import {
-  Amount,
-  Native,
-  Price,
-  Token,
-  Type,
-  tryParseAmount,
-} from 'sushi/currency'
-import { TradeType } from 'sushi/dex'
-import { Fraction, ONE, Percent, ZERO } from 'sushi/math'
-import { stringify } from 'viem'
-import { getClientTrade } from './getClientTrade'
-
-import { Action, SushiXSwap } from './SushiXSwap'
-import { getBridgeFees } from './getBridgeFees'
-=======
 import { useTrade as useApiTrade } from '@sushiswap/react-query'
 import { RouterLiquiditySource } from '@sushiswap/router'
 import { readContract, useFeeData } from '@sushiswap/wagmi'
@@ -48,7 +18,6 @@
   parseUnits,
   stringify,
 } from 'viem'
->>>>>>> 7807fa86
 import {
   STARGATE_DEFAULT_SLIPPAGE,
   TransactionType,
@@ -110,19 +79,6 @@
     },
   })
 
-<<<<<<< HEAD
-  const { data: srcFeeData } = useFeeData({ chainId: network0, enabled })
-  const { data: dstFeeData } = useFeeData({ chainId: network1, enabled })
-  const { data: srcRebases } = useBentoBoxTotals({
-    chainId: network0,
-    currencies: [token0, srcBridgeToken],
-    enabled,
-  })
-  const { data: dstRebases } = useBentoBoxTotals({
-    chainId: network1,
-    currencies: [dstBridgeToken, token1],
-    enabled,
-=======
   const { data: bridgeFees } = useStargateBridgeFees({
     amount: isSrcSwap ? srcTrade?.amountOut : amount,
     srcChainId: network0,
@@ -130,7 +86,6 @@
     srcBridgeToken: bridgePath?.srcBridgeToken,
     dstBridgeToken: bridgePath?.dstBridgeToken,
     enabled: Boolean(bridgePath && enabled),
->>>>>>> 7807fa86
   })
 
   const {
@@ -255,19 +210,9 @@
         ? dstTrade?.minAmountOut
         : dstAmountInMin
 
-<<<<<<< HEAD
-      // console.log({ recipient, amount, network0, network1, dstMinimumAmountOut, srcRebases, dstRebases, contract })
-      const [srcInputCurrencyRebase, srcOutputCurrencyRebase] = srcRebases
-        ? Object.values(srcRebases)
-        : [undefined, undefined]
-      const [, dstOutputCurrencyRebase] = dstRebases
-        ? Object.values(dstRebases)
-        : [undefined, undefined]
-=======
       let priceImpact = bridgeImpact
       if (isSrcSwap) priceImpact = priceImpact.add(srcTrade?.priceImpact ?? 0)
       if (isDstSwap) priceImpact = priceImpact.add(dstTrade?.priceImpact ?? 0)
->>>>>>> 7807fa86
 
       if (!recipient) {
         return {
@@ -497,89 +442,4 @@
       (isDstSwap ? Boolean(dstTrade) : Boolean(dstAmountIn)),
     queryKeyHashFn: stringify,
   })
-<<<<<<< HEAD
-}
-
-export const useCrossChainTrade = (variables: UseCrossChainTradeParams) => {
-  const { token0, token1 } = variables
-  const { data: feeData } = useFeeData({
-    chainId: variables.network0,
-    enabled: variables.enabled,
-  })
-  const select: UseCrossChainTradeQuerySelect = useCallback(
-    (data) => {
-      const amountIn =
-        data.amountIn && token0
-          ? Amount.fromRawAmount(token0, data.amountIn)
-          : undefined
-      const amountOut =
-        data.amountOut && token1
-          ? Amount.fromRawAmount(token1, data.amountOut)
-          : undefined
-      const minAmountOut =
-        data.minAmountOut && token1
-          ? Amount.fromRawAmount(token1, data.minAmountOut)
-          : undefined
-      const swapPrice =
-        amountIn && amountOut
-          ? new Price({ baseAmount: amountIn, quoteAmount: amountOut })
-          : undefined
-      const priceImpact = data.priceImpact
-        ? new Percent(BigInt(data.priceImpact[0]), BigInt(data.priceImpact[1]))
-        : undefined
-
-      if (
-        data?.gasSpent &&
-        feeData?.gasPrice &&
-        amountIn &&
-        amountOut &&
-        data.priceImpact &&
-        data.minAmountOut
-      ) {
-        return {
-          ...data,
-          route: {
-            status: amountIn?.greaterThan(ZERO) && !amountOut ? 'NoWay' : '',
-          },
-          gasSpent: data.gasSpent,
-          // gasSpent: Amount.fromRawAmount(
-          //   Native.onChain(variables?.network0),
-          //   JSBI.multiply(JSBI.BigInt(feeData.gasPrice), JSBI.BigInt(data.gasSpent))
-          // ).toSignificant(4),
-          // gasSpentUsd:
-          //   data.gasSpent && price
-          //     ? Amount.fromRawAmount(Native.onChain(variables.network0), data.gasSpent)
-          //         .multiply(price.asFraction)
-          //         .toSignificant(4)
-          //     : undefined,
-          swapPrice,
-          priceImpact,
-          amountIn,
-          amountOut,
-          minAmountOut,
-        }
-      }
-
-      return {
-        swapPrice,
-        priceImpact,
-        amountIn,
-        amountOut,
-        minAmountOut,
-        gasSpent: undefined,
-        gasSpentUsd: undefined,
-        writeArgs: undefined,
-        route: {
-          status: amountIn?.greaterThan(ZERO) && !amountOut ? 'NoWay' : '',
-        },
-        functionName: 'cook',
-        overrides: undefined,
-      }
-    },
-    [feeData?.gasPrice, token0, token1],
-  )
-
-  return useCrossChainTradeQuery(variables, select)
-=======
->>>>>>> 7807fa86
 }