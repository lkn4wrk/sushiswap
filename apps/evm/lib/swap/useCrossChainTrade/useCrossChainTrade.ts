--- conflicted
+++ resolved
@@ -286,16 +286,10 @@
       if (!sushiXSwap.srcCooker.actions.includes(Action.STARGATE_TELEPORT))
         throw new Error('Stargate teleport action not included')
 
-<<<<<<< HEAD
-      // need async to get fee for final value... this should be moved to exec?
-      const [fee] = await sushiXSwap.getFee(dstTrade ? dstTrade.route.gasSpent + 1000000 : undefined)
-      const value = sushiXSwap.srcCooker.values.reduce((a, b) => a + b, fee)
-=======
       const gasBuffer = 1_000_000
       const [fee] = await sushiXSwap.getFee(dstTrade ? dstTrade.route.gasSpent + gasBuffer : undefined)
 
-      const value = sushiXSwap.srcCooker.values.reduce((a, b) => a.add(b), fee)
->>>>>>> 4478582d
+      const value = sushiXSwap.srcCooker.values.reduce((a, b) => a + b, fee)
 
       console.log({
         srcTradeGasSpent: srcTrade?.route?.gasSpent,
@@ -317,10 +311,7 @@
         // gasSpent: gasSpent.toString(),
         gasSpent: Amount.fromRawAmount(
           Native.onChain(network0),
-          JSBI.add(
-            JSBI.multiply(JSBI.BigInt(feeData.gasPrice), JSBI.BigInt(srcTypicalGasCost + srcTradeGasSpent)),
-            JSBI.BigInt(fee)
-          )
+          feeData.gasPrice * BigInt(srcTypicalGasCost + srcTradeGasSpent) + fee
         ).toSignificant(4),
         writeArgs: [sushiXSwap.srcCooker.actions, sushiXSwap.srcCooker.values, sushiXSwap.srcCooker.datas],
         route: {
@@ -367,15 +358,7 @@
         ? new Percent(BigInt(data.priceImpact[0]), BigInt(data.priceImpact[1]))
         : undefined
 
-      if (
-        data &&
-        data?.gasSpent &&
-        feeData?.gasPrice &&
-        amountIn &&
-        amountOut &&
-        data.priceImpact &&
-        data.minAmountOut
-      ) {
+      if (data?.gasSpent && feeData?.gasPrice && amountIn && amountOut && data.priceImpact && data.minAmountOut) {
         return {
           ...data,
           route: {
