--- conflicted
+++ resolved
@@ -289,21 +289,9 @@
 
       const gasBuffer = 1_000_000
 
-<<<<<<< HEAD
-      const value = sushiXSwap.srcCooker.values.reduce((a, b) => a.add(b), fee)
-      //
-      // console.log({
-      //   srcTradeGasSpent: srcTrade?.route?.gasSpent,
-      //   quoteLayerZeroFee: fee.toString(),
-      //   dstTradeGasSpent: dstTrade?.route?.gasSpent,
-      //   // gasEstimate: gasEstimate.toString(),
-      //   value: value.toString(),
-      // })
-=======
       const [fee] = await sushiXSwap.getFee(dstTrade ? dstTrade.route.gasSpent + gasBuffer : undefined)
 
       const value = sushiXSwap.srcCooker.values.reduce((a, b) => a + b, fee)
->>>>>>> 6934afa8
 
       const srcTypicalGasCost = 600_000
       const srcTradeGasSpent = srcTrade?.route?.gasSpent || 0
