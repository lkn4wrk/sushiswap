<<<<<<< HEAD
import { SushiXSwapChainId } from 'sushi/config'
import { Amount, Price, Type } from 'sushi/currency'
import { Percent } from 'sushi/math'
import { Address, Signature } from 'viem'

import { Action } from './SushiXSwap'
=======
import { SushiXSwap2ChainId } from 'sushi/config'
import { Amount, Type } from 'sushi/currency'
import { Percent } from 'sushi/math'
import { Address } from 'viem'
import { TransactionType } from './SushiXSwap2'
>>>>>>> 7807fa86

export interface UseCrossChainTradeParams {
  tradeId: string
  network0: SushiXSwap2ChainId
  network1: SushiXSwap2ChainId
  token0: Type | undefined
  token1: Type | undefined
  amount: Amount<Type> | undefined
  slippagePercentage: string
  recipient: Address | undefined
  enabled: boolean
}

export interface UseCrossChainTradeReturn {
  priceImpact: Percent | undefined
  amountIn: Amount<Type> | undefined
  amountOut: Amount<Type> | undefined
  minAmountOut: Amount<Type> | undefined
  gasSpent: string | undefined
  bridgeFee: string | undefined
  srcGasFee: string | undefined
  functionName: string
  writeArgs: (string | object)[] | undefined
  route: { status: string }
  value: bigint | undefined
  transactionType: TransactionType | undefined
  srcBridgeToken: Type | undefined
  dstBridgeToken: Type | undefined
}<|MERGE_RESOLUTION|>--- conflicted
+++ resolved
@@ -1,17 +1,8 @@
-<<<<<<< HEAD
-import { SushiXSwapChainId } from 'sushi/config'
-import { Amount, Price, Type } from 'sushi/currency'
-import { Percent } from 'sushi/math'
-import { Address, Signature } from 'viem'
-
-import { Action } from './SushiXSwap'
-=======
 import { SushiXSwap2ChainId } from 'sushi/config'
 import { Amount, Type } from 'sushi/currency'
 import { Percent } from 'sushi/math'
 import { Address } from 'viem'
 import { TransactionType } from './SushiXSwap2'
->>>>>>> 7807fa86
 
 export interface UseCrossChainTradeParams {
   tradeId: string
