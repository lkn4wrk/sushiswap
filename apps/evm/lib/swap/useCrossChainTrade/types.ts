<<<<<<< HEAD
import { SushiXSwap2ChainId, TransactionType } from '@sushiswap/sushixswap-sdk'
import { Address } from '@sushiswap/wagmi'
import { Percent } from 'sushi'
import { Amount, Type } from 'sushi/currency'
=======
import { Amount, Price, Type } from 'sushi/currency'
import { Percent } from 'sushi/math'
import { SushiXSwapChainId } from 'sushi/config'
import { Address, Signature } from 'viem'

import { Action } from './SushiXSwap'
>>>>>>> 75219a75

export interface UseCrossChainTradeParams {
  tradeId: string
  network0: SushiXSwap2ChainId
  network1: SushiXSwap2ChainId
  token0: Type | undefined
  token1: Type | undefined
  amount: Amount<Type> | undefined
  slippagePercentage: string
  recipient: Address | undefined
  enabled: boolean
}

export interface UseCrossChainTradeReturn {
  priceImpact: Percent | undefined
  amountIn: Amount<Type> | undefined
  amountOut: Amount<Type> | undefined
  minAmountOut: Amount<Type> | undefined
  gasSpent: string | undefined
  bridgeFee: string | undefined
  srcGasFee: string | undefined
  functionName: string
  writeArgs: (string | object)[] | undefined
  route: { status: string }
  value: bigint | undefined
  transactionType: TransactionType | undefined
  srcBridgeToken: Type | undefined
  dstBridgeToken: Type | undefined
}<|MERGE_RESOLUTION|>--- conflicted
+++ resolved
@@ -1,16 +1,8 @@
-<<<<<<< HEAD
-import { SushiXSwap2ChainId, TransactionType } from '@sushiswap/sushixswap-sdk'
-import { Address } from '@sushiswap/wagmi'
-import { Percent } from 'sushi'
+import { SushiXSwap2ChainId } from 'sushi/config'
 import { Amount, Type } from 'sushi/currency'
-=======
-import { Amount, Price, Type } from 'sushi/currency'
 import { Percent } from 'sushi/math'
-import { SushiXSwapChainId } from 'sushi/config'
-import { Address, Signature } from 'viem'
-
-import { Action } from './SushiXSwap'
->>>>>>> 75219a75
+import { Address } from 'viem'
+import { TransactionType } from './SushiXSwap2'
 
 export interface UseCrossChainTradeParams {
   tradeId: string
