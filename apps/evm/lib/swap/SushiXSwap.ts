import { Trade, TradeType, Version as TradeVersion } from '@sushiswap/amm'
<<<<<<< HEAD
import { Amount, Currency, Native, Share, Token } from '@sushiswap/currency'
import { BigintIsh } from '@sushiswap/math'
import { isStargateBridgeToken, STARGATE_BRIDGE_TOKENS, STARGATE_CHAIN_ID, STARGATE_POOL_ID } from '@sushiswap/stargate'
=======
import { Amount, Currency, Native, Share, Token } from 'sushi/currency'
import { BigintIsh } from 'sushi'
import {
  isStargateBridgeToken,
  STARGATE_BRIDGE_TOKENS,
  STARGATE_CHAIN_ID,
  STARGATE_POOL_ID,
  StargateChainId,
} from '@sushiswap/stargate'
>>>>>>> 155b42d3
import { SushiXSwapChainId } from '@sushiswap/sushixswap-sdk'
import { getBigInt } from '@sushiswap/tines'
import {
  Address,
  getSushiXSwapContractConfig,
  SushiXSwap as SushiXSwapContract,
} from '@sushiswap/wagmi'
import { readContract } from '@sushiswap/wagmi/actions'
import {
  encodeAbiParameters,
  Hex,
  parseAbiParameters,
  Signature,
  stringToHex,
  zeroAddress,
} from 'viem'

export type Complex = [
  {
    tokenIn: Address
    pool: Address
    native: boolean
    amount: bigint
    data: Hex
  }[],
  {
    tokenIn: Address
    pool: Address
    balancePercentage: bigint
    data: Hex
  }[],
  {
    token: Address
    to: Address
    unwrapBento: boolean
    minAmount: bigint
  }[],
]

export enum Action {
  // Master contract approval
  SET_MASTER_CONTRACT_APPROVAL = 0,

  // Src Actions
  SRC_DEPOSIT_TO_BENTOBOX = 1,
  SRC_DEPOSIT = 11,
  SRC_TRANSFER_FROM_BENTOBOX = 2,

  // Dst Actions
  DST_DEPOSIT_TO_BENTOBOX = 3,
  DST_WITHDRAW = 4,
  DST_WITHDRAW_FROM_BENTOBOX = 5,

  // Unwrap (to native)
  UNWRAP_AND_TRANSFER = 6,

  // Legacy AMM
  LEGACY_EXACT_INPUT = 7,

  // Trident AMM
  TRIDENT_EXACT_INPUT = 8,
  TRIDENT_COMPLEX = 9,

  // Stargate teleport
  STARGATE_TELEPORT = 10,
}

export interface Cooker {
  readonly actions: Action[]
  readonly values: bigint[]
  readonly datas: Address[]
  add(action: Action, data: string, value: BigintIsh): void
}

export abstract class Cooker implements Cooker {
  readonly actions: Action[] = []
  readonly values: bigint[] = []
  readonly datas: Address[] = []
  readonly chainId: SushiXSwapChainId
  readonly debug: boolean
  readonly masterContract: Address
  readonly user: Address
  constructor({
    chainId,
    debug = false,
    masterContract,
    user,
  }: {
    chainId: SushiXSwapChainId
    debug?: boolean
    masterContract: Address
    user: Address
  }) {
    this.chainId = chainId
    this.debug = debug
    this.masterContract = masterContract
    this.user = user
  }
  add(action: Action, data: Address, value: BigintIsh = 0n): void {
    this.actions.push(action)
    this.datas.push(data)
    this.values.push(BigInt(value.toString()))
  }

  srcDepositToBentoBox(
    currency: Currency,
    recipient = this.user,
    amount: BigintIsh = 0n,
    share: BigintIsh = 0n,
  ): void {
    if (this.debug)
      console.debug('cook src depoit to bentobox', {
        currency,
        recipient,
        amount,
        share,
      })
    const data = encodeAbiParameters(
      parseAbiParameters('address, address, uint256, uint256'),
      [
        currency.isToken ? (currency.address as Address) : zeroAddress,
        recipient,
        BigInt(amount.toString()),
        BigInt(share.toString()),
      ],
    )

    const value = currency.isNative ? amount : 0n

    this.add(Action.SRC_DEPOSIT_TO_BENTOBOX, data, value)
  }

  srcTransferFromBentoBox(
    token: Currency,
    to: Address,
    amount: BigintIsh,
    share: BigintIsh = 0n,
    unwrap: boolean,
  ): void {
    if (this.debug)
      console.debug('cook src transfer from bentobox', {
        token,
        to,
        amount,
        share,
        unwrap,
      })
    this.add(
      Action.SRC_TRANSFER_FROM_BENTOBOX,
      encodeAbiParameters(
        parseAbiParameters('address, address, uint256, uint256, bool'),
        [
          token.wrapped.address as Address,
          to,
          BigInt(amount.toString()),
          BigInt(share.toString()),
          unwrap,
        ],
      ),
    )
  }

  dstDepositToBentoBox(
    token: Currency,
    to: Address = this.user,
    amount: BigintIsh = 0n,
    share: BigintIsh = 0n,
  ): void {
    this.add(
      Action.DST_DEPOSIT_TO_BENTOBOX,
      encodeAbiParameters(
        parseAbiParameters('address, address, uint256, uint256'),
        [
          token.isToken ? (token.address as Address) : zeroAddress,
          to,
          BigInt(amount.toString()),
          BigInt(share.toString()),
        ],
      ),
      token.isNative ? amount : 0n,
    )
  }

  dstWithdraw(token: Currency, to: Address = this.user, amount = 0n): void {
    this.add(
      Action.DST_WITHDRAW,
      encodeAbiParameters(parseAbiParameters('address, address, uint256'), [
        token.wrapped.address as Address,
        to,
        amount,
      ]),
    )
  }

  dstWithdrawFromBentoBox(
    token: Currency,
    to: Address = this.user,
    amount: BigintIsh = 0n,
    share: BigintIsh = 0n,
    unwrap: boolean,
  ): void {
    const data = encodeAbiParameters(
      parseAbiParameters('address, address, uint256, uint256, bool'),
      [
        token.isToken ? (token.address as Address) : zeroAddress,
        to,
        BigInt(amount.toString()),
        BigInt(share.toString()),
        unwrap,
      ],
    )
    const value = token.isNative ? amount : 0n
    this.add(Action.DST_WITHDRAW_FROM_BENTOBOX, data, value)
  }

  legacyExactInput(
    trade: Trade<
      Currency,
      Currency,
      TradeType.EXACT_INPUT | TradeType.EXACT_OUTPUT,
      TradeVersion.V1 | TradeVersion.V2
    >,
    amountIn: BigintIsh,
    amountOutMin: BigintIsh,
    recipient: Address = this.user,
  ): void {
    this.add(
      Action.LEGACY_EXACT_INPUT,

      encodeAbiParameters(
        parseAbiParameters('uint256, uint256, address[], address'),
        [
          BigInt(amountIn.toString()),
          BigInt(amountOutMin.toString()),
          trade.route.legs.reduce<Address[]>(
            (acc, cur) => {
              acc.push(cur.tokenTo.address as Address)
              return acc
            },
            [trade.route.legs[0].tokenFrom.address as Address],
          ),
          recipient,
        ],
      ),
    )
  }

  tridentExactInput(
    trade: Trade<
      Currency,
      Currency,
      TradeType.EXACT_INPUT | TradeType.EXACT_OUTPUT,
      TradeVersion.V1 | TradeVersion.V2
    >,
    to: Address,
    shareIn: BigintIsh = 0n,
    shareOutMinimum: BigintIsh,
    unwrapBento: boolean,
  ): void {
    this.add(
      Action.TRIDENT_EXACT_INPUT,
      encodeAbiParameters(
        parseAbiParameters(
          '(address, uint256, uint256, (address pool, bytes data)[])',
        ),
        [
          [
            trade.inputAmount.currency.wrapped.address as Address,
            BigInt(shareIn.toString()),
            BigInt(shareOutMinimum.toString()),
            trade.route.legs.map((leg, i) => {
              const isLastLeg = i === trade.route.legs.length - 1
              return {
                pool: leg.poolAddress,
                data: encodeAbiParameters(
                  parseAbiParameters('address, address, bool'),
                  [
                    leg.tokenFrom.address as Address,
                    isLastLeg ? to : trade.route.legs[i + 1].poolAddress,
                    isLastLeg && unwrapBento,
                  ],
                ),
              }
            }),
          ],
        ],
      ),
    )
  }

  tridentComplex(
    trade: Trade<
      Currency,
      Currency,
      TradeType.EXACT_INPUT | TradeType.EXACT_OUTPUT,
      TradeVersion.V1 | TradeVersion.V2
    >,
    to: Address,
    minAmount: BigintIsh,
    unwrapBento: boolean,
  ): void {
    const initialPathCount = trade.route.legs.filter(
      (leg) =>
        leg.tokenFrom.address === trade.inputAmount.currency.wrapped.address,
    ).length
    this.add(
      Action.TRIDENT_COMPLEX,
      encodeAbiParameters(
        parseAbiParameters(
          '((address tokenIn, address pool, bool native, uint256 amount, bytes data)[], (address tokenIn, address pool, uint64 balancePercentage, bytes data)[], (address token, address to, bool unwrapBento, uint256 minAmount)[])',
        ),
        [
          trade.route.legs.reduce<Complex>(
            ([initialPath, percentagePath, output], leg, i) => {
              const isInitialPath =
                leg.tokenFrom.address ===
                trade.inputAmount.currency.wrapped.address

              if (isInitialPath) {
                return [
                  [
                    ...initialPath,
                    {
                      tokenIn: leg.tokenFrom.address as Address,
                      pool: leg.poolAddress,
                      amount:
                        initialPathCount > 1 && i === initialPathCount - 1
                          ? trade.route.amountInBI -
                            initialPath.reduce(
                              (previousValue, currentValue) =>
                                previousValue +
                                BigInt(currentValue.amount.toString()),
                              0n,
                            )
                          : getBigInt(
                              trade.route.amountIn * leg.absolutePortion,
                            ),
                      native: false,
                      data: encodeAbiParameters(
                        parseAbiParameters('address, address, bool'),
                        [
                          leg.tokenFrom.address as Address,
                          getSushiXSwapContractConfig(
                            trade.inputAmount.currency
                              .chainId as SushiXSwapChainId,
                          ).address,
                          false,
                        ],
                      ),
                    },
                  ],
                  percentagePath,
                  output,
                ] satisfies Complex
              } else {
                return [
                  initialPath,
                  [
                    ...percentagePath,
                    {
                      tokenIn: leg.tokenFrom.address as Address,
                      pool: leg.poolAddress,
                      balancePercentage: getBigInt(leg.swapPortion * 10 ** 8),
                      data: encodeAbiParameters(
                        parseAbiParameters('address, address, bool'),
                        [
                          leg.tokenFrom.address as Address,
                          getSushiXSwapContractConfig(
                            trade.inputAmount.currency
                              .chainId as SushiXSwapChainId,
                          ).address,
                          false,
                        ],
                      ),
                    },
                  ],
                  output,
                ]
              }
            },
            [
              [],
              [],
              [
                {
                  token: trade.outputAmount.currency.wrapped.address as Address,
                  to,
                  unwrapBento,
                  minAmount: BigInt(minAmount.toString()),
                },
              ],
            ],
          ),
        ],
      ),
    )
  }

  unwrapAndTransfer(token: Currency, to: Address = this.user): void {
    this.add(
      Action.UNWRAP_AND_TRANSFER,
      encodeAbiParameters(parseAbiParameters('address, address'), [
        token.wrapped.address as Address,
        to,
      ]),
    )
  }
}

export class SrcCooker extends Cooker {
  setMasterContractApproval(signature: Signature): void {
    if (this.debug) console.log('cook set master contract address', signature)
    this.add(
      Action.SET_MASTER_CONTRACT_APPROVAL,
      encodeAbiParameters(
        parseAbiParameters('address, bool, uint8, bytes32, bytes32'),
        [this.user, true, Number(signature.v), signature.r, signature.s],
      ),
    )
  }

  legacyExactInput(
    trade: Trade<
      Currency,
      Currency,
      TradeType.EXACT_INPUT | TradeType.EXACT_OUTPUT,
      TradeVersion.V1 | TradeVersion.V2
    >,
    amountIn: BigintIsh,
    amountOutMinimum: BigintIsh,
    recipient: Address = this.user,
  ): void {
    if (this.debug) console.debug('cook src legacy exact input')
    super.legacyExactInput(trade, amountIn, amountOutMinimum, recipient)
  }

  tridentExactInput(
    trade: Trade<
      Currency,
      Currency,
      TradeType.EXACT_INPUT | TradeType.EXACT_OUTPUT,
      TradeVersion.V1 | TradeVersion.V2
    >,
    to: Address,
    shareIn: BigintIsh,
    shareOutMinimum: BigintIsh,
    unwrapBento: boolean,
  ): void {
    if (this.debug) console.debug('cook src trident exact input')
    super.tridentExactInput(trade, to, shareIn, shareOutMinimum, unwrapBento)
  }
}

export class DstCooker extends Cooker {}

export interface Adapter {
  teleport(): void
}

export class StargateAdapter implements Adapter {
  teleport() {
    //
  }
}
// export class AnycallAdapter implements Adapter {}
// export class SocketAdapter implements Adapter {}

// SushiXSwap
export class SushiXSwap {
  readonly adapter: Adapter = new StargateAdapter()

  readonly srcCooker: SrcCooker

  readonly dstCooker: DstCooker

  readonly contract: SushiXSwapContract

  readonly crossChain: boolean

  readonly srcChainId: SushiXSwapChainId
  readonly dstChainId: SushiXSwapChainId

  readonly srcToken: Currency
  readonly dstToken: Currency

  readonly srcTrade:
    | Trade<
        Currency,
        Currency,
        TradeType.EXACT_INPUT | TradeType.EXACT_OUTPUT,
        TradeVersion.V1 | TradeVersion.V2
      >
    | undefined

  readonly dstTrade:
    | Trade<
        Currency,
        Currency,
        TradeType.EXACT_INPUT | TradeType.EXACT_OUTPUT,
        TradeVersion.V1 | TradeVersion.V2
      >
    | undefined

  readonly srcUseBentoBox: boolean
  readonly dstUseBentoBox: boolean

  readonly user: Address
  readonly debug: boolean

  constructor({
    srcToken,
    dstToken,
    srcTrade,
    dstTrade,
    srcUseBentoBox = false,
    dstUseBentoBox = false,
    user,
    contract,
    debug = false,
  }: {
    srcToken: Currency
    dstToken: Currency
    srcTrade:
      | Trade<
          Currency,
          Currency,
          TradeType.EXACT_INPUT | TradeType.EXACT_OUTPUT,
          TradeVersion.V1 | TradeVersion.V2
        >
      | undefined
    dstTrade:
      | Trade<
          Currency,
          Currency,
          TradeType.EXACT_INPUT | TradeType.EXACT_OUTPUT,
          TradeVersion.V1 | TradeVersion.V2
        >
      | undefined
    srcUseBentoBox: boolean
    dstUseBentoBox: boolean
    user: Address
    contract: SushiXSwapContract
    debug?: boolean
  }) {
    this.srcToken = srcToken
    this.dstToken = dstToken

    this.srcUseBentoBox = srcUseBentoBox
    this.dstUseBentoBox = dstUseBentoBox

    this.srcChainId = this.srcToken.chainId as SushiXSwapChainId
    this.dstChainId = this.dstToken.chainId as SushiXSwapChainId

    this.srcTrade = srcTrade
    this.dstTrade = dstTrade

    this.crossChain = this.srcChainId !== this.dstChainId

    this.contract = contract

    this.user = user
    this.debug = debug

    this.srcCooker = new SrcCooker({
      chainId: this.srcChainId,
      debug,
      masterContract: getSushiXSwapContractConfig(
        this.srcToken.chainId as SushiXSwapChainId,
      ).address,
      user,
    })

    this.dstCooker = new DstCooker({
      chainId: this.dstChainId,
      debug,
      masterContract: getSushiXSwapContractConfig(
        this.dstToken.chainId as SushiXSwapChainId,
      ).address,
      user,
    })
  }

  // Transfers Scenarios
  // T1: BentoBox - Stargate - BentoBox
  // T2: Wallet - Stargate - Wallet
  // T3: Wallet - Stargate - BentoBox
  // T4: BentoBox - Stargate - Wallet
  transfer(amountIn: Amount<Currency>, shareIn: Share<Currency>): void {
    // T1-T4
    if (!this.srcUseBentoBox) {
      this.srcCooker.srcDepositToBentoBox(
        this.srcToken,
        this.user,
        0,
        shareIn.quotient.toString(),
      )
    }
    this.srcCooker.srcTransferFromBentoBox(
      this.srcToken,
      this.srcCooker.masterContract,
      0,
      shareIn.quotient.toString(),
      true,
    )
    this.dstCooker[
      this.dstUseBentoBox ? 'dstDepositToBentoBox' : 'dstWithdraw'
    ](this.dstToken)
  }

  // Regular Swap Scenarios
  // S1: BentoBox - Swap - BentoBox
  // S2: Wallet - Swap - Wallet
  // S3: Wallet - Swap - BentoBox
  // S4: BentoBox - Swap - Wallet
  swap(
    amountIn: Amount<Currency>,
    shareIn: Share<Currency>,
    minimumAmountOut: Amount<Currency>,
    minimumShareOut: Share<Currency>,
  ): void {
    // S1-S4
    if (this.srcTrade?.isV1()) {
      if (!this.srcUseBentoBox) {
        this.srcCooker.srcDepositToBentoBox(
          this.srcToken,
          this.user,
          amountIn.quotient.toString(),
          0,
        )
      }
      this.srcCooker.srcTransferFromBentoBox(
        this.srcToken,
        this.srcCooker.masterContract,
        0,
        shareIn.quotient.toString(),
        true,
      )
      this.srcCooker.legacyExactInput(
        this.srcTrade,
        0,
        minimumAmountOut.quotient.toString(),
        this.dstToken.isNative || this.dstUseBentoBox
          ? this.srcCooker.masterContract
          : this.user,
      )
      if (this.dstUseBentoBox) {
        this.srcCooker.dstDepositToBentoBox(this.dstToken.wrapped)
      }
    } else if (this.srcTrade?.isV2() && this.srcTrade.isSingle()) {
      if (!this.srcUseBentoBox) {
        this.srcCooker.srcDepositToBentoBox(
          this.srcToken,
          this.srcTrade.route.legs[0].poolAddress,
          amountIn.quotient.toString(),
          0,
        )
      } else {
        this.srcCooker.srcTransferFromBentoBox(
          this.srcToken,
          this.srcTrade.route.legs[0].poolAddress,
          0,
          shareIn.quotient.toString(),
          false,
        )
      }
      this.srcCooker.tridentExactInput(
        this.srcTrade,
        this.dstToken.isNative && !this.dstUseBentoBox
          ? this.srcCooker.masterContract
          : this.user,
        shareIn.quotient.toString(),
        minimumShareOut.quotient.toString(),
        (this.dstToken.isNative && !this.dstUseBentoBox) ||
          !this.dstUseBentoBox,
      )
    } else if (this.srcTrade?.isV2() && this.srcTrade.isComplex()) {
      if (!this.srcUseBentoBox) {
        this.srcCooker.srcDepositToBentoBox(
          this.srcToken,
          this.srcCooker.masterContract,
          amountIn.quotient.toString(),
          0,
        )
      } else {
        this.srcCooker.srcTransferFromBentoBox(
          this.srcToken,
          this.srcCooker.masterContract,
          0,
          shareIn.quotient.toString(),
          false,
        )
      }
      this.srcCooker.tridentComplex(
        this.srcTrade,
        this.dstToken.isNative && !this.dstUseBentoBox
          ? this.srcCooker.masterContract
          : this.user,
        minimumShareOut.quotient.toString(),
        (this.dstToken.isNative && !this.dstUseBentoBox) ||
          !this.dstUseBentoBox,
      )
    }
    if (this.dstToken.isNative && !this.dstUseBentoBox) {
      this.srcCooker.unwrapAndTransfer(this.dstToken)
    }
  }

  // Cross Chain Swap Scenarios
  // X1: BentoBox - Swap - Stargate - Swap - BentoBox
  // X2: Wallet - Swap - Stargate - Swap - Wallet
  // X3: Wallet - Swap - Stargate - Swap - BentoBox
  // X4: BentoBox - Swap - Stargate - Swap - Wallet
  crossChainSwap({
    srcAmount,
    srcShare,
    srcMinimumAmountOut,
    srcMinimumShareOut,
    dstMinimumAmountOut,
    dstMinimumShareOut,
  }: {
    srcAmount: Amount<Currency>
    srcShare: Share<Currency>
    srcMinimumAmountOut?: Amount<Currency>
    srcMinimumShareOut?: Share<Currency>
    dstMinimumAmountOut: Amount<Currency>
    dstMinimumShareOut: Share<Currency>
  }) {
    // X1-X4
    // Src operations...
    if (isStargateBridgeToken(this.srcToken)) {
      // If cross chain & src token is stargate bridge token, there's no need for a src trade
      // so deposit to bentobox (if neccasasry) and transfer shares to SushiXSwap Router
      if (!this.srcUseBentoBox) {
        this.srcCooker.srcDepositToBentoBox(
          this.srcToken,
          this.user,
          0,
          srcShare.quotient.toString(),
        )
      }
      this.srcCooker.srcTransferFromBentoBox(
        this.srcToken,
        this.srcCooker.masterContract,
        0,
        srcShare.quotient.toString(),
        true,
      )
    } else if (
      this.srcTrade?.isV1() &&
      this.srcTrade.route.legs.length &&
      srcMinimumAmountOut
    ) {
      if (!this.srcUseBentoBox) {
        this.srcCooker.srcDepositToBentoBox(
          this.srcToken,
          this.user,
          srcAmount.quotient.toString(),
          0,
        )
      }
      this.srcCooker.srcTransferFromBentoBox(
        this.srcToken,
        this.srcCooker.masterContract,
        0,
        srcShare.quotient.toString(),
        true,
      )
      this.srcCooker.legacyExactInput(
        this.srcTrade,
        0,
        srcMinimumAmountOut.quotient.toString(),
        this.srcCooker.masterContract,
      )
    } else if (
      this.srcTrade?.isV2() &&
      this.srcTrade.route.legs.length &&
      srcMinimumAmountOut &&
      srcMinimumShareOut
    ) {
      if (this.srcTrade.isSingle()) {
        console.debug('cook trident exact input')
        if (!this.srcUseBentoBox) {
          this.srcCooker.srcDepositToBentoBox(
            this.srcToken,
            this.srcTrade.route.legs[0].poolAddress,
            srcAmount.quotient.toString(),
            0,
          )
        } else {
          this.srcCooker.srcTransferFromBentoBox(
            this.srcToken,
            this.srcTrade.route.legs[0].poolAddress,
            0,
            srcShare.quotient.toString(),
            false,
          )
        }
        this.srcCooker.tridentExactInput(
          this.srcTrade,
          this.srcCooker.masterContract,
          srcShare.quotient.toString(),
          srcMinimumShareOut.quotient.toString(),
          true,
        )
      } else if (this.srcTrade.isComplex()) {
        console.debug('cook trident complex')
        if (!this.srcUseBentoBox) {
          this.srcCooker.srcDepositToBentoBox(
            this.srcToken,
            this.srcCooker.masterContract,
            srcAmount.quotient.toString(),
            0,
          )
        } else {
          this.srcCooker.srcTransferFromBentoBox(
            this.srcToken,
            this.srcCooker.masterContract,
            0,
            srcShare.quotient.toString(),
            false,
          )
        }
        this.srcCooker.tridentComplex(
          this.srcTrade,
          this.srcCooker.masterContract,
          srcMinimumShareOut.quotient.toString(),
          true,
        )
      }
    }

    // Dst operations...
    if (isStargateBridgeToken(this.dstToken)) {
      // If cross chain & dst token is stargate bridge token, there's no need for a dst trade
      // so either deposit to the users bentboxbox or withdraw to users wallet
      this.dstCooker[
        this.dstUseBentoBox ? 'dstDepositToBentoBox' : 'dstWithdraw'
      ](this.dstToken)
    } else if (this.dstTrade?.isV1() && this.dstTrade.route.legs.length) {
      console.debug('cook teleport legacy exact in')
      this.dstCooker.legacyExactInput(
        this.dstTrade,
        0,
        dstMinimumAmountOut.quotient.toString(),
        this.dstToken.isNative || this.dstUseBentoBox
          ? this.dstCooker.masterContract
          : this.user,
      )

      if (this.dstUseBentoBox) {
        this.dstCooker.dstDepositToBentoBox(this.dstToken.wrapped)
      }

      if (this.dstToken.isNative && !this.dstUseBentoBox) {
        this.dstCooker.unwrapAndTransfer(this.dstToken)
      }
    } else if (this.dstTrade?.isV2() && this.dstTrade.route.legs.length) {
      if (this.dstTrade.isSingle()) {
        console.debug('dst cook teleport trident exact input')
        this.dstCooker.tridentExactInput(
          this.dstTrade,
          this.dstToken.isNative && !this.dstUseBentoBox
            ? this.dstCooker.masterContract
            : this.user,
          0,
          dstMinimumShareOut.quotient.toString(),
          (this.dstToken.isNative && !this.dstUseBentoBox) ||
            !this.dstUseBentoBox,
        )
        if (this.dstToken.isNative && !this.dstUseBentoBox) {
          this.dstCooker.unwrapAndTransfer(this.dstToken)
        }
      } else if (this.dstTrade.isComplex()) {
        console.debug('dst cook teleport trident complex')
        this.dstCooker.dstDepositToBentoBox(
          this.dstTrade.inputAmount.currency,
          this.dstCooker.masterContract,
        )
        this.dstCooker.tridentComplex(
          this.dstTrade,
          this.dstToken.isNative && !this.dstUseBentoBox
            ? this.dstCooker.masterContract
            : this.user,
          dstMinimumShareOut.quotient.toString(),
          (this.dstToken.isNative && !this.dstUseBentoBox) ||
            !this.dstUseBentoBox,
        )

        if (this.dstToken.isNative && !this.dstUseBentoBox) {
          this.dstCooker.unwrapAndTransfer(this.dstToken)
        }

        // If any excess input tokens remain, withdraw from bentobox
        this.dstCooker.dstWithdrawFromBentoBox(
          this.dstTrade.inputAmount.currency,
          this.user,
          0,
          0,
          !this.dstUseBentoBox,
        )
      }
    }
  }

  teleport(
    srcBridgeToken: Token = STARGATE_BRIDGE_TOKENS[this.srcChainId][0],
    dstBridgeToken: Token = STARGATE_BRIDGE_TOKENS[this.dstChainId][0],
    gasSpent = 1000000,
    id: string,
    amountMin: Amount<Currency>,
    dustAmount: Amount<Currency> = Amount.fromRawAmount(
      Native.onChain(this.dstChainId),
      0,
    ),
  ): void {
    // uint16 dstChainId; // stargate dst chain id
    // address token; // token getting bridged
    // uint256 srcPoolId; // stargate src pool id
    // uint256 dstPoolId; // stargate dst pool id
    // uint256 amount; // amount to bridge
    // uint256 amountMin; // amount to bridge minimum
    // uint256 dustAmount; // native token to be received on dst chain
    // address receiver; // sushiXswap on dst chain
    // address to; // receiver bridge token incase of transaction reverts on dst chain
    // uint256 gas; // extra gas to be sent for dst chain operations
    // bytes32 srcContext; // random bytes32 as source context
    const data = encodeAbiParameters(
      parseAbiParameters(
        'uint16, address, uint256, uint256, uint256, uint256, uint256, address, address, uint256, bytes32, uint8[], uint256[], bytes[]',
      ),
      [
        STARGATE_CHAIN_ID[this.dstCooker.chainId],
        srcBridgeToken.address as Address,
        BigInt(
          STARGATE_POOL_ID[this.srcCooker.chainId][srcBridgeToken.address],
        ),
        BigInt(
          STARGATE_POOL_ID[this.dstCooker.chainId][dstBridgeToken.address],
        ),
        0n,
        amountMin.quotient,
        dustAmount.quotient,
        this.dstCooker.masterContract,
        this.user,
        BigInt(gasSpent),
        stringToHex(id, { size: 32 }),
        this.dstCooker.actions,
        this.dstCooker.values,
        this.dstCooker.datas,
      ],
    )

    if (this.debug) {
      console.debug('cook teleport', [
        STARGATE_CHAIN_ID[this.dstCooker.chainId],
        srcBridgeToken.address,
        STARGATE_POOL_ID[this.srcCooker.chainId][srcBridgeToken.address],
        STARGATE_POOL_ID[this.dstCooker.chainId][dstBridgeToken.address],
        0,
        0,
        0,
        this.dstCooker.masterContract,
        this.user,
        gasSpent,
        id,
        this.dstCooker.actions,
        this.dstCooker.values,
        this.dstCooker.datas,
      ])
    }

    this.srcCooker.add(Action.STARGATE_TELEPORT, data)
  }

  async getFee(gasSpent = 1000000) {
    return this.crossChain
      ? await readContract({
          ...getSushiXSwapContractConfig(this.srcChainId),
          chainId: this.srcChainId,
          functionName: 'getFee',
          args: [
            STARGATE_CHAIN_ID[this.dstCooker.chainId],
            1,
            this.dstCooker.masterContract,
            BigInt(gasSpent),
            0n,
            encodeAbiParameters(
              parseAbiParameters('address, uint8[], uint256[], bytes[]'),
              [
                this.user,
                this.srcCooker.actions,
                this.srcCooker.values,
                this.srcCooker.datas,
              ],
            ),
          ],
        })
      : [0n, 0n]
  }

  async cook(gasSpent = 1000000) {
    if (!this.contract) {
      return
    }

    if (!this.srcCooker.actions.length) {
      return
    }

    if (this.crossChain && !this.dstCooker.actions.length) {
      return
    }

    // Add more validation, e.g. if teleport action is given, ensure src & dst chain are different

    if (this.debug) {
      console.debug(
        [this.srcCooker.actions, this.srcCooker.values, this.srcCooker.datas],
        [this.dstCooker.actions, this.dstCooker.values, this.dstCooker.datas],
      )
    }

    try {
      const [fee] = await this.getFee(gasSpent)

      const value = this.srcCooker.values.reduce((a, b) => a + b, fee)
      return this.contract.simulate.cook(
        [this.srcCooker.actions, this.srcCooker.values, this.srcCooker.datas],
        {
          value,
        },
      )
    } catch (error) {
      console.error('SushiXSwap Fee Error', error)
    }
  }
}<|MERGE_RESOLUTION|>--- conflicted
+++ resolved
@@ -1,32 +1,25 @@
 import { Trade, TradeType, Version as TradeVersion } from '@sushiswap/amm'
-<<<<<<< HEAD
-import { Amount, Currency, Native, Share, Token } from '@sushiswap/currency'
-import { BigintIsh } from '@sushiswap/math'
-import { isStargateBridgeToken, STARGATE_BRIDGE_TOKENS, STARGATE_CHAIN_ID, STARGATE_POOL_ID } from '@sushiswap/stargate'
-=======
-import { Amount, Currency, Native, Share, Token } from 'sushi/currency'
-import { BigintIsh } from 'sushi'
 import {
-  isStargateBridgeToken,
   STARGATE_BRIDGE_TOKENS,
   STARGATE_CHAIN_ID,
   STARGATE_POOL_ID,
-  StargateChainId,
+  isStargateBridgeToken,
 } from '@sushiswap/stargate'
->>>>>>> 155b42d3
 import { SushiXSwapChainId } from '@sushiswap/sushixswap-sdk'
 import { getBigInt } from '@sushiswap/tines'
 import {
   Address,
+  SushiXSwap as SushiXSwapContract,
   getSushiXSwapContractConfig,
-  SushiXSwap as SushiXSwapContract,
 } from '@sushiswap/wagmi'
 import { readContract } from '@sushiswap/wagmi/actions'
+import { BigintIsh } from 'sushi'
+import { Amount, Currency, Native, Share, Token } from 'sushi/currency'
 import {
+  Hex,
+  Signature,
   encodeAbiParameters,
-  Hex,
   parseAbiParameters,
-  Signature,
   stringToHex,
   zeroAddress,
 } from 'viem'
