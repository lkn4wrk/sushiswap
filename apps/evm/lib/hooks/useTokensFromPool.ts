'use client'

<<<<<<< HEAD
import { Native, Token } from '@sushiswap/currency'
import { SimplePool } from '@sushiswap/rockset-client'
=======
import { Pool } from '@sushiswap/client'
import { Native, Token } from 'sushi/currency'
>>>>>>> 89e31983
import { useMemo } from 'react'

export const useTokensFromPool = (pool: SimplePool) => {
  return useMemo(() => {
    const _token0 = new Token({
      address: pool.token0Address,
      name: pool.token0Name,
      decimals: Number(pool.token0Decimals),
      symbol: pool.token0Symbol,
      chainId: Number(pool.chainId),
    })

    const _token1 = new Token({
      address: pool.token1Address,
      name: pool.token1Name,
      decimals: Number(pool.token1Decimals),
      symbol: pool.token1Symbol,
      chainId: Number(pool.chainId),
    })

    const [token0, token1, liquidityToken] = [
      _token0.wrapped.address === Native.onChain(_token0.chainId).wrapped.address
        ? Native.onChain(_token0.chainId)
        : _token0,
      _token1.wrapped.address === Native.onChain(_token1.chainId).wrapped.address
        ? Native.onChain(_token1.chainId)
        : _token1,
      new Token({
        address: pool.id.includes(':') ? pool.id.split(':')[1] : pool.id,
        name: 'SLP Token',
        decimals: 18,
        symbol: 'SLP',
        chainId: pool.chainId,
      }),
    ]

    return {
      token0,
      token1,
      liquidityToken,
    }
  }, [pool])
}<|MERGE_RESOLUTION|>--- conflicted
+++ resolved
@@ -1,12 +1,7 @@
 'use client'
 
-<<<<<<< HEAD
-import { Native, Token } from '@sushiswap/currency'
+import { Native, Token } from 'sushi/currency'
 import { SimplePool } from '@sushiswap/rockset-client'
-=======
-import { Pool } from '@sushiswap/client'
-import { Native, Token } from 'sushi/currency'
->>>>>>> 89e31983
 import { useMemo } from 'react'
 
 export const useTokensFromPool = (pool: SimplePool) => {
@@ -28,10 +23,12 @@
     })
 
     const [token0, token1, liquidityToken] = [
-      _token0.wrapped.address === Native.onChain(_token0.chainId).wrapped.address
+      _token0.wrapped.address ===
+      Native.onChain(_token0.chainId).wrapped.address
         ? Native.onChain(_token0.chainId)
         : _token0,
-      _token1.wrapped.address === Native.onChain(_token1.chainId).wrapped.address
+      _token1.wrapped.address ===
+      Native.onChain(_token1.chainId).wrapped.address
         ? Native.onChain(_token1.chainId)
         : _token1,
       new Token({
