import { ChainId, TESTNET_CHAIN_IDS } from 'sushi/chain'
import { TridentChainIds } from '@sushiswap/trident-sdk'
import { SushiSwapV2ChainIds } from '@sushiswap/v2-sdk'
import { SushiSwapV3ChainIds } from '@sushiswap/v3-sdk'

<<<<<<< HEAD
export const ANGLE_ENABLED_NETWORKS = [ChainId.ETHEREUM, ChainId.POLYGON, ChainId.ARBITRUM, ChainId.OPTIMISM]
export type AngleEnabledChainId = (typeof ANGLE_ENABLED_NETWORKS)[number]
export const isAngleEnabledChainId = (chainId: number): chainId is AngleEnabledChainId =>
=======
export const ANGLE_ENABLED_NETWORKS = [
  ChainId.ETHEREUM,
  ChainId.POLYGON,
  ChainId.ARBITRUM,
  ChainId.OPTIMISM,
  ChainId.BASE,
]
export type AngleEnabledChainId = typeof ANGLE_ENABLED_NETWORKS[number]
export const isAngleEnabledChainId = (
  chainId: number,
): chainId is AngleEnabledChainId =>
>>>>>>> b15e795a
  ANGLE_ENABLED_NETWORKS.includes(chainId as AngleEnabledChainId)

export const SWAP_API_ENABLED_NETWORKS = [
  ChainId.ARBITRUM,
  ChainId.ARBITRUM_NOVA,
  ChainId.AVALANCHE,
  ChainId.BASE,
  ChainId.BSC,
  ChainId.ETHEREUM,
  ChainId.OPTIMISM,
  ChainId.POLYGON,
]
export type SwapApiEnabledChainId = typeof SWAP_API_ENABLED_NETWORKS[number]
export const isSwapApiEnabledChainId = (
  chainId: number,
): chainId is SwapApiEnabledChainId =>
  SWAP_API_ENABLED_NETWORKS.includes(chainId as SwapApiEnabledChainId)

export const DISABLED_CHAIN_IDS = [ChainId.HAQQ]

const PREFERRED_CHAINID_ORDER: ChainId[] = [
  ChainId.ETHEREUM,
  ChainId.ARBITRUM,
  ChainId.BASE,
  ChainId.POLYGON,
  ChainId.OPTIMISM,
  ChainId.BSC,
  ChainId.THUNDERCORE,
  ChainId.GNOSIS,
  ChainId.AVALANCHE,
  ChainId.FANTOM,
  ChainId.ARBITRUM_NOVA,
  ChainId.HARMONY,
]

// const INCLUDED_PREFERRED_CHAIN_IDS = PREFERRED_CHAINID_ORDER.filter((el) => networks.includes(el as T))
// return Array.from(new Set([...INCLUDED_PREFERRED_CHAIN_IDS, ...networks]))

export const CHAIN_IDS = [
  ...TridentChainIds,
  ...SushiSwapV2ChainIds,
  ...SushiSwapV3ChainIds,
]

export const SUPPORTED_CHAIN_IDS = Array.from(
  new Set([
    ...PREFERRED_CHAINID_ORDER.filter((el) =>
      CHAIN_IDS.includes(el as typeof CHAIN_IDS[number]),
    ),
    ...CHAIN_IDS,
  ]),
).filter(
  (c) =>
    !TESTNET_CHAIN_IDS.includes(c as typeof TESTNET_CHAIN_IDS[number]) &&
    !DISABLED_CHAIN_IDS.includes(c as typeof DISABLED_CHAIN_IDS[number]),
)

export type SupportedChainId = typeof SUPPORTED_CHAIN_IDS[number]<|MERGE_RESOLUTION|>--- conflicted
+++ resolved
@@ -3,11 +3,6 @@
 import { SushiSwapV2ChainIds } from '@sushiswap/v2-sdk'
 import { SushiSwapV3ChainIds } from '@sushiswap/v3-sdk'
 
-<<<<<<< HEAD
-export const ANGLE_ENABLED_NETWORKS = [ChainId.ETHEREUM, ChainId.POLYGON, ChainId.ARBITRUM, ChainId.OPTIMISM]
-export type AngleEnabledChainId = (typeof ANGLE_ENABLED_NETWORKS)[number]
-export const isAngleEnabledChainId = (chainId: number): chainId is AngleEnabledChainId =>
-=======
 export const ANGLE_ENABLED_NETWORKS = [
   ChainId.ETHEREUM,
   ChainId.POLYGON,
@@ -19,7 +14,6 @@
 export const isAngleEnabledChainId = (
   chainId: number,
 ): chainId is AngleEnabledChainId =>
->>>>>>> b15e795a
   ANGLE_ENABLED_NETWORKS.includes(chainId as AngleEnabledChainId)
 
 export const SWAP_API_ENABLED_NETWORKS = [
