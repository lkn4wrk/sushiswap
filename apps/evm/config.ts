--- conflicted
+++ resolved
@@ -5,16 +5,8 @@
 
 export const ANGLE_ENABLED_NETWORKS = [ChainId.ETHEREUM, ChainId.POLYGON, ChainId.ARBITRUM, ChainId.OPTIMISM]
 export type AngleEnabledChainId = (typeof ANGLE_ENABLED_NETWORKS)[number]
-<<<<<<< HEAD
-
-export const isAngleEnabledChainId = (chainId: number | string): chainId is AngleEnabledChainId =>
-  ANGLE_ENABLED_NETWORKS.includes(+chainId as AngleEnabledChainId)
-
-export const SWAP_API_ENABLED_NETWORKS = []
-=======
 export const isAngleEnabledChainId = (chainId: number): chainId is AngleEnabledChainId =>
   ANGLE_ENABLED_NETWORKS.includes(chainId as AngleEnabledChainId)
->>>>>>> 660f0899
 
 export const SWAP_API_ENABLED_NETWORKS = [
   ChainId.ETHEREUM,
