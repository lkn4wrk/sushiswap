import { Chain } from '@sushiswap/chain'
import { calculateGasMargin } from '@sushiswap/gas'
import { isStargateBridgeToken, STARGATE_BRIDGE_TOKENS } from '@sushiswap/stargate'
import { SushiXSwapChainId } from '@sushiswap/sushixswap'
import { Button } from '@sushiswap/ui/components/button'
import { Dialog } from '@sushiswap/ui/components/dialog'
import { createErrorToast, createInfoToast, createToast } from '@sushiswap/ui/components/toast'
import { AppType } from '@sushiswap/ui/types'
import {
  getSushiXSwapContractConfig,
  useAccount,
  useContractWrite,
  useNetwork,
  usePrepareContractWrite,
  useTransaction,
} from '@sushiswap/wagmi'
import { SendTransactionResult, waitForTransaction } from '@sushiswap/wagmi/actions'
import { useBalanceWeb3Refetch } from '@sushiswap/wagmi/future/hooks'
import { useApproved, useSignature } from '@sushiswap/wagmi/future/systems/Checker/Provider'
import { UseCrossChainTradeReturn } from 'lib/swap/useCrossChainTrade/types'
import { nanoid } from 'nanoid'
import { log } from 'next-axiom'
import { FC, ReactNode, useCallback, useEffect, useRef, useState } from 'react'
import { Address, UserRejectedRequestError } from 'viem'

import { useLayerZeroScanLink } from '../../../lib/swap/useLayerZeroScanLink'
import { useTrade } from '../../../lib/swap/useTrade'
import { useSwapActions, useSwapState } from '../trade/TradeProvider'
import { APPROVE_XSWAP_TAG } from '../widget/SwapButtonCrossChain'
import { ConfirmationDialogContent } from './ConfirmationDialogContent'
import { Divider, failedState, finishedState, GetStateComponent, pendingState, StepState } from './StepStates'

interface ConfirmationDialogCrossChainProps {
  children({
    onClick,
    isWritePending,
  }: {
    error: Error | null
    onClick(): void
    isError: boolean
    isWritePending: boolean
    isLoading: boolean
    isConfirming: boolean
  }): ReactNode
}

export const ConfirmationDialogCrossChain: FC<ConfirmationDialogCrossChainProps> = ({ children }) => {
  const { address } = useAccount()
  const { chain } = useNetwork()
  const { appType, review, network0, token0, token1, network1, tradeId } = useSwapState()
  const { setReview, setTradeId, setValue } = useSwapActions()
  const [open, setOpen] = useState(false)
  const { data: trade } = useTrade({ crossChain: true })
  const tradeRef = useRef<UseCrossChainTradeReturn | null>(null)
  const { setSignature } = useSignature(APPROVE_XSWAP_TAG)
  const { approved } = useApproved(APPROVE_XSWAP_TAG)
  const groupTs = useRef<number>()
  const refetchBalances = useBalanceWeb3Refetch()

  const [stepStates, setStepStates] = useState<{ source: StepState; bridge: StepState; dest: StepState }>({
    source: StepState.Success,
    bridge: StepState.Success,
    dest: StepState.Success,
  })

  const srcBridgeToken =
    token0?.isToken && isStargateBridgeToken(token0) ? token0 : STARGATE_BRIDGE_TOKENS[network0]?.[0]
  const dstBridgeToken =
    token1?.isToken && isStargateBridgeToken(token1) ? token1 : STARGATE_BRIDGE_TOKENS[network1]?.[0]
  const crossChainSwap = !isStargateBridgeToken(token0) && !isStargateBridgeToken(token1)
  const swapTransfer = !isStargateBridgeToken(token0) && isStargateBridgeToken(token1)
  const transferSwap = isStargateBridgeToken(token0) && !isStargateBridgeToken(token1)
  const srcCurrencyB = crossChainSwap || swapTransfer ? srcBridgeToken : token1
  const dstCurrencyA = crossChainSwap || transferSwap ? dstBridgeToken : undefined

  const { config, isError, error } = usePrepareContractWrite({
    ...getSushiXSwapContractConfig(network0 as SushiXSwapChainId),
    functionName: trade?.functionName,
    args: trade?.writeArgs,
    enabled:
      Boolean(trade?.writeArgs) &&
      Boolean(review) &&
      appType === AppType.xSwap &&
      chain?.id === network0 &&
      approved &&
      trade?.route?.status !== 'NoWay',
    value: trade?.value || 0n,
    onError: (error) => {
      if (error.message.startsWith('user rejected transaction')) return
      log.error('Cross Chain Swap prepare error', {
        trade,
        error,
      })
    },
  })

  const onSettled = useCallback(
    (data: SendTransactionResult | undefined) => {
      if (!trade || !network0 || !data) return

      groupTs.current = new Date().getTime()
      void createToast({
        account: address,
        type: 'swap',
        chainId: network0,
        txHash: data.hash,
        promise: waitForTransaction({ hash: data.hash }),
        summary: {
          pending: `Swapping ${trade.amountIn?.toSignificant(6)} ${trade.amountIn?.currency.symbol} to bridge token ${
            srcCurrencyB?.symbol
          }`,
          completed: `Swap ${trade.amountIn?.toSignificant(6)} ${trade.amountIn?.currency.symbol} to bridge token ${
            srcCurrencyB?.symbol
          }`,
          failed: `Something went wrong when trying to swap ${trade.amountIn?.currency.symbol} to bridge token`,
        },
        timestamp: groupTs.current,
        groupTimestamp: groupTs.current,
      })
    },
    [trade, network0, srcCurrencyB?.symbol, address]
  )

  const {
    writeAsync,
    isLoading: isWritePending,
    data,
  } = useContractWrite({
    ...config,
    request: {
      ...config?.request,
      gas: config?.request?.gas ? calculateGasMargin(config.request.gas ?? 0n) : undefined,
    },
    onMutate: () => {
      // Set reference of current trade
      if (tradeRef && trade) {
        tradeRef.current = trade
      }
    },
    onSuccess: async (data) => {
      setReview(false)

      // Clear input fields
      setValue('')

<<<<<<< HEAD
      waitForTransaction({ hash: data.hash })
        .then((receipt) => {
          if (receipt.status === 'success') {
            log.info('cross chain swap success (source)', {
              chainId: network0,
              txHash: data.hash,
              exporerLink: Chain.txUrl(network0, data.hash),
              args: trade?.writeArgs,
=======
      waitForTransaction({ chainId: network0, hash: data.hash })
        .then((receipt) => {
          if (receipt.status === 'success') {
            // log.info('cross chain swap success (source)', {
            //   chainId: network0,
            //   txHash: data.hash,
            //   exporerLink: Chain.txUrl(network0, data.hash),
            //   args: trade?.writeArgs,
            // })
            setStepStates({
              source: StepState.Success,
              bridge: StepState.Pending,
              dest: StepState.NotStarted,
>>>>>>> d50a34f2
            })
          } else {
            // log.error('cross chain swap failed (source)', {
            //   chainId: network0,
            //   txHash: data.hash,
            //   exporerLink: Chain.txUrl(network0, data.hash),
            //   args: trade?.writeArgs,
            // })
            setStepStates({
              source: StepState.Failed,
              bridge: StepState.NotStarted,
              dest: StepState.NotStarted,
            })
          }
        })
        .finally(async () => {
          await refetchBalances()
          setSignature(undefined)
          setTradeId(nanoid())
        })
    },
    onSettled,
    onError: (error) => {
      if (error.message.startsWith('user rejected transaction')) return
      log.error('cross chain swap error (source)', {
        route: trade?.route,
        args: trade?.writeArgs,
        error: error,
      })
      createErrorToast(error.message, false)
    },
  })

  const onComplete = useCallback(() => {
    setOpen(false)

    // Reset after half a second because of dialog close animation
    setTimeout(() => {
      setStepStates({
        source: StepState.NotStarted,
        bridge: StepState.NotStarted,
        dest: StepState.NotStarted,
      })
    }, 500)
  }, [])

  const onClick = useCallback(() => {
    if (pendingState(stepStates)) {
      setOpen(true)
    } else if (review) {
      setOpen(true)
      setStepStates({
        source: StepState.Sign,
        bridge: StepState.NotStarted,
        dest: StepState.NotStarted,
      })

      const promise = writeAsync?.()
      if (promise) {
        promise
          .then(() => {
            setStepStates({
              source: StepState.Pending,
              bridge: StepState.NotStarted,
              dest: StepState.NotStarted,
            })
            setOpen(true)
          })
          .catch((e: unknown) => {
            if (e instanceof UserRejectedRequestError) onComplete()
            else {
              setStepStates({
                source: StepState.Failed,
                bridge: StepState.NotStarted,
                dest: StepState.NotStarted,
              })
            }
          })
      }
    } else {
      setReview(true)
    }
  }, [onComplete, review, setReview, stepStates, writeAsync])

  const { data: lzData } = useLayerZeroScanLink({ tradeId, network1, network0, txHash: data?.hash })
  const { data: receipt } = useTransaction({
    chainId: network1,
    hash: lzData?.dstTxHash as `0x${string}` | undefined,
  })

  useEffect(() => {
    if (lzData?.status === 'DELIVERED') {
      setStepStates({
        source: StepState.Success,
        bridge: StepState.Success,
        dest: StepState.Success,
      })
    }
    if (lzData?.status === 'FAILED') {
      setStepStates((prev) => ({
        ...prev,
        dest: StepState.PartialSuccess,
      }))
    }
  }, [lzData?.status])

  useEffect(() => {
    if (lzData?.link && groupTs.current && stepStates.source === StepState.Success) {
      void createInfoToast({
        account: address,
        type: 'stargate',
        chainId: network0,
        txHash: '0x',
        href: lzData.link,
        summary: `Bridging ${srcCurrencyB?.symbol} from ${Chain.from(network0).name} to ${Chain.from(network1).name}`,
        timestamp: new Date().getTime(),
        groupTimestamp: groupTs.current,
      })
    }
    // eslint-disable-next-line react-hooks/exhaustive-deps
  }, [lzData?.link])

  useEffect(() => {
    console.log('ahoj', receipt, groupTs, lzData)

    if (receipt && groupTs.current) {
      void createToast({
        account: address,
        type: 'swap',
        chainId: network1,
        txHash: receipt.hash as `0x${string}`,
        promise: waitForTransaction({ hash: receipt?.hash as Address, chainId: network1 }),
        summary: {
          pending: `Swapping ${dstCurrencyA?.symbol} to ${trade?.amountOut?.toSignificant(6)} ${
            trade?.amountOut?.currency.symbol
          }`,
          completed: `Swap ${dstCurrencyA?.symbol} to ${trade?.amountOut?.toSignificant(6)} ${
            trade?.amountOut?.currency.symbol
          }`,
          failed: `Something went wrong when trying to swap ${
            dstCurrencyA?.symbol
          } to ${trade?.amountOut?.toSignificant(6)} ${trade?.amountOut?.currency.symbol}`,
        },
        timestamp: new Date().getTime(),
        groupTimestamp: groupTs.current,
      })
    }
    // eslint-disable-next-line react-hooks/exhaustive-deps
  }, [receipt])

  return (
    <>
      {children({
        onClick,
        isWritePending,
        isLoading: !writeAsync,
        error,
        isError,
        isConfirming: stepStates.source === StepState.Sign,
      })}
      <Dialog
        open={open}
        unmount={false}
        onClose={() => (failedState(stepStates) || finishedState(stepStates) ? setOpen(false) : {})}
      >
        <Dialog.Content>
          <div className="flex flex-col items-center justify-center gap-5">
            <div className="h-1" />
            <div className="py-5">
              <div className="relative flex gap-3">
                <GetStateComponent index={1} state={stepStates.source} />
                <Divider />
                <GetStateComponent index={2} state={stepStates.bridge} />
                <Divider />
                <GetStateComponent index={3} state={stepStates.dest} />
              </div>
            </div>
            <div className="flex flex-col items-center mb-4">
              <ConfirmationDialogContent
                dialogState={stepStates}
                lzUrl={lzData?.link}
                txHash={data?.hash}
                dstTxHash={lzData?.dstTxHash}
              />
            </div>
            <Button size="xl" fullWidth onClick={() => setOpen(false)}>
              {failedState(stepStates) ? 'Try again' : finishedState(stepStates) ? 'Make another swap' : 'Close'}
            </Button>
          </div>
        </Dialog.Content>
      </Dialog>
    </>
  )
}<|MERGE_RESOLUTION|>--- conflicted
+++ resolved
@@ -143,16 +143,6 @@
       // Clear input fields
       setValue('')
 
-<<<<<<< HEAD
-      waitForTransaction({ hash: data.hash })
-        .then((receipt) => {
-          if (receipt.status === 'success') {
-            log.info('cross chain swap success (source)', {
-              chainId: network0,
-              txHash: data.hash,
-              exporerLink: Chain.txUrl(network0, data.hash),
-              args: trade?.writeArgs,
-=======
       waitForTransaction({ chainId: network0, hash: data.hash })
         .then((receipt) => {
           if (receipt.status === 'success') {
@@ -166,7 +156,6 @@
               source: StepState.Success,
               bridge: StepState.Pending,
               dest: StepState.NotStarted,
->>>>>>> d50a34f2
             })
           } else {
             // log.error('cross chain swap failed (source)', {
@@ -290,8 +279,6 @@
   }, [lzData?.link])
 
   useEffect(() => {
-    console.log('ahoj', receipt, groupTs, lzData)
-
     if (receipt && groupTs.current) {
       void createToast({
         account: address,
