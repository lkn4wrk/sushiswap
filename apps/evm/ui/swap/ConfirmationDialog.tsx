--- conflicted
+++ resolved
@@ -111,8 +111,6 @@
   const [open, setOpen] = useState(false)
   const [dialogState, setDialogState] = useState<ConfirmationDialogState>(ConfirmationDialogState.Undefined)
 
-<<<<<<< HEAD
-=======
   console.log(
     Boolean(trade?.writeArgs) &&
       appType === AppType.Swap &&
@@ -127,9 +125,8 @@
       approved,
       trade?.route?.status !== 'NoWay',
     ]
-  ) 
-
->>>>>>> 1bc8fa5f
+  )
+
   const { config, isError, error } = usePrepareContractWrite({
     chainId: network0,
     address: isRouteProcessor3ChainId(network0)
