'use client'

import { routeProcessor2Abi } from '@sushiswap/abi'
import { Chain } from '@sushiswap/chain'
import { Native } from '@sushiswap/currency'
import { useSlippageTolerance } from '@sushiswap/hooks'
import { UseTradeReturn } from '@sushiswap/react-query'
import {
  isRouteProcessor3ChainId,
  isRouteProcessorChainId,
  routeProcessor3Address,
  routeProcessorAddress,
} from '@sushiswap/route-processor'
import { Bridge, LiquidityProviders } from '@sushiswap/router'
import {
  ConfirmationDialog as UIConfirmationDialog,
  ConfirmationDialogState,
} from '@sushiswap/ui/components/dialog/ConfirmationDialog'
import { createErrorToast, createToast } from '@sushiswap/ui/components/toast'
import { AppType } from '@sushiswap/ui/types'
import { useAccount, useContractWrite, usePrepareContractWrite, UserRejectedRequestError } from '@sushiswap/wagmi'
import { useNetwork } from '@sushiswap/wagmi'
import { SendTransactionResult } from '@sushiswap/wagmi/actions'
import { useBalanceWeb3Refetch } from '@sushiswap/wagmi/future/hooks'
import { useApproved } from '@sushiswap/wagmi/future/systems/Checker/Provider'
import { log } from 'next-axiom'
import { FC, ReactNode, useCallback, useRef, useState } from 'react'

import { useTrade } from '../../lib/swap/useTrade'
import { useSwapActions, useSwapState } from './trade/TradeProvider'

interface ConfirmationDialogProps {
  children({
    onClick,
    isWritePending,
  }: {
    error: Error | null
    onClick(): void
    isError: boolean
    isWritePending: boolean
    isLoading: boolean
    isConfirming: boolean
  }): ReactNode
}

export const ConfirmationDialog: FC<ConfirmationDialogProps> = ({ children }) => {
  const { address } = useAccount()
  const { chain } = useNetwork()
  const { setReview, setValue } = useSwapActions()
  const { appType, network0, token0, token1, review } = useSwapState()
  const { approved } = useApproved('swap')
  const { data: trade } = useTrade({ crossChain: false, enabled: review })
  const tradeRef = useRef<UseTradeReturn | null>(null)

  // if (trade?.route && trade?.route?.status !== 'NoWay') {
  //   if (
  //     trade?.route?.legs?.every(
  //       (leg) =>
  //         leg.poolName.startsWith('Wrap') ||
  //         leg.poolName.startsWith(LiquidityProviders.SushiSwapV2) ||
  //         leg.poolName.startsWith(LiquidityProviders.SushiSwapV3) ||
  //         leg.poolName.startsWith(LiquidityProviders.Trident) ||
  //         leg.poolName.startsWith(Bridge.BentoBox)
  //     )
  //   ) {
  //     console.log('Swap success (internal)', {
  //       route: trade?.route,
  //     })
  //   } else if (
  //     trade?.route?.legs?.some(
  //       (leg) =>
  //         !leg.poolName.startsWith('Wrap') &&
  //         (leg.poolName.startsWith(LiquidityProviders.SushiSwapV2) ||
  //           leg.poolName.startsWith(LiquidityProviders.SushiSwapV3) ||
  //           leg.poolName.startsWith(LiquidityProviders.Trident) ||
  //           leg.poolName.startsWith(Bridge.BentoBox))
  //     ) &&
  //     trade?.route?.legs?.some(
  //       (leg) =>
  //         !leg.poolName.startsWith('Wrap') &&
  //         (!leg.poolName.startsWith(LiquidityProviders.SushiSwapV2) ||
  //           !leg.poolName.startsWith(LiquidityProviders.SushiSwapV3) ||
  //           !leg.poolName.startsWith(LiquidityProviders.Trident) ||
  //           !leg.poolName.startsWith(Bridge.BentoBox))
  //     )
  //   ) {
  //     console.log('Swap success (mix)', {
  //       route: trade?.route,
  //     })
  //   } else if (
  //     trade?.route?.legs?.every(
  //       (leg) =>
  //         leg.poolName.startsWith('Wrap') ||
  //         (!leg.poolName.startsWith(LiquidityProviders.SushiSwapV2) &&
  //           !leg.poolName.startsWith(LiquidityProviders.SushiSwapV3) &&
  //           !leg.poolName.startsWith(LiquidityProviders.Trident) &&
  //           !leg.poolName.startsWith(Bridge.BentoBox))
  //     )
  //   ) {
  //     console.log('Swap success (external)', {
  //       route: trade?.route,
  //     })
  //   } else {
  //     console.log('Swap success (unknown)', {
  //       route: trade?.route,
  //     })
  //   }
  // }

  const [slippageTolerance] = useSlippageTolerance()
  const refetchBalances = useBalanceWeb3Refetch()

  const [open, setOpen] = useState(false)
  const [dialogState, setDialogState] = useState<ConfirmationDialogState>(ConfirmationDialogState.Undefined)

<<<<<<< HEAD
  // console.log(
  //   Boolean(trade?.writeArgs) &&
  //     appType === AppType.Swap &&
  //     (isRouteProcessorChainId(network0) || isRouteProcessor3ChainId(network0)) &&
  //     approved &&
  //     trade?.route?.status !== 'NoWay',
  //   [
  //     trade,
  //     Boolean(trade?.writeArgs),
  //     appType === AppType.Swap,
  //     isRouteProcessorChainId(network0) || isRouteProcessor3ChainId(network0),
  //     approved,
  //     trade?.route?.status !== 'NoWay',
  //   ]
  // )
=======
  console.log(
    Boolean(trade?.writeArgs) &&
      appType === AppType.Swap &&
      (isRouteProcessorChainId(network0) || isRouteProcessor3ChainId(network0)) &&
      approved &&
      trade?.route?.status !== 'NoWay',
    [
      trade,
      Boolean(trade?.writeArgs),
      appType === AppType.Swap,
      isRouteProcessorChainId(network0) || isRouteProcessor3ChainId(network0),
      approved,
      trade?.route?.status !== 'NoWay',
    ]
  )
>>>>>>> 4478582d

  const { config, isError, error } = usePrepareContractWrite({
    chainId: network0,
    address: isRouteProcessor3ChainId(network0)
      ? routeProcessor3Address[network0]
      : isRouteProcessorChainId(network0)
      ? routeProcessorAddress[network0]
      : undefined,
    abi: routeProcessor2Abi,
    functionName: trade?.functionName,
    args: trade?.writeArgs,
    enabled: Boolean(
      trade?.writeArgs &&
        appType === AppType.Swap &&
        (isRouteProcessorChainId(network0) || isRouteProcessor3ChainId(network0)) &&
        approved &&
        trade?.route?.status !== 'NoWay' &&
        chain?.id === network0
    ),
    overrides: trade?.overrides,
    onError: (error) => {
      const message = error.message.toLowerCase()
      if (message.includes('user rejected') || message.includes('user cancelled')) {
        return
      }

      log.error('Swap prepare error', {
        route: trade?.route,
        slippageTolerance,
        error,
      })
    },
  })

  const isWrap =
    appType === AppType.Swap && token0?.isNative && token1?.wrapped.address === Native.onChain(network0).wrapped.address
  const isUnwrap =
    appType === AppType.Swap && token1?.isNative && token0?.wrapped.address === Native.onChain(network0).wrapped.address

  const onSettled = useCallback(
    (data: SendTransactionResult | undefined) => {
      if (!trade || !network0 || !data) return

      const ts = new Date().getTime()
      void createToast({
        account: address,
        type: 'swap',
        chainId: network0,
        txHash: data.hash,
        promise: data.wait(),
        summary: {
          pending: `${isWrap ? 'Wrapping' : isUnwrap ? 'Unwrapping' : 'Swapping'} ${trade.amountIn?.toSignificant(6)} ${
            trade.amountIn?.currency.symbol
          } ${isWrap ? 'to' : isUnwrap ? 'to' : 'for'} ${trade.amountOut?.toSignificant(6)} ${
            trade.amountOut?.currency.symbol
          }`,
          completed: `${isWrap ? 'Wrap' : isUnwrap ? 'Unwrap' : 'Swap'} ${trade.amountIn?.toSignificant(6)} ${
            trade.amountIn?.currency.symbol
          } ${isWrap ? 'to' : isUnwrap ? 'to' : 'for'} ${trade.amountOut?.toSignificant(6)} ${
            trade.amountOut?.currency.symbol
          }`,
          failed: `Something went wrong when trying to ${isWrap ? 'wrap' : isUnwrap ? 'unwrap' : 'swap'} ${
            trade.amountIn?.currency.symbol
          } ${isWrap ? 'to' : isUnwrap ? 'to' : 'for'} ${trade.amountOut?.currency.symbol}`,
        },
        timestamp: ts,
        groupTimestamp: ts,
      })
    },
    [trade, network0, address, isWrap, isUnwrap]
  )

  const {
    writeAsync,
    isLoading: isWritePending,
    data,
  } = useContractWrite({
    ...config,
    ...(config.request && { request: { ...config.request, gasLimit: config.request.gasLimit.mul(120).div(100) } }),
    onMutate: () => {
      // Set reference of current trade
      if (tradeRef && trade) {
        tradeRef.current = trade
      }
    },
    onSuccess: async (data) => {
      setReview(false)

      // Clear input fields
      setValue('')

      data
        .wait()
        .then((receipt) => {
          const trade = tradeRef.current
          if (receipt.status === 1) {
            if (
              trade?.route?.legs?.every(
                (leg) =>
                  leg.poolName.startsWith('Wrap') ||
                  leg.poolName.startsWith(LiquidityProviders.SushiSwapV2) ||
                  leg.poolName.startsWith(LiquidityProviders.SushiSwapV3) ||
                  leg.poolName.startsWith(LiquidityProviders.Trident) ||
                  leg.poolName.startsWith(Bridge.BentoBox)
              )
            ) {
              log.info('internal route', {
                chainId: network0,
                txHash: data.hash,
                exporerLink: Chain.txUrl(network0, data.hash),
                route: trade?.route,
              })
            } else if (
              trade?.route?.legs?.some(
                (leg) =>
                  !leg.poolName.startsWith('Wrap') &&
                  (leg.poolName.startsWith(LiquidityProviders.SushiSwapV2) ||
                    leg.poolName.startsWith(LiquidityProviders.SushiSwapV3) ||
                    leg.poolName.startsWith(LiquidityProviders.Trident) ||
                    leg.poolName.startsWith(Bridge.BentoBox))
              ) &&
              trade?.route?.legs?.some(
                (leg) =>
                  !leg.poolName.startsWith('Wrap') &&
                  (!leg.poolName.startsWith(LiquidityProviders.SushiSwapV2) ||
                    !leg.poolName.startsWith(LiquidityProviders.SushiSwapV3) ||
                    !leg.poolName.startsWith(LiquidityProviders.Trident) ||
                    !leg.poolName.startsWith(Bridge.BentoBox))
              )
            ) {
              log.info('mix route', {
                chainId: network0,
                txHash: data.hash,
                exporerLink: Chain.txUrl(network0, data.hash),
                route: trade?.route,
              })
            } else if (
              trade?.route?.legs?.every(
                (leg) =>
                  leg.poolName.startsWith('Wrap') ||
                  (!leg.poolName.startsWith(LiquidityProviders.SushiSwapV2) &&
                    !leg.poolName.startsWith(LiquidityProviders.SushiSwapV3) &&
                    !leg.poolName.startsWith(LiquidityProviders.Trident) &&
                    !leg.poolName.startsWith(Bridge.BentoBox))
              )
            ) {
              log.info('external route', {
                chainId: network0,
                txHash: data.hash,
                exporerLink: Chain.txUrl(network0, data.hash),
                route: trade?.route,
              })
            } else {
              log.info('unknown', {
                chainId: network0,
                txHash: data.hash,
                exporerLink: Chain.txUrl(network0, data.hash),
                route: trade?.route,
                args: trade?.writeArgs,
              })
            }
            setDialogState(ConfirmationDialogState.Success)
          } else {
            if (
              trade?.route?.legs?.every(
                (leg) =>
                  leg.poolName.startsWith('Wrap') ||
                  leg.poolName.startsWith(LiquidityProviders.SushiSwapV2) ||
                  leg.poolName.startsWith(LiquidityProviders.SushiSwapV3) ||
                  leg.poolName.startsWith(LiquidityProviders.Trident) ||
                  leg.poolName.startsWith(Bridge.BentoBox)
              )
            ) {
              log.error('internal route', {
                chainId: network0,
                txHash: data.hash,
                route: trade?.route,
              })
            } else if (
              trade?.route?.legs?.some(
                (leg) =>
                  !leg.poolName.startsWith('Wrap') &&
                  (leg.poolName.startsWith(LiquidityProviders.SushiSwapV2) ||
                    leg.poolName.startsWith(LiquidityProviders.SushiSwapV3) ||
                    leg.poolName.startsWith(LiquidityProviders.Trident) ||
                    leg.poolName.startsWith(Bridge.BentoBox))
              ) &&
              trade?.route?.legs?.some(
                (leg) =>
                  !leg.poolName.startsWith('Wrap') &&
                  (!leg.poolName.startsWith(LiquidityProviders.SushiSwapV2) ||
                    !leg.poolName.startsWith(LiquidityProviders.SushiSwapV3) ||
                    !leg.poolName.startsWith(LiquidityProviders.Trident) ||
                    !leg.poolName.startsWith(Bridge.BentoBox))
              )
            ) {
              log.error('mix route', {
                chainId: network0,
                txHash: data.hash,
                route: trade?.route,
              })
            } else if (
              trade?.route?.legs?.every(
                (leg) =>
                  leg.poolName.startsWith('Wrap') ||
                  (!leg.poolName.startsWith(LiquidityProviders.SushiSwapV2) &&
                    !leg.poolName.startsWith(LiquidityProviders.SushiSwapV3) &&
                    !leg.poolName.startsWith(LiquidityProviders.Trident) &&
                    !leg.poolName.startsWith(Bridge.BentoBox))
              )
            ) {
              log.error('external route', {
                chainId: network0,
                txHash: data.hash,
                route: trade?.route,
              })
            } else {
              log.error('unknown', {
                chainId: network0,
                txHash: data.hash,
                route: trade?.route,
                args: trade?.writeArgs,
              })
            }
            setDialogState(ConfirmationDialogState.Failed)
          }
        })
        .finally(async () => {
          await refetchBalances()
        })
    },
    onSettled,
    onError: (error) => {
      if (error.message.startsWith('user rejected transaction')) return
      log.error('Swap error', {
        route: trade?.route,
        args: trade?.writeArgs,
        error,
      })
      createErrorToast(error.message, false)
    },
  })

  const onComplete = useCallback(() => {
    setOpen(false)

    // Reset after half a second because of dialog close animation
    setTimeout(() => {
      setDialogState(ConfirmationDialogState.Undefined)
    }, 500)
  }, [])

  const onClick = useCallback(() => {
    if (dialogState === ConfirmationDialogState.Pending) {
      setOpen(true)
    } else if (review) {
      const promise = writeAsync?.()
      if (promise) {
        promise
          .then(() => {
            setDialogState(ConfirmationDialogState.Pending)
            setOpen(true)
          })
          .catch((e: unknown) => {
            if (e instanceof UserRejectedRequestError) onComplete()
            else setDialogState(ConfirmationDialogState.Failed)
          })
      }
    } else {
      setReview(true)
    }
  }, [dialogState, onComplete, review, setReview, writeAsync])

  return (
    <>
      {children({
        onClick,
        isWritePending,
        isLoading: !writeAsync,
        error,
        isError,
        isConfirming: dialogState === ConfirmationDialogState.Pending,
      })}
      <UIConfirmationDialog
        chainId={network0}
        txHash={data?.hash}
        open={open}
        setOpen={() => setOpen(false)}
        state={dialogState}
        isWritePending={isWritePending}
        onComplete={onComplete}
        testId="make-another-swap"
        successMessage={
          <h1 className="flex flex-wrap items-center justify-center gap-1 text-lg font-semibold">
            You {isWrap ? 'wrapped' : isUnwrap ? 'unwrapped' : 'sold'}
            <span className="text-red px-0.5">
              {trade?.amountIn?.toSignificant(6)} {token0?.symbol}
            </span>{' '}
            {isWrap ? 'to' : isUnwrap ? 'to' : 'for'}{' '}
            <span className="text-blue px-0.5">
              {trade?.amountOut?.toSignificant(6)} {token1?.symbol}.
            </span>
          </h1>
        }
        buttonSuccessMessage="Make another swap"
      />
    </>
  )
}<|MERGE_RESOLUTION|>--- conflicted
+++ resolved
@@ -113,23 +113,6 @@
   const [open, setOpen] = useState(false)
   const [dialogState, setDialogState] = useState<ConfirmationDialogState>(ConfirmationDialogState.Undefined)
 
-<<<<<<< HEAD
-  // console.log(
-  //   Boolean(trade?.writeArgs) &&
-  //     appType === AppType.Swap &&
-  //     (isRouteProcessorChainId(network0) || isRouteProcessor3ChainId(network0)) &&
-  //     approved &&
-  //     trade?.route?.status !== 'NoWay',
-  //   [
-  //     trade,
-  //     Boolean(trade?.writeArgs),
-  //     appType === AppType.Swap,
-  //     isRouteProcessorChainId(network0) || isRouteProcessor3ChainId(network0),
-  //     approved,
-  //     trade?.route?.status !== 'NoWay',
-  //   ]
-  // )
-=======
   console.log(
     Boolean(trade?.writeArgs) &&
       appType === AppType.Swap &&
@@ -145,7 +128,6 @@
       trade?.route?.status !== 'NoWay',
     ]
   )
->>>>>>> 4478582d
 
   const { config, isError, error } = usePrepareContractWrite({
     chainId: network0,
