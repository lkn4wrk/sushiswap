--- conflicted
+++ resolved
@@ -68,13 +68,9 @@
             {loading || !trade?.amountOut ? (
               <SkeletonBox className="h-4 py-0.5 w-[120px]" />
             ) : (
-<<<<<<< HEAD
-              `${trade?.amountOut?.toFixed(6) ?? '0.00'} ${trade?.amountOut?.currency?.symbol ?? ''}`
-=======
-              `${trade?.amountOut?.toSignificant(6) ?? '0.00'} ${
+              `${trade?.amountOut?.toFixed(6) ?? '0.00'} ${
                 trade?.amountOut?.currency?.symbol ?? ''
               }`
->>>>>>> 155b42d3
             )}
           </span>
         </div>
@@ -87,13 +83,9 @@
             {loading || !trade?.minAmountOut ? (
               <SkeletonBox className="h-4 py-0.5 w-[100px]" />
             ) : (
-<<<<<<< HEAD
-              `${trade?.minAmountOut?.toFixed(6) ?? '0.00'} ${trade?.amountOut?.currency?.symbol ?? ''}`
-=======
-              `${trade?.minAmountOut?.toSignificant(6) ?? '0.00'} ${
+              `${trade?.minAmountOut?.toFixed(6) ?? '0.00'} ${
                 trade?.amountOut?.currency?.symbol ?? ''
               }`
->>>>>>> 155b42d3
             )}
           </span>
         </div>
