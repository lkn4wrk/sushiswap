'use client'

<<<<<<< HEAD
import { Chain } from '@sushiswap/chain'
import { Native } from '@sushiswap/currency'
import { shortenAddress } from '@sushiswap/format'
import { ZERO } from '@sushiswap/math'
import { Tooltip, TooltipPrimitive, TooltipProvider, TooltipTrigger, classNames } from '@sushiswap/ui'
=======
import { classNames } from '@sushiswap/ui'
>>>>>>> 155b42d3
import { Collapsible } from '@sushiswap/ui/components/animation/Collapsible'
import { Explainer } from '@sushiswap/ui/components/explainer'
import { SkeletonBox } from '@sushiswap/ui/components/skeleton'
import { useAccount } from '@sushiswap/wagmi'
import { AddressToEnsResolver } from '@sushiswap/wagmi/future/components/Account/AddressToEnsResolver'
import React, { FC } from 'react'
import { shortenAddress } from 'sushi'
import { ZERO } from 'sushi'
import { Chain } from 'sushi/chain'
import { Native } from 'sushi/currency'
import { isAddress } from 'viem'

import {
  warningSeverity,
  warningSeverityClassName,
} from '../../../lib/swap/warningSeverity'
import {
  useCrossChainSwapTrade,
  useDerivedStateCrossChainSwap,
} from './derivedstate-cross-chain-swap-provider'

export const CrossChainSwapTradeStats: FC = () => {
  const { address } = useAccount()
  const {
    state: { chainId0, chainId1, swapAmountString, recipient },
  } = useDerivedStateCrossChainSwap()
  const { isInitialLoading: isLoading, data: trade } = useCrossChainSwapTrade()
  const loading = Boolean(isLoading && !trade?.writeArgs)

  return (
    <Collapsible
      open={+swapAmountString > 0 && trade?.route?.status !== 'NoWay'}
    >
      <div className="w-full px-2 flex flex-col gap-1">
        <div className="flex justify-between items-center gap-2">
          <span className="text-sm text-gray-700 dark:text-slate-400">
            Price impact
          </span>
          <span
            className={classNames(
              warningSeverityClassName(warningSeverity(trade?.priceImpact)),
              'text-sm font-semibold text-gray-700 text-right dark:text-slate-400',
            )}
          >
            {loading || !trade?.priceImpact ? (
              <SkeletonBox className="h-4 py-0.5 w-[40px]" />
            ) : trade?.priceImpact ? (
              `${
                trade?.priceImpact?.lessThan(ZERO)
                  ? '+'
                  : trade?.priceImpact?.greaterThan(ZERO)
                  ? '-'
                  : ''
              }${Math.abs(Number(trade?.priceImpact?.toFixed(2)))}%`
            ) : null}
          </span>
        </div>

        <div className="flex justify-between items-center gap-2">
          <span className="text-sm text-gray-700 dark:text-slate-400">
            Est. received
          </span>
          <span className="text-sm font-semibold text-gray-700 text-right dark:text-slate-400">
            {loading || !trade?.amountOut ? (
              <SkeletonBox className="h-4 py-0.5 w-[120px]" />
            ) : (
<<<<<<< HEAD
              `${trade?.amountOut?.toFixed(6) ?? '0.00'} ${trade?.amountOut?.currency?.symbol ?? ''}`
=======
              `${trade?.amountOut?.toSignificant(6) ?? '0.00'} ${
                trade?.amountOut?.currency?.symbol ?? ''
              }`
>>>>>>> 155b42d3
            )}
          </span>
        </div>

        <div className="flex justify-between items-center gap-2">
          <span className="text-sm text-gray-700 dark:text-slate-400">
            Min. received
          </span>
          <span className="text-sm font-semibold text-gray-700 text-right dark:text-slate-400">
            {loading || !trade?.minAmountOut ? (
              <SkeletonBox className="h-4 py-0.5 w-[100px]" />
            ) : (
<<<<<<< HEAD
              `${trade?.minAmountOut?.toFixed(6) ?? '0.00'} ${trade?.amountOut?.currency?.symbol ?? ''}`
=======
              `${trade?.minAmountOut?.toSignificant(6) ?? '0.00'} ${
                trade?.amountOut?.currency?.symbol ?? ''
              }`
>>>>>>> 155b42d3
            )}
          </span>
        </div>

        <div className="flex justify-between items-center">
          <span className="text-sm text-gray-700 dark:text-slate-400">
            Network fee
          </span>
          <span className="text-sm font-semibold text-gray-700 text-right dark:text-slate-400">
            {loading || !trade?.gasSpent || trade.gasSpent === '0' ? (
              <SkeletonBox className="h-4 py-0.5 w-[120px]" />
            ) : trade?.gasSpent ? (
              <TooltipProvider>
                <Tooltip delayDuration={0}>
                  <TooltipTrigger asChild>
                    <span className="underline decoration-dotted flex items-center justify-end gap-1 text-sm text-gray-900 dark:text-slate-50">
                      {trade.gasSpent} {Native.onChain(chainId0).symbol}
                    </span>
                  </TooltipTrigger>
                  <TooltipPrimitive.Portal>
                    <TooltipPrimitive.Content
                      sideOffset={4}
                      className="border border-accent max-h-[var(--radix-popper-available-height)] z-50 w-80 bg-white/50 dark:bg-slate-800/50 paper rounded-xl p-4 shadow-md outline-none animate-in data-[side=bottom]:slide-in-from-top-2 data-[side=left]:slide-in-from-right-2 data-[side=right]:slide-in-from-left-2 data-[side=top]:slide-in-from-bottom-2 text-sm gap-3"
                    >
                      <div className="flex justify-between space-x-3 font-bold">
                        <div>Network Fee</div>
                        <div>
                          {trade.gasSpent} {Native.onChain(chainId0).symbol}
                        </div>
                      </div>
                      <div className="flex justify-between space-x-3 pl-6">
                        <div className="font-semibold">on Origin Chain</div>
                        <div className="font-bold">
                          {trade.srcGasFee} {Native.onChain(chainId0).symbol}
                        </div>
                      </div>
                      <div className="flex justify-between space-x-3 pl-6">
                        <div className="font-semibold">on Dest. Chain</div>
                        <div className="font-bold">
                          {trade.bridgeFee} {Native.onChain(chainId0).symbol}
                        </div>
                      </div>
                    </TooltipPrimitive.Content>
                  </TooltipPrimitive.Portal>
                </Tooltip>
              </TooltipProvider>
            ) : null}
          </span>
        </div>

        {recipient && isAddress(recipient) && (
          <div className="flex justify-between items-center border-t border-gray-200 dark:border-slate-200/5 mt-2 pt-2">
            <span className="font-medium text-sm text-gray-700 dark:text-slate-300">
              Recipient
            </span>
            <span className="font-semibold text-gray-700 text-right dark:text-slate-400">
              <a
                target="_blank"
<<<<<<< HEAD
                href={Chain.from(chainId1).getAccountUrl(recipient)}
=======
                href={Chain.from(chainId0)?.getAccountUrl(recipient)}
>>>>>>> 155b42d3
                className={classNames(
                  address !== recipient
                    ? 'text-yellow-600'
                    : 'text-gray-700 dark:text-slate-300',
                  'transition-all flex gap-1 items-center',
                )}
                rel="noreferrer"
              >
                <AddressToEnsResolver address={recipient}>
                  {({ isLoading, data }) => {
                    return (
                      <>
                        {isLoading || !data ? shortenAddress(recipient) : data}
                      </>
                    )
                  }}
                </AddressToEnsResolver>
                {address !== recipient && (
                  <Explainer>
                    Recipient is different from the connected wallet address. If
                    this is expected, ignore this warning.
                  </Explainer>
                )}
              </a>
            </span>
          </div>
        )}
      </div>
    </Collapsible>
  )
}<|MERGE_RESOLUTION|>--- conflicted
+++ resolved
@@ -1,14 +1,12 @@
 'use client'
 
-<<<<<<< HEAD
-import { Chain } from '@sushiswap/chain'
-import { Native } from '@sushiswap/currency'
-import { shortenAddress } from '@sushiswap/format'
-import { ZERO } from '@sushiswap/math'
-import { Tooltip, TooltipPrimitive, TooltipProvider, TooltipTrigger, classNames } from '@sushiswap/ui'
-=======
-import { classNames } from '@sushiswap/ui'
->>>>>>> 155b42d3
+import {
+  Tooltip,
+  TooltipPrimitive,
+  TooltipProvider,
+  TooltipTrigger,
+  classNames,
+} from '@sushiswap/ui'
 import { Collapsible } from '@sushiswap/ui/components/animation/Collapsible'
 import { Explainer } from '@sushiswap/ui/components/explainer'
 import { SkeletonBox } from '@sushiswap/ui/components/skeleton'
@@ -75,13 +73,9 @@
             {loading || !trade?.amountOut ? (
               <SkeletonBox className="h-4 py-0.5 w-[120px]" />
             ) : (
-<<<<<<< HEAD
-              `${trade?.amountOut?.toFixed(6) ?? '0.00'} ${trade?.amountOut?.currency?.symbol ?? ''}`
-=======
-              `${trade?.amountOut?.toSignificant(6) ?? '0.00'} ${
+              `${trade?.amountOut?.toFixed(6) ?? '0.00'} ${
                 trade?.amountOut?.currency?.symbol ?? ''
               }`
->>>>>>> 155b42d3
             )}
           </span>
         </div>
@@ -94,13 +88,9 @@
             {loading || !trade?.minAmountOut ? (
               <SkeletonBox className="h-4 py-0.5 w-[100px]" />
             ) : (
-<<<<<<< HEAD
-              `${trade?.minAmountOut?.toFixed(6) ?? '0.00'} ${trade?.amountOut?.currency?.symbol ?? ''}`
-=======
-              `${trade?.minAmountOut?.toSignificant(6) ?? '0.00'} ${
+              `${trade?.minAmountOut?.toFixed(6) ?? '0.00'} ${
                 trade?.amountOut?.currency?.symbol ?? ''
               }`
->>>>>>> 155b42d3
             )}
           </span>
         </div>
@@ -159,11 +149,7 @@
             <span className="font-semibold text-gray-700 text-right dark:text-slate-400">
               <a
                 target="_blank"
-<<<<<<< HEAD
-                href={Chain.from(chainId1).getAccountUrl(recipient)}
-=======
-                href={Chain.from(chainId0)?.getAccountUrl(recipient)}
->>>>>>> 155b42d3
+                href={Chain.from(chainId1)?.getAccountUrl(recipient)}
                 className={classNames(
                   address !== recipient
                     ? 'text-yellow-600'
