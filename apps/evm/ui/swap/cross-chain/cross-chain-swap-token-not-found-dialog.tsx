'use client'

import { useCustomTokens } from '@sushiswap/hooks'
<<<<<<< HEAD
import { isTokenSecurityChainId, useTokenSecurity } from '@sushiswap/react-query'
=======
import { useTokenSecurity } from '@sushiswap/react-query'
>>>>>>> 58beadcd
import {
  Dialog,
  DialogContent,
  DialogDescription,
  DialogFooter,
  DialogHeader,
  DialogTitle,
<<<<<<< HEAD
  Message,
  NetworkIcon,
=======
>>>>>>> 58beadcd
} from '@sushiswap/ui'
import { Button } from '@sushiswap/ui/components/button'
import { List } from '@sushiswap/ui/components/list/List'
import { useTokenWithCache } from '@sushiswap/wagmi/future/hooks'
import React, { useCallback, useMemo } from 'react'
import { shortenAddress } from 'sushi'
import { Chain } from 'sushi/chain'
import { Native, Token, defaultQuoteCurrency } from 'sushi/currency'

import { useDerivedStateCrossChainSwap } from './derivedstate-cross-chain-swap-provider'
import { TokenSecurityView } from '@sushiswap/wagmi/future'
import { Icon } from '@sushiswap/ui/components/currency/Icon'

export const CrossChainSwapTokenNotFoundDialog = () => {
  const {
    state: { chainId0, chainId1, token0, token1 },
    mutate: { setToken0, setToken1, setTokens },
  } = useDerivedStateCrossChainSwap()

  const { mutate: customTokensMutate, hasToken } = useCustomTokens()
  const { data: tokenFrom, isInitialLoading: tokenFromLoading } =
    useTokenWithCache({
      chainId: chainId0,
      address: token0?.wrapped.address,
      withStatus: true,
    })

  const { data: tokenTo, isInitialLoading: tokenToLoading } = useTokenWithCache(
    {
      chainId: chainId1,
      address: token1?.wrapped.address,
      withStatus: true,
    },
  )

  const token0NotInList = Boolean(
    tokenFrom?.status !== 'APPROVED' &&
      tokenFrom?.token &&
      !hasToken(tokenFrom?.token),
  )
  const token1NotInList = Boolean(
    tokenTo?.status !== 'APPROVED' &&
      tokenTo?.token &&
      !hasToken(tokenTo?.token),
  )

  const onImport = useCallback(
    ([token0, token1]: (Token | undefined)[]) => {
      const _tokens = []
      if (tokenFrom?.status !== 'APPROVED' && token0) _tokens.push(token0)
      if (tokenTo?.status !== 'APPROVED' && token1) _tokens.push(token1)

      customTokensMutate('add', _tokens)

      if (token0) setToken0(token0)
      if (token1) setToken1(token1)
    },
    [
      customTokensMutate,
      setToken0,
      setToken1,
      tokenFrom?.status,
      tokenTo?.status,
    ],
  )

  const reset = useCallback(() => {
    setTokens(
      Native.onChain(chainId0),
      defaultQuoteCurrency[chainId1 as keyof typeof defaultQuoteCurrency],
    )
  }, [chainId0, chainId1, setTokens])

  const { data: tokenSecurityResponse, isInitialLoading: tokenSecurityLoading } = useTokenSecurity({
    currencies: useMemo(
      () => [
        ...(token0NotInList && tokenFrom?.token ? [tokenFrom.token] : []),
        ...(token1NotInList && tokenTo?.token ? [tokenTo.token] : []),
      ],
      [token0NotInList, token1NotInList, tokenFrom?.token, tokenTo?.token],
    ),
    enabled: Boolean(
      !tokenFromLoading &&
        !tokenToLoading &&
        (token0NotInList || token1NotInList),
    ),
  })

<<<<<<< HEAD
  const honeypot = Boolean(
    (tokenFrom?.token && tokenSecurityResponse?.[tokenFrom?.token?.address]?.is_honeypot) ||
      (tokenTo?.token && tokenSecurityResponse?.[tokenTo?.token?.address]?.is_honeypot)
=======
  const isNotHoneyPot = Boolean(
    !tokenFromLoading &&
      !tokenToLoading &&
      (token0NotInList || token1NotInList),
>>>>>>> 58beadcd
  )

  if ((isTokenSecurityChainId(chainId0) || isTokenSecurityChainId(chainId1)) && tokenSecurityLoading) return null

  return (
    <Dialog
<<<<<<< HEAD
      open={Boolean(!tokenFromLoading && !tokenToLoading && (token0NotInList || token1NotInList))}
      onOpenChange={(open) => !open && reset()}
    >
      <DialogContent className="!max-h-screen overflow-y-auto">
        <DialogHeader>
          <DialogTitle>
            <div className="flex gap-4 pb-2">
              {token0 && token0NotInList ? (
                <div className="relative pr-3">
                  <Icon currency={token0} width={44} height={44} />
                  <NetworkIcon chainId={chainId0} className="absolute bottom-0 right-0" width={24} height={24} />
                </div>
              ) : null}
              {token1 && token1NotInList ? (
                <div className="relative pr-3">
                  <Icon currency={token1} width={44} height={44} />
                  <NetworkIcon chainId={chainId1} className="absolute bottom-0 right-0" width={24} height={24} />
=======
      open={Boolean(
        !tokenFromLoading &&
          !tokenToLoading &&
          (token0NotInList || token1NotInList),
      )}
    >
      <DialogContent>
        <DialogHeader>
          {isNotHoneyPot ? (
            <>
              <DialogTitle>
                Unknown token{tokenFrom?.token && tokenTo?.token ? 's' : ''}
              </DialogTitle>
              <DialogDescription>
                Anyone can create a token, including creating fake versions of
                existing tokens that claim to represent projects. If you
                purchase this token, you may not be able to sell it back.
              </DialogDescription>
            </>
          ) : (
            <>
              <DialogTitle className="text-red">
                Honeypot token{tokenSecurity.honeypots.length > 1 ? 's' : ''}{' '}
                detected
              </DialogTitle>
              <DialogDescription>
                {tokenSecurity.honeypots.length > 1
                  ? 'These tokens have been identified as potential honeypot scams and are not supported. Do not interact with these tokens to safeguard your assets.'
                  : 'This token has been identified as a potential honeypot scam and is not supported. Do not interact with this token to safeguard your assets.'}{' '}
                Click{' '}
                <a
                  href="https://coinbrain.com/dictionary/honeypot-scam"
                  rel="noreferrer noopener"
                  className="text-blue"
                >
                  here
                </a>{' '}
                to learn more about honepot scams.
              </DialogDescription>
            </>
          )}
        </DialogHeader>
        <div className="flex flex-col gap-4">
          {isNotHoneyPot ? (
            <>
              {token0 && token0NotInList && !tokenFrom?.token && (
                <List>
                  <List.Label>
                    Token {tokenFrom?.token && tokenTo?.token ? '1' : ''}
                  </List.Label>
                  <List.Control>
                    <p className="p-3 text-sm text-gray-900 dark:text-slate-50">
                      Could not retrieve token info for{' '}
                      <a
                        target="_blank"
                        href={Chain.from(chainId0)?.getTokenUrl(
                          token0.wrapped.address,
                        )}
                        className="text-blue font-medium"
                        rel="noreferrer"
                      >
                        {shortenAddress(token0.wrapped.address)}
                      </a>{' '}
                      are you sure this token is on {Chain.from(chainId0)?.name}
                      ?
                    </p>
                  </List.Control>
                </List>
              )}
              {token1 && token1NotInList && !tokenTo?.token && (
                <List>
                  <List.Label>
                    Token {tokenFrom?.token && tokenTo?.token ? '2' : ''}
                  </List.Label>
                  <List.Control>
                    <p className="p-3 text-sm text-gray-900 dark:text-slate-50">
                      Could not retrieve token info for{' '}
                      <a
                        target="_blank"
                        href={Chain.from(chainId1)?.getTokenUrl(
                          token1.wrapped.address,
                        )}
                        className="text-blue font-medium"
                        rel="noreferrer"
                      >
                        {shortenAddress(token1.wrapped.address)}
                      </a>{' '}
                      are you sure this token is on {Chain.from(chainId1)?.name}
                      ?
                    </p>
                  </List.Control>
                </List>
              )}
              {token0NotInList && tokenFrom?.token && (
                <List>
                  <List.Label>
                    Token {tokenFrom.token && tokenTo?.token ? '1' : ''}
                  </List.Label>
                  <List.Control>
                    <List.KeyValue title="Name">
                      {tokenFrom.token.name}
                    </List.KeyValue>
                    <List.KeyValue title="Symbol">
                      {tokenFrom.token.symbol}
                    </List.KeyValue>
                    <List.KeyValue title="Address">
                      <a
                        target="_blank"
                        href={Chain.from(chainId0)?.getTokenUrl(
                          tokenFrom.token.address,
                        )}
                        className="text-blue"
                        rel="noreferrer"
                      >
                        {shortenAddress(tokenFrom.token.address)}
                      </a>
                    </List.KeyValue>
                  </List.Control>
                </List>
              )}
              {token1NotInList && tokenTo?.token && (
                <List>
                  <List.Label>
                    Token {tokenFrom?.token && tokenTo?.token ? '2' : ''}
                  </List.Label>
                  <List.Control>
                    <List.KeyValue title="Name">
                      {tokenTo.token.name}
                    </List.KeyValue>
                    <List.KeyValue title="Symbol">
                      {tokenTo.token.symbol}
                    </List.KeyValue>
                    <List.KeyValue title="Address">
                      <a
                        target="_blank"
                        href={Chain.from(chainId1)?.getTokenUrl(
                          tokenTo.token.address,
                        )}
                        className="text-blue"
                        rel="noreferrer"
                      >
                        {shortenAddress(tokenTo.token.address)}
                      </a>
                    </List.KeyValue>
                  </List.Control>
                </List>
              )}

              {tokenSecurity?.isSupported && (
                <div className="flex items-center gap-0.5 justify-center mt-4">
                  <span className="text-xs text-gray-700 dark:text-slate-400">
                    Honeypot detection powered by GoPlus
                  </span>
                  <GoPlusLabsIcon width={22} height={20} />
                </div>
              )}
            </>
          ) : (
            <>
              <Button asChild variant="link"></Button>
              {tokenFrom?.token &&
                tokenSecurity.honeypots.includes(tokenFrom.token.address) && (
                  <List>
                    <List.Label>
                      Token{' '}
                      {tokenTo?.token &&
                      tokenSecurity.honeypots.includes(tokenTo.token.address)
                        ? '1'
                        : ''}
                    </List.Label>
                    <List.Control>
                      <List.KeyValue title="Name">
                        {tokenFrom.token.name}
                      </List.KeyValue>
                      <List.KeyValue title="Symbol">
                        {tokenFrom.token.symbol}
                      </List.KeyValue>
                      <List.KeyValue title="Address">
                        <a
                          target="_blank"
                          href={Chain.from(chainId0)?.getTokenUrl(
                            tokenFrom.token.address,
                          )}
                          className="text-blue"
                          rel="noreferrer"
                        >
                          {shortenAddress(tokenFrom.token.address)}
                        </a>
                      </List.KeyValue>
                    </List.Control>
                  </List>
                )}
              {tokenTo?.token &&
                tokenSecurity.honeypots.includes(tokenTo.token.address) && (
                  <List>
                    <List.Label>
                      Token{' '}
                      {tokenFrom?.token &&
                      tokenSecurity.honeypots.includes(tokenFrom.token.address)
                        ? '2'
                        : ''}
                    </List.Label>
                    <List.Control>
                      <List.KeyValue title="Name">
                        {tokenTo.token.name
                          ? `${tokenTo.token.name} (SCAM)`
                          : null}
                      </List.KeyValue>
                      <List.KeyValue title="Symbol">
                        {tokenTo.token.symbol
                          ? `${tokenTo.token.symbol} (SCAM)`
                          : null}
                      </List.KeyValue>
                      <List.KeyValue title="Address">
                        <a
                          target="_blank"
                          href={Chain.from(chainId1)?.getTokenUrl(
                            tokenTo.token.address,
                          )}
                          className="text-blue"
                          rel="noreferrer"
                        >
                          {shortenAddress(tokenTo.token.address)}
                        </a>
                      </List.KeyValue>
                    </List.Control>
                  </List>
                )}
              {tokenSecurity.isSupported && (
                <div className="flex items-center gap-0.5 justify-center">
                  <span className="text-xs text-gray-700 dark:text-slate-400">
                    Honeypot detection powered by GoPlus
                  </span>
                  <GoPlusLabsIcon width={22} height={20} />
>>>>>>> 58beadcd
                </div>
              ) : null}
            </div>
            <span>
              Unknown token{(token0NotInList || !tokenFrom?.token) && (token1NotInList || !tokenTo?.token) ? 's' : ''}
            </span>
          </DialogTitle>
          <DialogDescription className="!mr-0 !text-xs">
            Anyone can create a token, including creating fake versions of existing tokens that claim to represent
            projects. If you purchase this token, you may not be able to sell it back.
          </DialogDescription>
        </DialogHeader>
        <div className="flex flex-col gap-4">
          {token0 && token0NotInList && !tokenFrom?.token && (
            <List>
              {token1NotInList || !tokenTo?.token ? <List.Label>Token 1</List.Label> : null}
              <List.Control>
                <p className="p-3 text-sm text-gray-900 dark:text-slate-50">
                  Could not retrieve token info for{' '}
                  <a
                    target="_blank"
                    href={Chain.from(chainId0).getTokenUrl(token0.wrapped.address)}
                    className="text-blue font-medium"
                    rel="noreferrer"
                  >
                    {shortenAddress(token0.wrapped.address)}
                  </a>{' '}
                  are you sure this token is on {Chain.from(chainId0).name}?
                </p>
              </List.Control>
            </List>
          )}
          {token0NotInList && tokenFrom?.token && (
            <List>
              {token1NotInList || !tokenTo?.token ? <List.Label>Token 1</List.Label> : null}
              <List.Control>
                <List.KeyValue title={<span className="text-gray-900 dark:text-slate-50">Name</span>}>
                  {tokenFrom.token.name}
                </List.KeyValue>
                <List.KeyValue title={<span className="text-gray-900 dark:text-slate-50">Symbol</span>}>
                  {tokenFrom.token.symbol}
                </List.KeyValue>
                <List.KeyValue title={<span className="text-gray-900 dark:text-slate-50">Address</span>}>
                  <a
                    target="_blank"
                    href={Chain.from(chainId0).getTokenUrl(tokenFrom.token.address)}
                    className="text-blue"
                    rel="noreferrer"
                  >
                    {shortenAddress(tokenFrom.token.address)}
                  </a>
                </List.KeyValue>
              </List.Control>
            </List>
          )}
          {token0NotInList && tokenFrom?.token && isTokenSecurityChainId(tokenFrom.token.chainId) ? (
            <TokenSecurityView tokenSecurityResponse={tokenSecurityResponse} token={tokenFrom.token} />
          ) : null}
          {token1 && token1NotInList && !tokenTo?.token && (
            <List>
              {token0NotInList || !tokenFrom?.token ? <List.Label>Token 2</List.Label> : null}
              <List.Control>
                <p className="p-3 text-sm text-gray-900 dark:text-slate-50">
                  Could not retrieve token info for{' '}
                  <a
                    target="_blank"
                    href={Chain.from(chainId1).getTokenUrl(token1.wrapped.address)}
                    className="text-blue font-medium"
                    rel="noreferrer"
                  >
                    {shortenAddress(token1.wrapped.address)}
                  </a>{' '}
                  are you sure this token is on {Chain.from(chainId1).name}?
                </p>
              </List.Control>
            </List>
          )}
          {token1NotInList && tokenTo?.token && (
            <List>
              {token0NotInList || !tokenFrom?.token ? <List.Label>Token 2</List.Label> : null}
              <List.Control>
                <List.KeyValue title={<span className="text-gray-900 dark:text-slate-50">Name</span>}>
                  {tokenTo.token.name}
                </List.KeyValue>
                <List.KeyValue title={<span className="text-gray-900 dark:text-slate-50">Symbol</span>}>
                  {tokenTo.token.symbol}
                </List.KeyValue>
                <List.KeyValue title={<span className="text-gray-900 dark:text-slate-50">Address</span>}>
                  <a
                    target="_blank"
                    href={Chain.from(chainId1).getTokenUrl(tokenTo.token.address)}
                    className="text-blue"
                    rel="noreferrer"
                  >
                    {shortenAddress(tokenTo.token.address)}
                  </a>
                </List.KeyValue>
              </List.Control>
            </List>
          )}
          {token1NotInList && tokenTo?.token && isTokenSecurityChainId(tokenTo.token.chainId) ? (
            <TokenSecurityView tokenSecurityResponse={tokenSecurityResponse} token={tokenTo.token} />
          ) : null}
        </div>
        <DialogFooter>
<<<<<<< HEAD
          {!honeypot && ((token0NotInList && tokenFrom?.token) || (token1NotInList && tokenTo?.token)) ? (
            <Button fullWidth size="xl" onClick={() => onImport([tokenFrom?.token, tokenTo?.token])}>
              I understand
            </Button>
          ) : (
            <div className="flex flex-col gap-3">
=======
          {isNotHoneyPot ? (
            (token0NotInList && tokenFrom?.token) ||
            (token1NotInList && tokenTo?.token) ? (
              <Button
                fullWidth
                size="xl"
                onClick={() => onImport([tokenFrom?.token, tokenTo?.token])}
              >
                I understand
              </Button>
            ) : (
>>>>>>> 58beadcd
              <Button fullWidth size="xl" onClick={reset}>
                Close
              </Button>
              <Message variant="destructive" size="sm">
                Sushi does not support honetpot tokens. This token contract cannot be imported!
              </Message>
            </div>
          )}
        </DialogFooter>
      </DialogContent>
    </Dialog>
  )
}<|MERGE_RESOLUTION|>--- conflicted
+++ resolved
@@ -1,11 +1,10 @@
 'use client'
 
 import { useCustomTokens } from '@sushiswap/hooks'
-<<<<<<< HEAD
-import { isTokenSecurityChainId, useTokenSecurity } from '@sushiswap/react-query'
-=======
-import { useTokenSecurity } from '@sushiswap/react-query'
->>>>>>> 58beadcd
+import {
+  isTokenSecurityChainId,
+  useTokenSecurity,
+} from '@sushiswap/react-query'
 import {
   Dialog,
   DialogContent,
@@ -13,11 +12,8 @@
   DialogFooter,
   DialogHeader,
   DialogTitle,
-<<<<<<< HEAD
   Message,
   NetworkIcon,
-=======
->>>>>>> 58beadcd
 } from '@sushiswap/ui'
 import { Button } from '@sushiswap/ui/components/button'
 import { List } from '@sushiswap/ui/components/list/List'
@@ -27,9 +23,9 @@
 import { Chain } from 'sushi/chain'
 import { Native, Token, defaultQuoteCurrency } from 'sushi/currency'
 
+import { Icon } from '@sushiswap/ui/components/currency/Icon'
+import { TokenSecurityView } from '@sushiswap/wagmi/future'
 import { useDerivedStateCrossChainSwap } from './derivedstate-cross-chain-swap-provider'
-import { TokenSecurityView } from '@sushiswap/wagmi/future'
-import { Icon } from '@sushiswap/ui/components/currency/Icon'
 
 export const CrossChainSwapTokenNotFoundDialog = () => {
   const {
@@ -66,7 +62,7 @@
 
   const onImport = useCallback(
     ([token0, token1]: (Token | undefined)[]) => {
-      const _tokens = []
+      const _tokens: Token[] = []
       if (tokenFrom?.status !== 'APPROVED' && token0) _tokens.push(token0)
       if (tokenTo?.status !== 'APPROVED' && token1) _tokens.push(token1)
 
@@ -91,7 +87,10 @@
     )
   }, [chainId0, chainId1, setTokens])
 
-  const { data: tokenSecurityResponse, isInitialLoading: tokenSecurityLoading } = useTokenSecurity({
+  const {
+    data: tokenSecurityResponse,
+    isInitialLoading: tokenSecurityLoading,
+  } = useTokenSecurity({
     currencies: useMemo(
       () => [
         ...(token0NotInList && tokenFrom?.token ? [tokenFrom.token] : []),
@@ -106,24 +105,26 @@
     ),
   })
 
-<<<<<<< HEAD
   const honeypot = Boolean(
-    (tokenFrom?.token && tokenSecurityResponse?.[tokenFrom?.token?.address]?.is_honeypot) ||
-      (tokenTo?.token && tokenSecurityResponse?.[tokenTo?.token?.address]?.is_honeypot)
-=======
-  const isNotHoneyPot = Boolean(
-    !tokenFromLoading &&
-      !tokenToLoading &&
-      (token0NotInList || token1NotInList),
->>>>>>> 58beadcd
-  )
-
-  if ((isTokenSecurityChainId(chainId0) || isTokenSecurityChainId(chainId1)) && tokenSecurityLoading) return null
+    (tokenFrom?.token &&
+      tokenSecurityResponse?.[tokenFrom?.token?.address]?.is_honeypot) ||
+      (tokenTo?.token &&
+        tokenSecurityResponse?.[tokenTo?.token?.address]?.is_honeypot),
+  )
+
+  if (
+    (isTokenSecurityChainId(chainId0) || isTokenSecurityChainId(chainId1)) &&
+    tokenSecurityLoading
+  )
+    return null
 
   return (
     <Dialog
-<<<<<<< HEAD
-      open={Boolean(!tokenFromLoading && !tokenToLoading && (token0NotInList || token1NotInList))}
+      open={Boolean(
+        !tokenFromLoading &&
+          !tokenToLoading &&
+          (token0NotInList || token1NotInList),
+      )}
       onOpenChange={(open) => !open && reset()}
     >
       <DialogContent className="!max-h-screen overflow-y-auto">
@@ -133,295 +134,100 @@
               {token0 && token0NotInList ? (
                 <div className="relative pr-3">
                   <Icon currency={token0} width={44} height={44} />
-                  <NetworkIcon chainId={chainId0} className="absolute bottom-0 right-0" width={24} height={24} />
+                  <NetworkIcon
+                    chainId={chainId0}
+                    className="absolute bottom-0 right-0"
+                    width={24}
+                    height={24}
+                  />
                 </div>
               ) : null}
               {token1 && token1NotInList ? (
                 <div className="relative pr-3">
                   <Icon currency={token1} width={44} height={44} />
-                  <NetworkIcon chainId={chainId1} className="absolute bottom-0 right-0" width={24} height={24} />
-=======
-      open={Boolean(
-        !tokenFromLoading &&
-          !tokenToLoading &&
-          (token0NotInList || token1NotInList),
-      )}
-    >
-      <DialogContent>
-        <DialogHeader>
-          {isNotHoneyPot ? (
-            <>
-              <DialogTitle>
-                Unknown token{tokenFrom?.token && tokenTo?.token ? 's' : ''}
-              </DialogTitle>
-              <DialogDescription>
-                Anyone can create a token, including creating fake versions of
-                existing tokens that claim to represent projects. If you
-                purchase this token, you may not be able to sell it back.
-              </DialogDescription>
-            </>
-          ) : (
-            <>
-              <DialogTitle className="text-red">
-                Honeypot token{tokenSecurity.honeypots.length > 1 ? 's' : ''}{' '}
-                detected
-              </DialogTitle>
-              <DialogDescription>
-                {tokenSecurity.honeypots.length > 1
-                  ? 'These tokens have been identified as potential honeypot scams and are not supported. Do not interact with these tokens to safeguard your assets.'
-                  : 'This token has been identified as a potential honeypot scam and is not supported. Do not interact with this token to safeguard your assets.'}{' '}
-                Click{' '}
-                <a
-                  href="https://coinbrain.com/dictionary/honeypot-scam"
-                  rel="noreferrer noopener"
-                  className="text-blue"
-                >
-                  here
-                </a>{' '}
-                to learn more about honepot scams.
-              </DialogDescription>
-            </>
-          )}
-        </DialogHeader>
-        <div className="flex flex-col gap-4">
-          {isNotHoneyPot ? (
-            <>
-              {token0 && token0NotInList && !tokenFrom?.token && (
-                <List>
-                  <List.Label>
-                    Token {tokenFrom?.token && tokenTo?.token ? '1' : ''}
-                  </List.Label>
-                  <List.Control>
-                    <p className="p-3 text-sm text-gray-900 dark:text-slate-50">
-                      Could not retrieve token info for{' '}
-                      <a
-                        target="_blank"
-                        href={Chain.from(chainId0)?.getTokenUrl(
-                          token0.wrapped.address,
-                        )}
-                        className="text-blue font-medium"
-                        rel="noreferrer"
-                      >
-                        {shortenAddress(token0.wrapped.address)}
-                      </a>{' '}
-                      are you sure this token is on {Chain.from(chainId0)?.name}
-                      ?
-                    </p>
-                  </List.Control>
-                </List>
-              )}
-              {token1 && token1NotInList && !tokenTo?.token && (
-                <List>
-                  <List.Label>
-                    Token {tokenFrom?.token && tokenTo?.token ? '2' : ''}
-                  </List.Label>
-                  <List.Control>
-                    <p className="p-3 text-sm text-gray-900 dark:text-slate-50">
-                      Could not retrieve token info for{' '}
-                      <a
-                        target="_blank"
-                        href={Chain.from(chainId1)?.getTokenUrl(
-                          token1.wrapped.address,
-                        )}
-                        className="text-blue font-medium"
-                        rel="noreferrer"
-                      >
-                        {shortenAddress(token1.wrapped.address)}
-                      </a>{' '}
-                      are you sure this token is on {Chain.from(chainId1)?.name}
-                      ?
-                    </p>
-                  </List.Control>
-                </List>
-              )}
-              {token0NotInList && tokenFrom?.token && (
-                <List>
-                  <List.Label>
-                    Token {tokenFrom.token && tokenTo?.token ? '1' : ''}
-                  </List.Label>
-                  <List.Control>
-                    <List.KeyValue title="Name">
-                      {tokenFrom.token.name}
-                    </List.KeyValue>
-                    <List.KeyValue title="Symbol">
-                      {tokenFrom.token.symbol}
-                    </List.KeyValue>
-                    <List.KeyValue title="Address">
-                      <a
-                        target="_blank"
-                        href={Chain.from(chainId0)?.getTokenUrl(
-                          tokenFrom.token.address,
-                        )}
-                        className="text-blue"
-                        rel="noreferrer"
-                      >
-                        {shortenAddress(tokenFrom.token.address)}
-                      </a>
-                    </List.KeyValue>
-                  </List.Control>
-                </List>
-              )}
-              {token1NotInList && tokenTo?.token && (
-                <List>
-                  <List.Label>
-                    Token {tokenFrom?.token && tokenTo?.token ? '2' : ''}
-                  </List.Label>
-                  <List.Control>
-                    <List.KeyValue title="Name">
-                      {tokenTo.token.name}
-                    </List.KeyValue>
-                    <List.KeyValue title="Symbol">
-                      {tokenTo.token.symbol}
-                    </List.KeyValue>
-                    <List.KeyValue title="Address">
-                      <a
-                        target="_blank"
-                        href={Chain.from(chainId1)?.getTokenUrl(
-                          tokenTo.token.address,
-                        )}
-                        className="text-blue"
-                        rel="noreferrer"
-                      >
-                        {shortenAddress(tokenTo.token.address)}
-                      </a>
-                    </List.KeyValue>
-                  </List.Control>
-                </List>
-              )}
-
-              {tokenSecurity?.isSupported && (
-                <div className="flex items-center gap-0.5 justify-center mt-4">
-                  <span className="text-xs text-gray-700 dark:text-slate-400">
-                    Honeypot detection powered by GoPlus
-                  </span>
-                  <GoPlusLabsIcon width={22} height={20} />
-                </div>
-              )}
-            </>
-          ) : (
-            <>
-              <Button asChild variant="link"></Button>
-              {tokenFrom?.token &&
-                tokenSecurity.honeypots.includes(tokenFrom.token.address) && (
-                  <List>
-                    <List.Label>
-                      Token{' '}
-                      {tokenTo?.token &&
-                      tokenSecurity.honeypots.includes(tokenTo.token.address)
-                        ? '1'
-                        : ''}
-                    </List.Label>
-                    <List.Control>
-                      <List.KeyValue title="Name">
-                        {tokenFrom.token.name}
-                      </List.KeyValue>
-                      <List.KeyValue title="Symbol">
-                        {tokenFrom.token.symbol}
-                      </List.KeyValue>
-                      <List.KeyValue title="Address">
-                        <a
-                          target="_blank"
-                          href={Chain.from(chainId0)?.getTokenUrl(
-                            tokenFrom.token.address,
-                          )}
-                          className="text-blue"
-                          rel="noreferrer"
-                        >
-                          {shortenAddress(tokenFrom.token.address)}
-                        </a>
-                      </List.KeyValue>
-                    </List.Control>
-                  </List>
-                )}
-              {tokenTo?.token &&
-                tokenSecurity.honeypots.includes(tokenTo.token.address) && (
-                  <List>
-                    <List.Label>
-                      Token{' '}
-                      {tokenFrom?.token &&
-                      tokenSecurity.honeypots.includes(tokenFrom.token.address)
-                        ? '2'
-                        : ''}
-                    </List.Label>
-                    <List.Control>
-                      <List.KeyValue title="Name">
-                        {tokenTo.token.name
-                          ? `${tokenTo.token.name} (SCAM)`
-                          : null}
-                      </List.KeyValue>
-                      <List.KeyValue title="Symbol">
-                        {tokenTo.token.symbol
-                          ? `${tokenTo.token.symbol} (SCAM)`
-                          : null}
-                      </List.KeyValue>
-                      <List.KeyValue title="Address">
-                        <a
-                          target="_blank"
-                          href={Chain.from(chainId1)?.getTokenUrl(
-                            tokenTo.token.address,
-                          )}
-                          className="text-blue"
-                          rel="noreferrer"
-                        >
-                          {shortenAddress(tokenTo.token.address)}
-                        </a>
-                      </List.KeyValue>
-                    </List.Control>
-                  </List>
-                )}
-              {tokenSecurity.isSupported && (
-                <div className="flex items-center gap-0.5 justify-center">
-                  <span className="text-xs text-gray-700 dark:text-slate-400">
-                    Honeypot detection powered by GoPlus
-                  </span>
-                  <GoPlusLabsIcon width={22} height={20} />
->>>>>>> 58beadcd
+                  <NetworkIcon
+                    chainId={chainId1}
+                    className="absolute bottom-0 right-0"
+                    width={24}
+                    height={24}
+                  />
                 </div>
               ) : null}
             </div>
             <span>
-              Unknown token{(token0NotInList || !tokenFrom?.token) && (token1NotInList || !tokenTo?.token) ? 's' : ''}
+              Unknown token
+              {(token0NotInList || !tokenFrom?.token) &&
+              (token1NotInList || !tokenTo?.token)
+                ? 's'
+                : ''}
             </span>
           </DialogTitle>
           <DialogDescription className="!mr-0 !text-xs">
-            Anyone can create a token, including creating fake versions of existing tokens that claim to represent
-            projects. If you purchase this token, you may not be able to sell it back.
+            Anyone can create a token, including creating fake versions of
+            existing tokens that claim to represent projects. If you purchase
+            this token, you may not be able to sell it back.
           </DialogDescription>
         </DialogHeader>
         <div className="flex flex-col gap-4">
           {token0 && token0NotInList && !tokenFrom?.token && (
             <List>
-              {token1NotInList || !tokenTo?.token ? <List.Label>Token 1</List.Label> : null}
+              {token1NotInList || !tokenTo?.token ? (
+                <List.Label>Token 1</List.Label>
+              ) : null}
               <List.Control>
                 <p className="p-3 text-sm text-gray-900 dark:text-slate-50">
                   Could not retrieve token info for{' '}
                   <a
                     target="_blank"
-                    href={Chain.from(chainId0).getTokenUrl(token0.wrapped.address)}
+                    href={Chain.from(chainId0)?.getTokenUrl(
+                      token0.wrapped.address,
+                    )}
                     className="text-blue font-medium"
                     rel="noreferrer"
                   >
                     {shortenAddress(token0.wrapped.address)}
                   </a>{' '}
-                  are you sure this token is on {Chain.from(chainId0).name}?
+                  are you sure this token is on {Chain.from(chainId0)?.name}?
                 </p>
               </List.Control>
             </List>
           )}
           {token0NotInList && tokenFrom?.token && (
             <List>
-              {token1NotInList || !tokenTo?.token ? <List.Label>Token 1</List.Label> : null}
+              {token1NotInList || !tokenTo?.token ? (
+                <List.Label>Token 1</List.Label>
+              ) : null}
               <List.Control>
-                <List.KeyValue title={<span className="text-gray-900 dark:text-slate-50">Name</span>}>
+                <List.KeyValue
+                  title={
+                    <span className="text-gray-900 dark:text-slate-50">
+                      Name
+                    </span>
+                  }
+                >
                   {tokenFrom.token.name}
                 </List.KeyValue>
-                <List.KeyValue title={<span className="text-gray-900 dark:text-slate-50">Symbol</span>}>
+                <List.KeyValue
+                  title={
+                    <span className="text-gray-900 dark:text-slate-50">
+                      Symbol
+                    </span>
+                  }
+                >
                   {tokenFrom.token.symbol}
                 </List.KeyValue>
-                <List.KeyValue title={<span className="text-gray-900 dark:text-slate-50">Address</span>}>
+                <List.KeyValue
+                  title={
+                    <span className="text-gray-900 dark:text-slate-50">
+                      Address
+                    </span>
+                  }
+                >
                   <a
                     target="_blank"
-                    href={Chain.from(chainId0).getTokenUrl(tokenFrom.token.address)}
+                    href={Chain.from(chainId0)?.getTokenUrl(
+                      tokenFrom.token.address,
+                    )}
                     className="text-blue"
                     rel="noreferrer"
                   >
@@ -431,42 +237,73 @@
               </List.Control>
             </List>
           )}
-          {token0NotInList && tokenFrom?.token && isTokenSecurityChainId(tokenFrom.token.chainId) ? (
-            <TokenSecurityView tokenSecurityResponse={tokenSecurityResponse} token={tokenFrom.token} />
+          {token0NotInList &&
+          tokenFrom?.token &&
+          isTokenSecurityChainId(tokenFrom.token.chainId) ? (
+            <TokenSecurityView
+              tokenSecurityResponse={tokenSecurityResponse}
+              token={tokenFrom.token}
+            />
           ) : null}
           {token1 && token1NotInList && !tokenTo?.token && (
             <List>
-              {token0NotInList || !tokenFrom?.token ? <List.Label>Token 2</List.Label> : null}
+              {token0NotInList || !tokenFrom?.token ? (
+                <List.Label>Token 2</List.Label>
+              ) : null}
               <List.Control>
                 <p className="p-3 text-sm text-gray-900 dark:text-slate-50">
                   Could not retrieve token info for{' '}
                   <a
                     target="_blank"
-                    href={Chain.from(chainId1).getTokenUrl(token1.wrapped.address)}
+                    href={Chain.from(chainId1)?.getTokenUrl(
+                      token1.wrapped.address,
+                    )}
                     className="text-blue font-medium"
                     rel="noreferrer"
                   >
                     {shortenAddress(token1.wrapped.address)}
                   </a>{' '}
-                  are you sure this token is on {Chain.from(chainId1).name}?
+                  are you sure this token is on {Chain.from(chainId1)?.name}?
                 </p>
               </List.Control>
             </List>
           )}
           {token1NotInList && tokenTo?.token && (
             <List>
-              {token0NotInList || !tokenFrom?.token ? <List.Label>Token 2</List.Label> : null}
+              {token0NotInList || !tokenFrom?.token ? (
+                <List.Label>Token 2</List.Label>
+              ) : null}
               <List.Control>
-                <List.KeyValue title={<span className="text-gray-900 dark:text-slate-50">Name</span>}>
+                <List.KeyValue
+                  title={
+                    <span className="text-gray-900 dark:text-slate-50">
+                      Name
+                    </span>
+                  }
+                >
                   {tokenTo.token.name}
                 </List.KeyValue>
-                <List.KeyValue title={<span className="text-gray-900 dark:text-slate-50">Symbol</span>}>
+                <List.KeyValue
+                  title={
+                    <span className="text-gray-900 dark:text-slate-50">
+                      Symbol
+                    </span>
+                  }
+                >
                   {tokenTo.token.symbol}
                 </List.KeyValue>
-                <List.KeyValue title={<span className="text-gray-900 dark:text-slate-50">Address</span>}>
+                <List.KeyValue
+                  title={
+                    <span className="text-gray-900 dark:text-slate-50">
+                      Address
+                    </span>
+                  }
+                >
                   <a
                     target="_blank"
-                    href={Chain.from(chainId1).getTokenUrl(tokenTo.token.address)}
+                    href={Chain.from(chainId1)?.getTokenUrl(
+                      tokenTo.token.address,
+                    )}
                     className="text-blue"
                     rel="noreferrer"
                   >
@@ -476,36 +313,34 @@
               </List.Control>
             </List>
           )}
-          {token1NotInList && tokenTo?.token && isTokenSecurityChainId(tokenTo.token.chainId) ? (
-            <TokenSecurityView tokenSecurityResponse={tokenSecurityResponse} token={tokenTo.token} />
+          {token1NotInList &&
+          tokenTo?.token &&
+          isTokenSecurityChainId(tokenTo.token.chainId) ? (
+            <TokenSecurityView
+              tokenSecurityResponse={tokenSecurityResponse}
+              token={tokenTo.token}
+            />
           ) : null}
         </div>
         <DialogFooter>
-<<<<<<< HEAD
-          {!honeypot && ((token0NotInList && tokenFrom?.token) || (token1NotInList && tokenTo?.token)) ? (
-            <Button fullWidth size="xl" onClick={() => onImport([tokenFrom?.token, tokenTo?.token])}>
+          {!honeypot &&
+          ((token0NotInList && tokenFrom?.token) ||
+            (token1NotInList && tokenTo?.token)) ? (
+            <Button
+              fullWidth
+              size="xl"
+              onClick={() => onImport([tokenFrom?.token, tokenTo?.token])}
+            >
               I understand
             </Button>
           ) : (
             <div className="flex flex-col gap-3">
-=======
-          {isNotHoneyPot ? (
-            (token0NotInList && tokenFrom?.token) ||
-            (token1NotInList && tokenTo?.token) ? (
-              <Button
-                fullWidth
-                size="xl"
-                onClick={() => onImport([tokenFrom?.token, tokenTo?.token])}
-              >
-                I understand
-              </Button>
-            ) : (
->>>>>>> 58beadcd
               <Button fullWidth size="xl" onClick={reset}>
                 Close
               </Button>
               <Message variant="destructive" size="sm">
-                Sushi does not support honetpot tokens. This token contract cannot be imported!
+                Sushi does not support honetpot tokens. This token contract
+                cannot be imported!
               </Message>
             </div>
           )}
