--- conflicted
+++ resolved
@@ -1,13 +1,5 @@
 'use client'
 
-<<<<<<< HEAD
-import { Chain } from '@sushiswap/chain'
-import { Button, Label, NetworkIcon, NetworkSelector, SelectIcon } from '@sushiswap/ui'
-=======
-import {
-  STARGATE_SUPPORTED_CHAIN_IDS,
-  StargateChainId,
-} from '@sushiswap/stargate'
 import {
   Button,
   Label,
@@ -15,20 +7,15 @@
   NetworkSelector,
   SelectIcon,
 } from '@sushiswap/ui'
->>>>>>> 155b42d3
 import { Collapsible } from '@sushiswap/ui/components/animation/Collapsible'
 import { Web3Input } from '@sushiswap/wagmi/future/components/Web3Input'
 import { Chain } from 'sushi/chain'
 
-<<<<<<< HEAD
-import { useCrossChainSwapTrade, useDerivedStateCrossChainSwap } from './derivedstate-cross-chain-swap-provider'
 import { SUSHIXSWAP_2_SUPPORTED_CHAIN_IDS } from '@sushiswap/sushixswap-sdk'
-=======
 import {
   useCrossChainSwapTrade,
   useDerivedStateCrossChainSwap,
 } from './derivedstate-cross-chain-swap-provider'
->>>>>>> 155b42d3
 
 export const CrossChainSwapToken1Input = () => {
   const {
@@ -37,15 +24,11 @@
     isToken1Loading: tokenLoading,
   } = useDerivedStateCrossChainSwap()
 
-<<<<<<< HEAD
-  const { isInitialLoading: isLoading, isFetching, data: trade, error } = useCrossChainSwapTrade()
-=======
   const {
     isInitialLoading: isLoading,
     isFetching,
     data: trade,
   } = useCrossChainSwapTrade()
->>>>>>> 155b42d3
 
   return (
     <div className="border border-accent flex flex-col bg-white dark:bg-slate-800 rounded-xl overflow-hidden">
