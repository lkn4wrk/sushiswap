'use client'

import { ZERO } from '@sushiswap/math'
import { DialogTrigger } from '@sushiswap/ui'
import { Button } from '@sushiswap/ui/components/button'
import { Checker } from '@sushiswap/wagmi/future/systems'
import React, { FC, useEffect, useState } from 'react'

import { warningSeverity } from '../../../lib/swap/warningSeverity'
import { CrossChainSwapTradeReviewDialog } from './cross-chain-swap-trade-review-dialog'
import { useCrossChainSwapTrade, useDerivedStateCrossChainSwap } from './derivedstate-cross-chain-swap-provider'
import { SUSHIXSWAP_2_ADDRESS, SushiXSwap2ChainId } from '@sushiswap/sushixswap-sdk'

export const CrossChainSwapTradeButton: FC = () => {
  const {
    state: { swapAmount, swapAmountString, chainId0, maintenance },
  } = useDerivedStateCrossChainSwap()
  const { data: trade } = useCrossChainSwapTrade()
  const [checked, setChecked] = useState(false)

  // Reset
  useEffect(() => {
    if (warningSeverity(trade?.priceImpact) <= 3) {
      setChecked(false)
    }
  }, [trade])

  return (
    <CrossChainSwapTradeReviewDialog>
      <div>
<<<<<<< HEAD
        <Checker.Connect fullWidth>
          <Checker.Network fullWidth chainId={chainId0}>
            <Checker.Amounts fullWidth chainId={chainId0} amounts={[swapAmount]}>
              <Checker.ApproveERC20
                id="approve-erc20"
                fullWidth
                amount={swapAmount}
                contract={SUSHIXSWAP_2_ADDRESS[chainId0 as SushiXSwap2ChainId]}
              >
                <DialogTrigger asChild>
                  <Button
                    disabled={Boolean(
                      !trade?.amountOut?.greaterThan(ZERO) ||
                        trade?.route?.status === 'NoWay' ||
                        +swapAmountString === 0 ||
                        (!checked && warningSeverity(trade?.priceImpact) > 3)
                    )}
                    color={warningSeverity(trade?.priceImpact) >= 3 ? 'red' : 'blue'}
                    fullWidth
                    size="xl"
                  >
                    {!checked && warningSeverity(trade?.priceImpact) >= 3
                      ? 'Price impact too high'
                      : trade?.route?.status === 'NoWay'
                      ? 'No trade found'
                      : 'Swap'}
                  </Button>
                </DialogTrigger>
              </Checker.ApproveERC20>
            </Checker.Amounts>
          </Checker.Network>
        </Checker.Connect>
=======
        <Checker.Guard guardWhen={maintenance} guardText="Maintenance in progress">
          <Checker.Connect fullWidth>
            <Checker.Network fullWidth chainId={chainId0}>
              <Checker.Amounts fullWidth chainId={chainId0} amounts={[swapAmount]}>
                <Checker.ApproveBentobox
                  tag={APPROVE_TAG_XSWAP}
                  fullWidth
                  chainId={chainId0 as BentoBoxChainId}
                  id="approve-bentobox"
                  masterContract={SUSHIXSWAP_ADDRESS[chainId0 as SushiXSwapChainId]}
                >
                  <Checker.ApproveERC20
                    id="approve-erc20"
                    fullWidth
                    amount={swapAmount}
                    contract={BENTOBOX_ADDRESS[chainId0 as BentoBoxChainId]}
                  >
                    <Checker.Success tag={APPROVE_TAG_XSWAP}>
                      <DialogTrigger asChild>
                        <Button
                          disabled={Boolean(
                            !trade?.amountOut?.greaterThan(ZERO) ||
                              trade?.route?.status === 'NoWay' ||
                              +swapAmountString === 0 ||
                              (!checked && warningSeverity(trade?.priceImpact) > 3)
                          )}
                          color={warningSeverity(trade?.priceImpact) >= 3 ? 'red' : 'blue'}
                          fullWidth
                          size="xl"
                        >
                          {!checked && warningSeverity(trade?.priceImpact) >= 3
                            ? 'Price impact too high'
                            : trade?.route?.status === 'NoWay'
                            ? 'No trade found'
                            : 'Swap'}
                        </Button>
                      </DialogTrigger>
                    </Checker.Success>
                  </Checker.ApproveERC20>
                </Checker.ApproveBentobox>
              </Checker.Amounts>
            </Checker.Network>
          </Checker.Connect>
        </Checker.Guard>
>>>>>>> 4009d4f8
      </div>
      {warningSeverity(trade?.priceImpact) > 3 && (
        <div className="flex items-start px-4 py-3 mt-4 rounded-xl bg-red/20">
          <input
            id="expert-checkbox"
            type="checkbox"
            checked={checked}
            onChange={(e) => setChecked(e.target.checked)}
            className="cursor-pointer mr-1 w-5 h-5 mt-0.5 text-red-600 !ring-red-600 bg-white border-red rounded focus:ring-blue-500 dark:focus:ring-blue-600 dark:ring-offset-gray-800 focus:ring-2"
          />
          <label htmlFor="expert-checkbox" className="ml-2 font-medium text-red-600">
            Price impact is too high. You will lose a big portion of your funds in this trade. Please tick the box if
            you would like to continue.
          </label>
        </div>
      )}
    </CrossChainSwapTradeReviewDialog>
  )
}<|MERGE_RESOLUTION|>--- conflicted
+++ resolved
@@ -28,85 +28,40 @@
   return (
     <CrossChainSwapTradeReviewDialog>
       <div>
-<<<<<<< HEAD
-        <Checker.Connect fullWidth>
-          <Checker.Network fullWidth chainId={chainId0}>
-            <Checker.Amounts fullWidth chainId={chainId0} amounts={[swapAmount]}>
-              <Checker.ApproveERC20
-                id="approve-erc20"
-                fullWidth
-                amount={swapAmount}
-                contract={SUSHIXSWAP_2_ADDRESS[chainId0 as SushiXSwap2ChainId]}
-              >
-                <DialogTrigger asChild>
-                  <Button
-                    disabled={Boolean(
-                      !trade?.amountOut?.greaterThan(ZERO) ||
-                        trade?.route?.status === 'NoWay' ||
-                        +swapAmountString === 0 ||
-                        (!checked && warningSeverity(trade?.priceImpact) > 3)
-                    )}
-                    color={warningSeverity(trade?.priceImpact) >= 3 ? 'red' : 'blue'}
-                    fullWidth
-                    size="xl"
-                  >
-                    {!checked && warningSeverity(trade?.priceImpact) >= 3
-                      ? 'Price impact too high'
-                      : trade?.route?.status === 'NoWay'
-                      ? 'No trade found'
-                      : 'Swap'}
-                  </Button>
-                </DialogTrigger>
-              </Checker.ApproveERC20>
-            </Checker.Amounts>
-          </Checker.Network>
-        </Checker.Connect>
-=======
         <Checker.Guard guardWhen={maintenance} guardText="Maintenance in progress">
           <Checker.Connect fullWidth>
             <Checker.Network fullWidth chainId={chainId0}>
               <Checker.Amounts fullWidth chainId={chainId0} amounts={[swapAmount]}>
-                <Checker.ApproveBentobox
-                  tag={APPROVE_TAG_XSWAP}
+                <Checker.ApproveERC20
+                  id="approve-erc20"
                   fullWidth
-                  chainId={chainId0 as BentoBoxChainId}
-                  id="approve-bentobox"
-                  masterContract={SUSHIXSWAP_ADDRESS[chainId0 as SushiXSwapChainId]}
+                  amount={swapAmount}
+                  contract={SUSHIXSWAP_2_ADDRESS[chainId0 as SushiXSwap2ChainId]}
                 >
-                  <Checker.ApproveERC20
-                    id="approve-erc20"
-                    fullWidth
-                    amount={swapAmount}
-                    contract={BENTOBOX_ADDRESS[chainId0 as BentoBoxChainId]}
-                  >
-                    <Checker.Success tag={APPROVE_TAG_XSWAP}>
-                      <DialogTrigger asChild>
-                        <Button
-                          disabled={Boolean(
-                            !trade?.amountOut?.greaterThan(ZERO) ||
-                              trade?.route?.status === 'NoWay' ||
-                              +swapAmountString === 0 ||
-                              (!checked && warningSeverity(trade?.priceImpact) > 3)
-                          )}
-                          color={warningSeverity(trade?.priceImpact) >= 3 ? 'red' : 'blue'}
-                          fullWidth
-                          size="xl"
-                        >
-                          {!checked && warningSeverity(trade?.priceImpact) >= 3
-                            ? 'Price impact too high'
-                            : trade?.route?.status === 'NoWay'
-                            ? 'No trade found'
-                            : 'Swap'}
-                        </Button>
-                      </DialogTrigger>
-                    </Checker.Success>
-                  </Checker.ApproveERC20>
-                </Checker.ApproveBentobox>
+                  <DialogTrigger asChild>
+                    <Button
+                      disabled={Boolean(
+                        !trade?.amountOut?.greaterThan(ZERO) ||
+                          trade?.route?.status === 'NoWay' ||
+                          +swapAmountString === 0 ||
+                          (!checked && warningSeverity(trade?.priceImpact) > 3)
+                      )}
+                      color={warningSeverity(trade?.priceImpact) >= 3 ? 'red' : 'blue'}
+                      fullWidth
+                      size="xl"
+                    >
+                      {!checked && warningSeverity(trade?.priceImpact) >= 3
+                        ? 'Price impact too high'
+                        : trade?.route?.status === 'NoWay'
+                        ? 'No trade found'
+                        : 'Swap'}
+                    </Button>
+                  </DialogTrigger>
+                </Checker.ApproveERC20>
               </Checker.Amounts>
             </Checker.Network>
           </Checker.Connect>
         </Checker.Guard>
->>>>>>> 4009d4f8
       </div>
       {warningSeverity(trade?.priceImpact) > 3 && (
         <div className="flex items-start px-4 py-3 mt-4 rounded-xl bg-red/20">
