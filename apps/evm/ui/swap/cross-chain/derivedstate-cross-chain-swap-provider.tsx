'use client'

import { ChainId } from 'sushi/chain'
import {
  Amount,
  defaultQuoteCurrency,
  Native,
  tryParseAmount,
  Type,
} from 'sushi/currency'
import { useSlippageTolerance } from '@sushiswap/hooks'
<<<<<<< HEAD
import { ZERO } from '@sushiswap/math'
import { isSushiXSwap2ChainId, SushiXSwap2ChainId, SUSHIXSWAP_2_SUPPORTED_CHAIN_IDS } from '@sushiswap/sushixswap-sdk'
=======
import { ZERO } from 'sushi'
import {
  STARGATE_SUPPORTED_CHAIN_IDS,
  StargateChainId,
} from '@sushiswap/stargate'
import {
  isSushiXSwapChainId,
  SushiXSwapChainId,
} from '@sushiswap/sushixswap-sdk'
>>>>>>> 155b42d3
import { Address, useAccount, useNetwork, watchNetwork } from '@sushiswap/wagmi'
import { useTokenWithCache } from '@sushiswap/wagmi/future'
import { UseQueryResult } from '@tanstack/react-query'
import { IS_XSWAP_MAINTENANCE } from 'lib/constants'
import { UseCrossChainTradeReturn } from 'lib/swap/useCrossChainTrade/types'
import { useCrossChainTrade } from 'lib/swap/useCrossChainTrade/useCrossChainTrade'
import { nanoid } from 'nanoid'
import { usePathname, useRouter, useSearchParams } from 'next/navigation'
import {
  createContext,
  Dispatch,
  FC,
  SetStateAction,
  useCallback,
  useContext,
  useEffect,
  useMemo,
  useState,
} from 'react'
import { isAddress } from 'viem'

const getTokenAsString = (token: Type | string) =>
  typeof token === 'string'
    ? token
    : token.isNative
    ? 'NATIVE'
    : token.wrapped.address
const getQuoteCurrency = (chainId: number) =>
  defaultQuoteCurrency[chainId as keyof typeof defaultQuoteCurrency].wrapped
    .address

interface State {
  mutate: {
    setChainId0(chainId: number): void
    setChainId1(chainId: number): void
    setToken0(token0: Type | string): void
    setToken1(token1: Type | string): void
    setTokens(token0: Type | string, token1: Type | string): void

    setSwapAmount(swapAmount: string): void
    switchTokens(): void
    setTradeId: Dispatch<SetStateAction<string>>
  }
  state: {
    tradeId: string
    token0: Type | undefined
    token1: Type | undefined
    chainId0: ChainId
    chainId1: ChainId
    swapAmountString: string
    swapAmount: Amount<Type> | undefined
    recipient: string | undefined
    maintenance: boolean
  }
  isLoading: boolean
  isToken0Loading: boolean
  isToken1Loading: boolean
}

const DerivedStateCrossChainSwapContext = createContext<State>({} as State)

interface DerivedStateCrossChainSwapProviderProps {
  children: React.ReactNode
}

/* Parses the URL and provides the chainId, token0, and token1 globally.
 * URL example:
 * /swap?chainId0=1&chainId1=2token0=NATIVE&token1=0x6b3595068778dd592e39a122f4f5a5cf09c90fe2
 *
 * If no chainId is provided, it defaults to current connected chainId or Ethereum if wallet is not connected.
 */
const DerivedstateCrossChainSwapProvider: FC<
  DerivedStateCrossChainSwapProviderProps
> = ({ children }) => {
  const { push } = useRouter()
  const { address } = useAccount()
  const { chain } = useNetwork()
  const pathname = usePathname()
  const searchParams = useSearchParams()
  const [tradeId, setTradeId] = useState(nanoid())

  // Get the searchParams and complete with defaults.
  // This handles the case where some params might not be provided by the user
  const defaultedParams = useMemo(() => {
    const params = new URLSearchParams(Array.from(searchParams.entries()))

    if (!params.has('chainId0'))
      params.set(
        'chainId0',
<<<<<<< HEAD
        (chain?.id && SUSHIXSWAP_2_SUPPORTED_CHAIN_IDS.includes(chain.id as SushiXSwap2ChainId)
=======
        (chain?.id &&
        STARGATE_SUPPORTED_CHAIN_IDS.includes(chain.id as StargateChainId)
>>>>>>> 155b42d3
          ? chain.id
          : ChainId.ETHEREUM
        ).toString(),
      )
    if (!params.has('chainId1'))
      params.set(
        'chainId1',
        params.get('chainId0') === ChainId.ARBITRUM.toString()
          ? ChainId.ETHEREUM.toString()
          : ChainId.ARBITRUM.toString(),
      )
    if (!params.has('token0')) params.set('token0', 'NATIVE')
    if (!params.has('token1'))
      params.set('token1', getQuoteCurrency(Number(params.get('chainId1'))))

    return params
  }, [chain, searchParams])

  // Get a new searchParams string by merging the current
  // searchParams with a provided key/value pair
  const createQueryString = useCallback(
    (values: { name: string; value: string | null }[]) => {
      const params = new URLSearchParams(defaultedParams)
      values.forEach(({ name, value }) => {
        if (value === null) {
          params.delete(name)
        } else {
          params.set(name, value)
        }
      })
      return params.toString()
    },
    [defaultedParams],
  )

  // Switch token0 and token1
  const switchTokens = useCallback(() => {
    const params = new URLSearchParams(defaultedParams)
    const chainId0 = params.get('chainId0')
    const chainId1 = params.get('chainId1')
    const token0 = params.get('token0')
    const token1 = params.get('token1')

    // Can safely cast as defaultedParams are always defined
    params.set('token0', token1 as string)
    params.set('token1', token0 as string)
    params.set('chainId0', chainId1 as string)
    params.set('chainId1', chainId0 as string)
    if (params.has('swapAmount')) {
      params.delete('swapAmount')
    }

    push(`${pathname}?${params.toString()}`, { scroll: false })
  }, [pathname, push, defaultedParams])

  // Update the URL with new from chainId
  const setChainId0 = useCallback<{ (chainId: number): void }>(
    (chainId) => {
      if (defaultedParams.get('chainId1') === chainId.toString()) {
        switchTokens()
      } else {
        push(
          `${pathname}?${createQueryString([
            { name: 'swapAmount', value: null },
            { name: 'chainId0', value: chainId.toString() },
            { name: 'token0', value: 'NATIVE' },
          ])}`,
          { scroll: false },
        )
      }
    },
    [createQueryString, defaultedParams, pathname, push, switchTokens],
  )

  // Update the URL with new to chainId
  const setChainId1 = useCallback<{ (chainId: number): void }>(
    (chainId) => {
      if (defaultedParams.get('chainId0') === chainId.toString()) {
        switchTokens()
      } else {
        push(
          `${pathname}?${createQueryString([
            { name: 'swapAmount', value: null },
            { name: 'chainId1', value: chainId.toString() },
            { name: 'token1', value: getQuoteCurrency(chainId) },
          ])}`,
          { scroll: false },
        )
      }
    },
    [createQueryString, defaultedParams, pathname, push, switchTokens],
  )

  // Update the URL with a new token0
  const setToken0 = useCallback<{ (token0: string | Type): void }>(
    (_token0) => {
      // If entity is provided, parse it to a string
      const token0 = getTokenAsString(_token0)
      push(
        `${pathname}?${createQueryString([{ name: 'token0', value: token0 }])}`,
        { scroll: false },
      )
    },
    [createQueryString, pathname, push],
  )

  // Update the URL with a new token1
  const setToken1 = useCallback<{ (token1: string | Type): void }>(
    (_token1) => {
      // If entity is provided, parse it to a string
      const token1 = getTokenAsString(_token1)
      push(
        `${pathname}?${createQueryString([{ name: 'token1', value: token1 }])}`,
        { scroll: false },
      )
    },
    [createQueryString, pathname, push],
  )

  // Update the URL with both tokens
  const setTokens = useCallback<{
    (token0: string | Type, token1: string | Type): void
  }>(
    (_token0, _token1) => {
      // If entity is provided, parse it to a string
      const token0 = getTokenAsString(_token0)
      const token1 = getTokenAsString(_token1)

      push(
        `${pathname}?${createQueryString([
          { name: 'token0', value: token0 },
          { name: 'token1', value: token1 },
        ])}`,
        { scroll: false },
      )
    },
    [createQueryString, pathname, push],
  )

  // Update the URL with a new swapAmount
  const setSwapAmount = useCallback<{ (swapAmount: string): void }>(
    (swapAmount) => {
      push(
        `${pathname}?${createQueryString([
          { name: 'swapAmount', value: swapAmount },
        ])}`,
        { scroll: false },
      )
    },
    [createQueryString, pathname, push],
  )

  // Derive chainId from defaultedParams
  const chainId0 = Number(defaultedParams.get('chainId0')) as ChainId
  const chainId1 = Number(defaultedParams.get('chainId1')) as ChainId

  // Derive token0
  const { data: token0, isInitialLoading: token0Loading } = useTokenWithCache({
    chainId: chainId0,
    address: defaultedParams.get('token0') as string,
    enabled: isAddress(defaultedParams.get('token0') as string),
    keepPreviousData: false,
  })

  // Derive token1
  const { data: token1, isInitialLoading: token1Loading } = useTokenWithCache({
    chainId: chainId1,
    address: defaultedParams.get('token1') as string,
    enabled: isAddress(defaultedParams.get('token1') as string),
    keepPreviousData: false,
  })

  useEffect(() => {
    const unwatch = watchNetwork(({ chain }) => {
<<<<<<< HEAD
      if (!chain || chain.id === chainId0 || !SUSHIXSWAP_2_SUPPORTED_CHAIN_IDS.includes(chain.id as SushiXSwap2ChainId))
=======
      if (
        !chain ||
        chain.id === chainId0 ||
        !STARGATE_SUPPORTED_CHAIN_IDS.includes(chain.id as StargateChainId)
      )
>>>>>>> 155b42d3
        return
      push(pathname, { scroll: false })
    })
    return () => unwatch()
  }, [chainId0, pathname, push])

  return (
    <DerivedStateCrossChainSwapContext.Provider
      value={useMemo(() => {
        const swapAmountString = defaultedParams.get('swapAmount') || ''
        const _token0 =
          defaultedParams.get('token0') === 'NATIVE'
            ? Native.onChain(chainId0)
            : token0
        const _token1 =
          defaultedParams.get('token1') === 'NATIVE'
            ? Native.onChain(chainId1)
            : token1

        return {
          mutate: {
            setChainId0,
            setChainId1,
            setToken0,
            setToken1,
            setTokens,
            setTradeId,
            switchTokens,
            setSwapAmount,
          },
          state: {
            tradeId,
            recipient: address ?? '',
            chainId0,
            chainId1,
            swapAmountString,
            swapAmount: tryParseAmount(swapAmountString, _token0),
            token0: _token0,
            token1: _token1,
            maintenance: IS_XSWAP_MAINTENANCE,
          },
          isLoading: token0Loading || token1Loading,
          isToken0Loading: token0Loading,
          isToken1Loading: token1Loading,
        }
      }, [
        address,
        chainId0,
        chainId1,
        defaultedParams,
        setChainId0,
        setChainId1,
        setSwapAmount,
        setToken0,
        setToken1,
        setTokens,
        switchTokens,
        token0,
        token0Loading,
        token1,
        token1Loading,
        tradeId,
      ])}
    >
      {children}
    </DerivedStateCrossChainSwapContext.Provider>
  )
}

const useDerivedStateCrossChainSwap = () => {
  const context = useContext(DerivedStateCrossChainSwapContext)
  if (!context) {
    throw new Error(
      'Hook can only be used inside CrossChain Swap Derived State Context',
    )
  }

  return context
}

const useIsXswapMaintenance = () => {
  const context = useContext(DerivedStateCrossChainSwapContext)
  if (!context) {
    throw new Error(
      'Hook can only be used inside CrossChain Swap Derived State Context',
    )
  }

  return context.state.maintenance
}

const useCrossChainSwapTrade = () => {
  const {
    state: {
      tradeId,
      token0,
      chainId0,
      chainId1,
      swapAmount,
      token1,
      recipient,
    },
  } = useDerivedStateCrossChainSwap()

  const [slippageTolerance] = useSlippageTolerance()

  return useCrossChainTrade({
    tradeId,
    network0: chainId0 as SushiXSwap2ChainId,
    network1: chainId1 as SushiXSwap2ChainId,
    token0,
    token1,
    amount: swapAmount,
    slippagePercentage:
      slippageTolerance === 'AUTO' ? '0.5' : slippageTolerance,
    recipient: recipient as Address,
<<<<<<< HEAD
    enabled: Boolean(isSushiXSwap2ChainId(chainId0) && isSushiXSwap2ChainId(chainId1) && swapAmount?.greaterThan(ZERO)),
  }) as UseQueryResult<UseCrossChainTradeReturn>
=======
    enabled: Boolean(
      isSushiXSwapChainId(chainId0) &&
        isSushiXSwapChainId(chainId1) &&
        swapAmount?.greaterThan(ZERO),
    ),
    bentoboxSignature: signature,
  })
>>>>>>> 155b42d3
}

export {
  DerivedstateCrossChainSwapProvider,
  useCrossChainSwapTrade,
  useDerivedStateCrossChainSwap,
  useIsXswapMaintenance,
}<|MERGE_RESOLUTION|>--- conflicted
+++ resolved
@@ -1,47 +1,37 @@
 'use client'
 
-import { ChainId } from 'sushi/chain'
+import { useSlippageTolerance } from '@sushiswap/hooks'
 import {
-  Amount,
-  defaultQuoteCurrency,
-  Native,
-  tryParseAmount,
-  Type,
-} from 'sushi/currency'
-import { useSlippageTolerance } from '@sushiswap/hooks'
-<<<<<<< HEAD
-import { ZERO } from '@sushiswap/math'
-import { isSushiXSwap2ChainId, SushiXSwap2ChainId, SUSHIXSWAP_2_SUPPORTED_CHAIN_IDS } from '@sushiswap/sushixswap-sdk'
-=======
-import { ZERO } from 'sushi'
-import {
-  STARGATE_SUPPORTED_CHAIN_IDS,
-  StargateChainId,
-} from '@sushiswap/stargate'
-import {
-  isSushiXSwapChainId,
-  SushiXSwapChainId,
+  SUSHIXSWAP_2_SUPPORTED_CHAIN_IDS,
+  SushiXSwap2ChainId,
+  isSushiXSwap2ChainId,
 } from '@sushiswap/sushixswap-sdk'
->>>>>>> 155b42d3
 import { Address, useAccount, useNetwork, watchNetwork } from '@sushiswap/wagmi'
 import { useTokenWithCache } from '@sushiswap/wagmi/future'
-import { UseQueryResult } from '@tanstack/react-query'
 import { IS_XSWAP_MAINTENANCE } from 'lib/constants'
-import { UseCrossChainTradeReturn } from 'lib/swap/useCrossChainTrade/types'
 import { useCrossChainTrade } from 'lib/swap/useCrossChainTrade/useCrossChainTrade'
 import { nanoid } from 'nanoid'
 import { usePathname, useRouter, useSearchParams } from 'next/navigation'
 import {
-  createContext,
   Dispatch,
   FC,
   SetStateAction,
+  createContext,
   useCallback,
   useContext,
   useEffect,
   useMemo,
   useState,
 } from 'react'
+import { ChainId } from 'sushi/chain'
+import {
+  Amount,
+  Native,
+  Type,
+  defaultQuoteCurrency,
+  tryParseAmount,
+} from 'sushi/currency'
+import { ZERO } from 'sushi/math'
 import { isAddress } from 'viem'
 
 const getTokenAsString = (token: Type | string) =>
@@ -112,12 +102,10 @@
     if (!params.has('chainId0'))
       params.set(
         'chainId0',
-<<<<<<< HEAD
-        (chain?.id && SUSHIXSWAP_2_SUPPORTED_CHAIN_IDS.includes(chain.id as SushiXSwap2ChainId)
-=======
         (chain?.id &&
-        STARGATE_SUPPORTED_CHAIN_IDS.includes(chain.id as StargateChainId)
->>>>>>> 155b42d3
+        SUSHIXSWAP_2_SUPPORTED_CHAIN_IDS.includes(
+          chain.id as SushiXSwap2ChainId,
+        )
           ? chain.id
           : ChainId.ETHEREUM
         ).toString(),
@@ -292,15 +280,13 @@
 
   useEffect(() => {
     const unwatch = watchNetwork(({ chain }) => {
-<<<<<<< HEAD
-      if (!chain || chain.id === chainId0 || !SUSHIXSWAP_2_SUPPORTED_CHAIN_IDS.includes(chain.id as SushiXSwap2ChainId))
-=======
       if (
         !chain ||
         chain.id === chainId0 ||
-        !STARGATE_SUPPORTED_CHAIN_IDS.includes(chain.id as StargateChainId)
-      )
->>>>>>> 155b42d3
+        !SUSHIXSWAP_2_SUPPORTED_CHAIN_IDS.includes(
+          chain.id as SushiXSwap2ChainId,
+        )
+      )
         return
       push(pathname, { scroll: false })
     })
@@ -417,18 +403,12 @@
     slippagePercentage:
       slippageTolerance === 'AUTO' ? '0.5' : slippageTolerance,
     recipient: recipient as Address,
-<<<<<<< HEAD
-    enabled: Boolean(isSushiXSwap2ChainId(chainId0) && isSushiXSwap2ChainId(chainId1) && swapAmount?.greaterThan(ZERO)),
-  }) as UseQueryResult<UseCrossChainTradeReturn>
-=======
     enabled: Boolean(
-      isSushiXSwapChainId(chainId0) &&
-        isSushiXSwapChainId(chainId1) &&
+      isSushiXSwap2ChainId(chainId0) &&
+        isSushiXSwap2ChainId(chainId1) &&
         swapAmount?.greaterThan(ZERO),
     ),
-    bentoboxSignature: signature,
   })
->>>>>>> 155b42d3
 }
 
 export {
