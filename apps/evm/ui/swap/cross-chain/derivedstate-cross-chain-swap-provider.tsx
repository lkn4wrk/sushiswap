--- conflicted
+++ resolved
@@ -1,19 +1,6 @@
 'use client'
 
 import { useSlippageTolerance } from '@sushiswap/hooks'
-<<<<<<< HEAD
-import {
-  SushiXSwap2ChainId,
-  isSushiXSwap2ChainId,
-} from '@sushiswap/sushixswap-sdk'
-=======
-import { ZERO } from 'sushi/math'
-import {
-  STARGATE_SUPPORTED_CHAIN_IDS,
-  StargateChainId,
-} from '@sushiswap/stargate'
-import { isSushiXSwapChainId, SushiXSwapChainId } from 'sushi/config'
->>>>>>> 75219a75
 import { Address, useAccount, useNetwork, watchNetwork } from '@sushiswap/wagmi'
 import { useTokenWithCache } from '@sushiswap/wagmi/future'
 import { IS_XSWAP_MAINTENANCE } from 'lib/constants'
@@ -33,6 +20,10 @@
 } from 'react'
 import { ChainId } from 'sushi/chain'
 import {
+  SushiXSwap2ChainId,
+  isSushiXSwap2ChainId,
+} from 'sushi/config'
+import {
   Amount,
   Native,
   Type,
@@ -46,8 +37,8 @@
   typeof token === 'string'
     ? token
     : token.isNative
-    ? 'NATIVE'
-    : token.wrapped.address
+      ? 'NATIVE'
+      : token.wrapped.address
 const getQuoteCurrency = (chainId: number) =>
   defaultQuoteCurrency[chainId as keyof typeof defaultQuoteCurrency].wrapped
     .address
@@ -408,8 +399,8 @@
     recipient: recipient as Address,
     enabled: Boolean(
       isSushiXSwap2ChainId(chainId0) &&
-        isSushiXSwap2ChainId(chainId1) &&
-        swapAmount?.greaterThan(ZERO),
+      isSushiXSwap2ChainId(chainId1) &&
+      swapAmount?.greaterThan(ZERO),
     ),
   })
 }
