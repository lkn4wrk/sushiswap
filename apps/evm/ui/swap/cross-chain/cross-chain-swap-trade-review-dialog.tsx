'use client'

import { useSlippageTolerance } from '@sushiswap/hooks'
import {
<<<<<<< HEAD
=======
  STARGATE_BRIDGE_TOKENS,
  isStargateBridgeToken,
} from '@sushiswap/stargate'
import { SushiXSwapChainId, isSushiXSwapChainId } from 'sushi/config'
import {
>>>>>>> 75219a75
  DialogClose,
  DialogContent,
  DialogCustom,
  DialogDescription,
  DialogFooter,
  DialogHeader,
  DialogProvider,
  DialogReview,
  DialogTitle,
  DialogType,
  Message,
} from '@sushiswap/ui'
import { Collapsible } from '@sushiswap/ui/components/animation/Collapsible'
import { Button } from '@sushiswap/ui/components/button'
import { Dots } from '@sushiswap/ui/components/dots'
import { List } from '@sushiswap/ui/components/list/List'
import { SkeletonText } from '@sushiswap/ui/components/skeleton'
import {
  createErrorToast,
  createInfoToast,
  createToast,
} from '@sushiswap/ui/components/toast'
import {
  Address,
  getSushiXSwap2ContractConfig,
  useAccount,
  useContractWrite,
  useNetwork,
  usePrepareContractWrite,
  useTransaction,
} from '@sushiswap/wagmi'
import {
  SendTransactionResult,
  waitForTransaction,
} from '@sushiswap/wagmi/actions'
import { useBalanceWeb3Refetch } from '@sushiswap/wagmi/future/hooks'
import { nanoid } from 'nanoid'
import { log } from 'next-axiom'
import React, {
  FC,
  ReactNode,
  useCallback,
  useEffect,
  useRef,
  useState,
} from 'react'
import { shortenAddress } from 'sushi/format'
import { ZERO } from 'sushi/math'
import { gasMargin } from 'sushi/calculate'
import { Chain, chainName } from 'sushi/chain'
import { UserRejectedRequestError, stringify } from 'viem'

import {
  SushiXSwap2ChainId,
  isSushiXSwap2ChainId,
} from '@sushiswap/sushixswap-sdk'
import { useApproved } from '@sushiswap/wagmi/future/systems/Checker/Provider'
import { APPROVE_TAG_XSWAP } from 'lib/constants'
import { UseCrossChainTradeReturn } from '../../../lib/swap/useCrossChainTrade/types'
import { useLayerZeroScanLink } from '../../../lib/swap/useLayerZeroScanLink'
import { warningSeverity } from '../../../lib/swap/warningSeverity'
import {
  ConfirmationDialogContent,
  Divider,
  GetStateComponent,
  StepState,
  failedState,
  finishedState,
  pendingState,
} from './cross-chain-swap-confirmation-dialog'
import {
  useCrossChainSwapTrade,
  useDerivedStateCrossChainSwap,
} from './derivedstate-cross-chain-swap-provider'

export const CrossChainSwapTradeReviewDialog: FC<{ children: ReactNode }> = ({
  children,
}) => {
  const [review, setReview] = useState(false)
  const [slippageTolerance] = useSlippageTolerance()
  const { address } = useAccount()
  const { chain } = useNetwork()
  const {
    mutate: { setTradeId, setSwapAmount },
    state: {
      recipient,
      swapAmount,
      swapAmountString,
      chainId0,
      token0,
      token1,
      chainId1,
      tradeId,
    },
  } = useDerivedStateCrossChainSwap()
  const { data: trade, isFetching } = useCrossChainSwapTrade()
  const { approved } = useApproved(APPROVE_TAG_XSWAP)
  const groupTs = useRef<number>()
  const refetchBalances = useBalanceWeb3Refetch()

  const [stepStates, setStepStates] = useState<{
    source: StepState
    bridge: StepState
    dest: StepState
  }>({
    source: StepState.Success,
    bridge: StepState.Success,
    dest: StepState.Success,
  })

  const tradeRef = useRef<UseCrossChainTradeReturn | null>(null)

  const { config, isError, error } = usePrepareContractWrite({
    ...getSushiXSwap2ContractConfig(chainId0 as SushiXSwap2ChainId),
    functionName: trade?.functionName,
    args: trade?.writeArgs,
    enabled: Boolean(
      isSushiXSwap2ChainId(chainId0) &&
        isSushiXSwap2ChainId(chainId1) &&
        trade?.writeArgs &&
        trade?.writeArgs.length > 0 &&
        chain?.id === chainId0 &&
        approved &&
        trade?.route?.status !== 'NoWay',
    ),
    value: trade?.value ?? 0n,
    onError: (error) => {
      console.error('cross chain swap prepare error', error)
      if (error.message.startsWith('user rejected transaction')) return
      log.error('cross chain swap prepare error', {
        trade: stringify(trade),
        error: stringify(error),
      })
    },
  })

  const onSettled = useCallback(
    (data: SendTransactionResult | undefined) => {
      if (!tradeRef?.current || !chainId0 || !data) return

      groupTs.current = new Date().getTime()
      void createToast({
        account: address,
        type: 'swap',
        chainId: chainId0,
        txHash: data.hash,
        promise: waitForTransaction({ hash: data.hash }),
        summary: {
          pending: `Swapping ${tradeRef?.current?.amountIn?.toSignificant(6)} ${
            tradeRef?.current?.amountIn?.currency.symbol
          } to bridge token ${tradeRef?.current?.srcBridgeToken?.symbol}`,
          completed: `Swap ${tradeRef?.current?.amountIn?.toSignificant(6)} ${
            tradeRef?.current?.amountIn?.currency.symbol
          } to bridge token ${tradeRef?.current?.srcBridgeToken?.symbol}`,
          failed: `Something went wrong when trying to swap ${tradeRef?.current?.amountIn?.currency.symbol} to bridge token`,
        },
        timestamp: groupTs.current,
        groupTimestamp: groupTs.current,
      })
    },
    [chainId0, address],
  )

  const {
    writeAsync,
    isLoading: isWritePending,
    data,
  } = useContractWrite({
    ...config,
    request: config?.request
      ? {
          ...config.request,
          gas:
            typeof config.request.gas === 'bigint'
              ? gasMargin(config.request.gas)
              : undefined,
        }
      : undefined,
    onMutate: () => {
      // Set reference of current trade
      if (tradeRef && trade) {
        tradeRef.current = trade
      }
    },
    onSuccess: async (data) => {
      // Clear input fields
      setSwapAmount('')

      waitForTransaction({ hash: data.hash })
        .then((receipt) => {
          const trade = tradeRef.current
          if (receipt.status === 'success') {
            log.info('cross chain swap success (source)', {
              trade: stringify(trade),
            })
          } else {
            log.error('cross chain swap failed (source)', {
              trade: stringify(trade),
            })

            setStepStates({
              source: StepState.Failed,
              bridge: StepState.NotStarted,
              dest: StepState.NotStarted,
            })
          }

          setStepStates({
            source: StepState.Success,
            bridge: StepState.Pending,
            dest: StepState.NotStarted,
          })
        })
        .catch(() => {
          log.error('cross chain swap error (source)', {
            trade: stringify(trade),
          })
          setStepStates({
            source: StepState.Failed,
            bridge: StepState.NotStarted,
            dest: StepState.NotStarted,
          })
        })
        .finally(async () => {
          await refetchBalances()
          setTradeId(nanoid())
        })
    },
    onSettled,
    onError: (error) => {
      if (error.message.startsWith('user rejected transaction')) return
      log.error('cross chain swap error', {
        trade: stringify(trade),
        error: stringify(error),
      })
      createErrorToast(error.message, false)
    },
  })

  const onComplete = useCallback(() => {
    setReview(false)

    // Reset after half a second because of dialog close animation
    setTimeout(() => {
      setStepStates({
        source: StepState.NotStarted,
        bridge: StepState.NotStarted,
        dest: StepState.NotStarted,
      })
    }, 500)
  }, [])

  const onClick = useCallback(
    (confirm: () => void) => {
      if (pendingState(stepStates)) {
        setReview(true)
      } else if (review) {
        setStepStates({
          source: StepState.Sign,
          bridge: StepState.NotStarted,
          dest: StepState.NotStarted,
        })

        const promise = writeAsync?.()
        if (promise) {
          promise
            .then(() => {
              confirm()
              setStepStates({
                source: StepState.Pending,
                bridge: StepState.NotStarted,
                dest: StepState.NotStarted,
              })
            })
            .catch((e: unknown) => {
              if (e instanceof UserRejectedRequestError) onComplete()
              else {
                setStepStates({
                  source: StepState.Failed,
                  bridge: StepState.NotStarted,
                  dest: StepState.NotStarted,
                })
              }
            })
        }
      } else {
        setReview(true)
      }
    },
    [onComplete, review, stepStates, writeAsync],
  )

  const { data: lzData } = useLayerZeroScanLink({
    tradeId,
    network1: chainId1,
    network0: chainId0,
    txHash: data?.hash,
  })
  const { data: receipt } = useTransaction({
    chainId: chainId1,
    hash: lzData?.dstTxHash as `0x${string}` | undefined,
  })

  useEffect(() => {
    if (lzData?.status === 'DELIVERED') {
      setStepStates({
        source: StepState.Success,
        bridge: StepState.Success,
        dest: StepState.Success,
      })
    }
    if (lzData?.status === 'FAILED') {
      setStepStates((prev) => ({
        ...prev,
        dest: StepState.PartialSuccess,
      }))
    }
  }, [lzData?.status])

  // biome-ignore lint/nursery/useExhaustiveDependencies: <explanation>
  useEffect(() => {
    if (
      lzData?.link &&
      groupTs.current &&
      stepStates.source === StepState.Success
    ) {
      void createInfoToast({
        account: address,
        type: 'stargate',
        chainId: chainId0,
        href: lzData.link,
        summary: `Bridging ${tradeRef?.current?.srcBridgeToken?.symbol} from ${
          Chain.from(chainId0)?.name
        } to ${Chain.from(chainId1)?.name}`,
        timestamp: new Date().getTime(),
        groupTimestamp: groupTs.current,
      })
    }
  }, [lzData?.link])

  // biome-ignore lint/nursery/useExhaustiveDependencies: <explanation>
  useEffect(() => {
    if (receipt && groupTs.current) {
      void createToast({
        account: address,
        type: 'swap',
        chainId: chainId1,
        txHash: receipt.hash as `0x${string}`,
        promise: waitForTransaction({
          hash: receipt?.hash as Address,
          chainId: chainId1,
        }),
        summary: {
          pending: `Swapping ${
            tradeRef?.current?.dstBridgeToken?.symbol
          } to ${tradeRef?.current?.amountOut?.toSignificant(6)} ${
            tradeRef?.current?.amountOut?.currency.symbol
          }`,
          completed: `Swap ${
            tradeRef?.current?.dstBridgeToken?.symbol
          } to ${tradeRef?.current?.amountOut?.toSignificant(6)} ${
            tradeRef?.current?.amountOut?.currency.symbol
          }`,
          failed: `Something went wrong when trying to swap ${
            tradeRef?.current?.dstBridgeToken?.symbol
          } to ${tradeRef?.current?.amountOut?.toSignificant(6)} ${
            tradeRef?.current?.amountOut?.currency.symbol
          }`,
        },
        timestamp: new Date().getTime(),
        groupTimestamp: groupTs.current,
      })
    }
    // eslint-disable-next-line react-hooks/exhaustive-deps
  }, [receipt])

  return (
    <DialogProvider>
      <DialogReview>
        {({ confirm }) => (
          <>
            <div className="flex flex-col">
              <Collapsible
                open={Boolean(
                  +swapAmountString > 0 &&
                    stringify(error).includes('insufficient funds'),
                )}
              >
                <div className="pt-4">
                  <Message size="sm" variant="destructive">
                    Insufficient funds to pay for gas on the destination chain.
                    Please lower your input amount.
                  </Message>
                </div>
              </Collapsible>
              <div className="mt-4">{children}</div>
            </div>
            <DialogContent>
              <DialogHeader>
                <DialogTitle>
                  {isFetching ? (
                    <SkeletonText fontSize="xs" className="w-2/3" />
                  ) : (
                    `Receive ${trade?.amountOut?.toSignificant(6)} ${
                      token1?.symbol
                    }`
                  )}
                </DialogTitle>
                <DialogDescription>
                  Swap {swapAmount?.toSignificant(6)} {token0?.symbol}{' '}
                </DialogDescription>
              </DialogHeader>
              <div className="flex flex-col gap-4">
                <List>
                  <List.Control>
                    <List.KeyValue title="Network">
                      <div className="justify-end w-full gap-1 truncate whitespace-nowrap">
                        {chainName?.[chainId0]
                          ?.replace('Mainnet Shard 0', '')
                          ?.replace('Mainnet', '')
                          ?.trim()}
                        <br />
                        <span className="text-gray-400 dark:text-slate-500">
                          to
                        </span>{' '}
                        {chainName?.[chainId1]
                          ?.replace('Mainnet Shard 0', '')
                          ?.replace('Mainnet', '')
                          ?.trim()}
                      </div>
                    </List.KeyValue>
                    <List.KeyValue
                      title="Price impact"
                      subtitle="The impact your trade has on the market price of this pool."
                    >
                      {isFetching ? (
                        <SkeletonText
                          align="right"
                          fontSize="sm"
                          className="w-1/5"
                        />
                      ) : (
                        `${
                          trade?.priceImpact?.lessThan(ZERO)
                            ? '+'
                            : trade?.priceImpact?.greaterThan(ZERO)
                            ? '-'
                            : ''
                        }${Math.abs(Number(trade?.priceImpact?.toFixed(2)))}%`
                      )}
                    </List.KeyValue>
                    <List.KeyValue
                      title={`Min. received after slippage (${
                        slippageTolerance === 'AUTO' ? '0.5' : slippageTolerance
                      }%)`}
                      subtitle="The minimum amount you are guaranteed to receive."
                    >
                      {isFetching ? (
                        <SkeletonText
                          align="right"
                          fontSize="sm"
                          className="w-1/2"
                        />
                      ) : (
                        `${trade?.minAmountOut?.toSignificant(6)} ${
                          token1?.symbol
                        }`
                      )}
                    </List.KeyValue>
                  </List.Control>
                </List>
                {recipient && (
                  <List className="!pt-2">
                    <List.Control>
                      <List.KeyValue title="Recipient">
                        <a
                          target="_blank"
                          href={Chain.accountUrl(chainId0, recipient) ?? '#'}
                          className="flex items-center gap-2 cursor-pointer text-blue"
                          rel="noreferrer"
                        >
                          {shortenAddress(recipient)}
                        </a>
                      </List.KeyValue>
                    </List.Control>
                  </List>
                )}
              </div>
              <DialogFooter>
                <Button
                  fullWidth
                  size="xl"
                  loading={!writeAsync && !isError}
                  onClick={() => onClick(confirm)}
                  disabled={
                    isWritePending ||
                    Boolean(!writeAsync && +swapAmountString > 0) ||
                    isError
                  }
                  color={
                    isError
                      ? 'red'
                      : warningSeverity(trade?.priceImpact) >= 3
                      ? 'red'
                      : 'blue'
                  }
                >
                  {isError ? (
                    'Shoot! Something went wrong :('
                  ) : isWritePending ? (
                    <Dots>Confirm Swap</Dots>
                  ) : (
                    `Swap ${token0?.symbol} for ${token1?.symbol}`
                  )}
                </Button>
              </DialogFooter>
            </DialogContent>
          </>
        )}
      </DialogReview>
      <DialogCustom dialogType={DialogType.Confirm}>
        <DialogContent>
          <DialogHeader>
            <DialogTitle>Cross-chain swap</DialogTitle>
            <DialogDescription asChild>
              <div>
                <ConfirmationDialogContent
                  dialogState={stepStates}
                  lzUrl={lzData?.link}
                  txHash={data?.hash}
                  dstTxHash={lzData?.dstTxHash}
                />
              </div>
            </DialogDescription>
          </DialogHeader>
          <div className="flex flex-col items-center justify-center gap-4">
            <div className="py-5">
              <div className="relative flex gap-3">
                <GetStateComponent index={1} state={stepStates.source} />
                <Divider />
                <GetStateComponent index={2} state={stepStates.bridge} />
                <Divider />
                <GetStateComponent index={3} state={stepStates.dest} />
              </div>
            </div>
          </div>
          <DialogFooter>
            <DialogClose asChild>
              <Button size="xl" fullWidth>
                {failedState(stepStates)
                  ? 'Try again'
                  : finishedState(stepStates)
                  ? 'Make another swap'
                  : 'Close'}
              </Button>
            </DialogClose>
          </DialogFooter>
        </DialogContent>
      </DialogCustom>
    </DialogProvider>
  )
}<|MERGE_RESOLUTION|>--- conflicted
+++ resolved
@@ -2,14 +2,6 @@
 
 import { useSlippageTolerance } from '@sushiswap/hooks'
 import {
-<<<<<<< HEAD
-=======
-  STARGATE_BRIDGE_TOKENS,
-  isStargateBridgeToken,
-} from '@sushiswap/stargate'
-import { SushiXSwapChainId, isSushiXSwapChainId } from 'sushi/config'
-import {
->>>>>>> 75219a75
   DialogClose,
   DialogContent,
   DialogCustom,
@@ -56,16 +48,13 @@
   useRef,
   useState,
 } from 'react'
+import { gasMargin } from 'sushi/calculate'
+import { Chain, chainName } from 'sushi/chain'
+import { SushiXSwap2ChainId, isSushiXSwap2ChainId } from 'sushi/config'
 import { shortenAddress } from 'sushi/format'
 import { ZERO } from 'sushi/math'
-import { gasMargin } from 'sushi/calculate'
-import { Chain, chainName } from 'sushi/chain'
 import { UserRejectedRequestError, stringify } from 'viem'
 
-import {
-  SushiXSwap2ChainId,
-  isSushiXSwap2ChainId,
-} from '@sushiswap/sushixswap-sdk'
 import { useApproved } from '@sushiswap/wagmi/future/systems/Checker/Provider'
 import { APPROVE_TAG_XSWAP } from 'lib/constants'
 import { UseCrossChainTradeReturn } from '../../../lib/swap/useCrossChainTrade/types'
@@ -128,12 +117,12 @@
     args: trade?.writeArgs,
     enabled: Boolean(
       isSushiXSwap2ChainId(chainId0) &&
-        isSushiXSwap2ChainId(chainId1) &&
-        trade?.writeArgs &&
-        trade?.writeArgs.length > 0 &&
-        chain?.id === chainId0 &&
-        approved &&
-        trade?.route?.status !== 'NoWay',
+      isSushiXSwap2ChainId(chainId1) &&
+      trade?.writeArgs &&
+      trade?.writeArgs.length > 0 &&
+      chain?.id === chainId0 &&
+      approved &&
+      trade?.route?.status !== 'NoWay',
     ),
     value: trade?.value ?? 0n,
     onError: (error) => {
@@ -158,12 +147,10 @@
         txHash: data.hash,
         promise: waitForTransaction({ hash: data.hash }),
         summary: {
-          pending: `Swapping ${tradeRef?.current?.amountIn?.toSignificant(6)} ${
-            tradeRef?.current?.amountIn?.currency.symbol
-          } to bridge token ${tradeRef?.current?.srcBridgeToken?.symbol}`,
-          completed: `Swap ${tradeRef?.current?.amountIn?.toSignificant(6)} ${
-            tradeRef?.current?.amountIn?.currency.symbol
-          } to bridge token ${tradeRef?.current?.srcBridgeToken?.symbol}`,
+          pending: `Swapping ${tradeRef?.current?.amountIn?.toSignificant(6)} ${tradeRef?.current?.amountIn?.currency.symbol
+            } to bridge token ${tradeRef?.current?.srcBridgeToken?.symbol}`,
+          completed: `Swap ${tradeRef?.current?.amountIn?.toSignificant(6)} ${tradeRef?.current?.amountIn?.currency.symbol
+            } to bridge token ${tradeRef?.current?.srcBridgeToken?.symbol}`,
           failed: `Something went wrong when trying to swap ${tradeRef?.current?.amountIn?.currency.symbol} to bridge token`,
         },
         timestamp: groupTs.current,
@@ -181,12 +168,12 @@
     ...config,
     request: config?.request
       ? {
-          ...config.request,
-          gas:
-            typeof config.request.gas === 'bigint'
-              ? gasMargin(config.request.gas)
-              : undefined,
-        }
+        ...config.request,
+        gas:
+          typeof config.request.gas === 'bigint'
+            ? gasMargin(config.request.gas)
+            : undefined,
+      }
       : undefined,
     onMutate: () => {
       // Set reference of current trade
@@ -341,9 +328,8 @@
         type: 'stargate',
         chainId: chainId0,
         href: lzData.link,
-        summary: `Bridging ${tradeRef?.current?.srcBridgeToken?.symbol} from ${
-          Chain.from(chainId0)?.name
-        } to ${Chain.from(chainId1)?.name}`,
+        summary: `Bridging ${tradeRef?.current?.srcBridgeToken?.symbol} from ${Chain.from(chainId0)?.name
+          } to ${Chain.from(chainId1)?.name}`,
         timestamp: new Date().getTime(),
         groupTimestamp: groupTs.current,
       })
@@ -363,21 +349,15 @@
           chainId: chainId1,
         }),
         summary: {
-          pending: `Swapping ${
-            tradeRef?.current?.dstBridgeToken?.symbol
-          } to ${tradeRef?.current?.amountOut?.toSignificant(6)} ${
-            tradeRef?.current?.amountOut?.currency.symbol
-          }`,
-          completed: `Swap ${
-            tradeRef?.current?.dstBridgeToken?.symbol
-          } to ${tradeRef?.current?.amountOut?.toSignificant(6)} ${
-            tradeRef?.current?.amountOut?.currency.symbol
-          }`,
-          failed: `Something went wrong when trying to swap ${
-            tradeRef?.current?.dstBridgeToken?.symbol
-          } to ${tradeRef?.current?.amountOut?.toSignificant(6)} ${
-            tradeRef?.current?.amountOut?.currency.symbol
-          }`,
+          pending: `Swapping ${tradeRef?.current?.dstBridgeToken?.symbol
+            } to ${tradeRef?.current?.amountOut?.toSignificant(6)} ${tradeRef?.current?.amountOut?.currency.symbol
+            }`,
+          completed: `Swap ${tradeRef?.current?.dstBridgeToken?.symbol
+            } to ${tradeRef?.current?.amountOut?.toSignificant(6)} ${tradeRef?.current?.amountOut?.currency.symbol
+            }`,
+          failed: `Something went wrong when trying to swap ${tradeRef?.current?.dstBridgeToken?.symbol
+            } to ${tradeRef?.current?.amountOut?.toSignificant(6)} ${tradeRef?.current?.amountOut?.currency.symbol
+            }`,
         },
         timestamp: new Date().getTime(),
         groupTimestamp: groupTs.current,
@@ -395,7 +375,7 @@
               <Collapsible
                 open={Boolean(
                   +swapAmountString > 0 &&
-                    stringify(error).includes('insufficient funds'),
+                  stringify(error).includes('insufficient funds'),
                 )}
               >
                 <div className="pt-4">
@@ -413,8 +393,7 @@
                   {isFetching ? (
                     <SkeletonText fontSize="xs" className="w-2/3" />
                   ) : (
-                    `Receive ${trade?.amountOut?.toSignificant(6)} ${
-                      token1?.symbol
+                    `Receive ${trade?.amountOut?.toSignificant(6)} ${token1?.symbol
                     }`
                   )}
                 </DialogTitle>
@@ -452,19 +431,17 @@
                           className="w-1/5"
                         />
                       ) : (
-                        `${
-                          trade?.priceImpact?.lessThan(ZERO)
-                            ? '+'
-                            : trade?.priceImpact?.greaterThan(ZERO)
+                        `${trade?.priceImpact?.lessThan(ZERO)
+                          ? '+'
+                          : trade?.priceImpact?.greaterThan(ZERO)
                             ? '-'
                             : ''
                         }${Math.abs(Number(trade?.priceImpact?.toFixed(2)))}%`
                       )}
                     </List.KeyValue>
                     <List.KeyValue
-                      title={`Min. received after slippage (${
-                        slippageTolerance === 'AUTO' ? '0.5' : slippageTolerance
-                      }%)`}
+                      title={`Min. received after slippage (${slippageTolerance === 'AUTO' ? '0.5' : slippageTolerance
+                        }%)`}
                       subtitle="The minimum amount you are guaranteed to receive."
                     >
                       {isFetching ? (
@@ -474,8 +451,7 @@
                           className="w-1/2"
                         />
                       ) : (
-                        `${trade?.minAmountOut?.toSignificant(6)} ${
-                          token1?.symbol
+                        `${trade?.minAmountOut?.toSignificant(6)} ${token1?.symbol
                         }`
                       )}
                     </List.KeyValue>
@@ -513,8 +489,8 @@
                     isError
                       ? 'red'
                       : warningSeverity(trade?.priceImpact) >= 3
-                      ? 'red'
-                      : 'blue'
+                        ? 'red'
+                        : 'blue'
                   }
                 >
                   {isError ? (
@@ -562,8 +538,8 @@
                 {failedState(stepStates)
                   ? 'Try again'
                   : finishedState(stepStates)
-                  ? 'Make another swap'
-                  : 'Close'}
+                    ? 'Make another swap'
+                    : 'Close'}
               </Button>
             </DialogClose>
           </DialogFooter>
