--- conflicted
+++ resolved
@@ -1,15 +1,8 @@
 'use client'
 
-<<<<<<< HEAD
-import { ChainId } from '@sushiswap/chain'
 import { ChefType, Pool } from '@sushiswap/client'
 import { usePool } from '@sushiswap/client/hooks'
-=======
-import { ChainId } from 'sushi/chain'
-import { ChefType, Pool, usePool } from '@sushiswap/client'
->>>>>>> 89e31983
 import { useIsMounted } from '@sushiswap/hooks'
-import { ZERO } from 'sushi'
 import {
   Card,
   CardCurrencyAmountItem,
@@ -28,6 +21,8 @@
 import { Checker } from '@sushiswap/wagmi/future/systems'
 import { withCheckerRoot } from '@sushiswap/wagmi/future/systems/Checker/Provider'
 import { FC, useMemo, useState } from 'react'
+import { ZERO } from 'sushi'
+import { ChainId } from 'sushi/chain'
 import { useSWRConfig } from 'swr'
 
 import { usePoolPositionStaked } from './PoolPositionStakedProvider'
