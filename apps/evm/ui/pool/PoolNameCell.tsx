'use client'

import { ChainId } from 'sushi/chain'
import { Pool, Protocol } from '@sushiswap/client'
import { formatNumber } from 'sushi'
import { classNames } from '@sushiswap/ui'
import { Badge } from '@sushiswap/ui/components/badge'
import { Currency } from '@sushiswap/ui/components/currency'
import { NetworkIcon } from '@sushiswap/ui/components/icons'
import {
  Tooltip,
  TooltipContent,
  TooltipProvider,
  TooltipTrigger,
} from '@sushiswap/ui/components/tooltip'
import { Row } from '@tanstack/react-table'
import { useTokensFromPool } from 'lib/hooks'
import { FC } from 'react'

import { PositionWithPool } from '../../types'

export const ProtocolBadge: Record<Protocol, JSX.Element> = {
  [Protocol.BENTOBOX_STABLE]: (
    <div className="whitespace-nowrap bg-green/20 text-green text-[10px] px-2 rounded-full">
      Trident Stable
    </div>
  ),
  [Protocol.BENTOBOX_CLASSIC]: (
    <div className="whitespace-nowrap bg-green/20 text-green text-[10px] px-2 rounded-full">
      Trident Classic
    </div>
  ),
  [Protocol.SUSHISWAP_V2]: (
    <div className="whitespace-nowrap bg-pink/20 text-pink text-[10px] px-2 rounded-full">
      V2
    </div>
  ),
  [Protocol.SUSHISWAP_V3]: (
    <div className="whitespace-nowrap bg-blue/20 text-blue text-[10px] px-2 rounded-full">
      V3
    </div>
  ),
}

export const PoolNameCell: FC<Row<PositionWithPool>> = ({ original }) => {
  const { token0, token1 } = useTokensFromPool(original.pool)

  const incentives = original.pool.incentives.filter((i) => i.rewardPerDay > 0)

  return (
    <div className="flex items-center gap-5">
      <div className="flex min-w-[54px]">
        {token0 && token1 && (
          <Badge
            className="border-2 border-slate-900 rounded-full z-[11]"
            position="bottom-right"
            badgeContent={
              <NetworkIcon
                chainId={original.chainId as ChainId}
                width={14}
                height={14}
              />
            }
          >
            <Currency.IconList iconWidth={26} iconHeight={26}>
              <Currency.Icon disableLink currency={token0} />
              <Currency.Icon disableLink currency={token1} />
            </Currency.IconList>
          </Badge>
        )}
      </div>
      <div className="flex flex-col gap-0.5">
        <span className="flex items-center gap-1 text-sm font-medium text-gray-900 dark:text-slate-50">
          {token0?.symbol}{' '}
          <span className="font-normal text-gray-900 dark:text-slate-500">
            /
          </span>{' '}
          {token1?.symbol}{' '}
          <div
            className={classNames(
              'text-[10px] bg-gray-200 dark:bg-slate-700 rounded-lg px-1 ml-1',
            )}
          />
        </span>
        <div className="flex gap-1">
          {ProtocolBadge[original.pool.protocol]}
          <div className="bg-gray-200 text-gray-700 dark:bg-slate-800 dark:text-slate-300 text-[10px] px-2 rounded-full">
            {formatNumber(original.pool.swapFee * 100)}%
          </div>
          {original.pool.isIncentivized && (
            <TooltipProvider>
              <Tooltip>
                <TooltipTrigger asChild>
                  <div className="whitespace-nowrap bg-green/20 text-green text-[10px] px-2 rounded-full">
                    🧑‍🌾 {incentives.length > 1
                      ? `x ${incentives.length}`
                      : ''}{' '}
                  </div>
                </TooltipTrigger>
                <TooltipContent>
                  <p>Farm rewards available</p>
                </TooltipContent>
              </Tooltip>
            </TooltipProvider>
          )}
          {original.pool.hasEnabledSteerVault && (
            <TooltipProvider>
              <Tooltip>
                <TooltipTrigger asChild>
                  <div className="bg-[#F2E9D6] dark:bg-yellow/60 text-[10px] px-2 rounded-full">💡</div>
                </TooltipTrigger>
                <TooltipContent>
                  <p>Smart Pool available</p>
                </TooltipContent>
              </Tooltip>
            </TooltipProvider>
          )}
        </div>
      </div>
    </div>
  )
}

export const PoolNameCellPool: FC<{ pool: Pool }> = ({ pool }) => {
  const { token0, token1 } = useTokensFromPool(pool)

  const incentives = pool.incentives.filter((i) => i.rewardPerDay > 0)

  return (
    <div className="flex items-center gap-5">
      <div className="flex min-w-[54px]">
        {token0 && token1 && (
          <Badge
            className="border-2 border-slate-900 rounded-full z-[11]"
            position="bottom-right"
<<<<<<< HEAD
            badgeContent={<NetworkIcon chainId={pool.chainId as ChainId} width={14} height={14} />}
=======
            badgeContent={
              <NetworkIcon
                chainId={original.chainId as ChainId}
                width={14}
                height={14}
              />
            }
>>>>>>> 89e31983
          >
            <Currency.IconList iconWidth={26} iconHeight={26}>
              <Currency.Icon disableLink currency={token0} />
              <Currency.Icon disableLink currency={token1} />
            </Currency.IconList>
          </Badge>
        )}
      </div>
      <div className="flex flex-col gap-0.5">
        <span className="flex items-center gap-1 text-sm font-medium text-gray-900 dark:text-slate-50">
          {token0?.symbol}{' '}
          <span className="font-normal text-gray-900 dark:text-slate-500">
            /
          </span>{' '}
          {token1?.symbol}{' '}
          <div
            className={classNames(
              'text-[10px] bg-gray-200 dark:bg-slate-700 rounded-lg px-1 ml-1',
            )}
          />
        </span>
        <div className="flex gap-1">
          <TooltipProvider>
            <Tooltip>
              <TooltipTrigger asChild>{ProtocolBadge[pool.protocol]}</TooltipTrigger>
              <TooltipContent>
                <p>Protocol version</p>
              </TooltipContent>
            </Tooltip>
          </TooltipProvider>
          <TooltipProvider>
            <Tooltip>
              <TooltipTrigger asChild>
                <div className="bg-gray-200 text-gray-700 dark:bg-slate-800 dark:text-slate-300 text-[10px] px-2 rounded-full">
                  {formatNumber(pool.swapFee * 100)}%
                </div>
              </TooltipTrigger>
              <TooltipContent>
                <p>Swap fee</p>
              </TooltipContent>
            </Tooltip>
          </TooltipProvider>
          {pool.isIncentivized && (
            <TooltipProvider>
              <Tooltip>
                <TooltipTrigger asChild>
                  <div className="whitespace-nowrap bg-green/20 text-green text-[10px] px-2 rounded-full">
                    🧑‍🌾 {incentives.length > 1
                      ? `x ${incentives.length}`
                      : ''}{' '}
                  </div>
                </TooltipTrigger>
                <TooltipContent>
                  <p>Farm rewards available</p>
                </TooltipContent>
              </Tooltip>
            </TooltipProvider>
          )}
          {pool.hasEnabledSteerVault && (
            <TooltipProvider>
              <Tooltip>
                <TooltipTrigger asChild>
                  <div className="bg-[#F2E9D6] dark:bg-yellow/60 text-[10px] px-2 rounded-full">💡</div>
                </TooltipTrigger>
                <TooltipContent>
                  <p>Smart Pool available</p>
                </TooltipContent>
              </Tooltip>
            </TooltipProvider>
          )}
        </div>
      </div>
    </div>
  )
}<|MERGE_RESOLUTION|>--- conflicted
+++ resolved
@@ -1,8 +1,6 @@
 'use client'
 
-import { ChainId } from 'sushi/chain'
 import { Pool, Protocol } from '@sushiswap/client'
-import { formatNumber } from 'sushi'
 import { classNames } from '@sushiswap/ui'
 import { Badge } from '@sushiswap/ui/components/badge'
 import { Currency } from '@sushiswap/ui/components/currency'
@@ -16,6 +14,8 @@
 import { Row } from '@tanstack/react-table'
 import { useTokensFromPool } from 'lib/hooks'
 import { FC } from 'react'
+import { formatNumber } from 'sushi'
+import { ChainId } from 'sushi/chain'
 
 import { PositionWithPool } from '../../types'
 
@@ -107,7 +107,9 @@
             <TooltipProvider>
               <Tooltip>
                 <TooltipTrigger asChild>
-                  <div className="bg-[#F2E9D6] dark:bg-yellow/60 text-[10px] px-2 rounded-full">💡</div>
+                  <div className="bg-[#F2E9D6] dark:bg-yellow/60 text-[10px] px-2 rounded-full">
+                    💡
+                  </div>
                 </TooltipTrigger>
                 <TooltipContent>
                   <p>Smart Pool available</p>
@@ -133,9 +135,6 @@
           <Badge
             className="border-2 border-slate-900 rounded-full z-[11]"
             position="bottom-right"
-<<<<<<< HEAD
-            badgeContent={<NetworkIcon chainId={pool.chainId as ChainId} width={14} height={14} />}
-=======
             badgeContent={
               <NetworkIcon
                 chainId={original.chainId as ChainId}
@@ -143,7 +142,6 @@
                 height={14}
               />
             }
->>>>>>> 89e31983
           >
             <Currency.IconList iconWidth={26} iconHeight={26}>
               <Currency.Icon disableLink currency={token0} />
@@ -168,7 +166,9 @@
         <div className="flex gap-1">
           <TooltipProvider>
             <Tooltip>
-              <TooltipTrigger asChild>{ProtocolBadge[pool.protocol]}</TooltipTrigger>
+              <TooltipTrigger asChild>
+                {ProtocolBadge[pool.protocol]}
+              </TooltipTrigger>
               <TooltipContent>
                 <p>Protocol version</p>
               </TooltipContent>
@@ -206,7 +206,9 @@
             <TooltipProvider>
               <Tooltip>
                 <TooltipTrigger asChild>
-                  <div className="bg-[#F2E9D6] dark:bg-yellow/60 text-[10px] px-2 rounded-full">💡</div>
+                  <div className="bg-[#F2E9D6] dark:bg-yellow/60 text-[10px] px-2 rounded-full">
+                    💡
+                  </div>
                 </TooltipTrigger>
                 <TooltipContent>
                   <p>Smart Pool available</p>
