--- conflicted
+++ resolved
@@ -86,28 +86,6 @@
         className="grid grid-cols-2 gap-4"
         disabled={!token0 || !token1}
       >
-<<<<<<< HEAD
-        {FEE_OPTIONS.map((option) => (
-          <RadioGroup.Option
-            testdata-id={`fee-option-${option.value}`}
-            key={option.value}
-            value={option.value}
-            disabled={disableIfNotExists && !tvlDistribution.get(option.value)}
-            className={({ checked, disabled }) =>
-              classNames(
-                disabled ? 'opacity-40 pointer-events-none' : '',
-                checked ? 'ring-blue ring' : '',
-                'hover:ring ring-primary px-5 py-4 flex items-center rounded-xl bg-white dark:bg-slate-800/40 cursor-pointer'
-              )
-            }
-          >
-            <div className="flex flex-col space-y-1">
-              <span className="flex items-center space-x-2">
-                <div className="font-medium text-gray-900 dark:text-slate-50">{option.value / 10000}% Fees </div>{' '}
-                {tvlDistribution.get(option.value) && (
-                  <div className="px-2 py-1 text-xs text-gray-700 bg-gray-200 dark:bg-gray-700 dark:text-gray-200 rounded-[20px]">
-                    {isLoading ? <Dots /> : `${(tvlDistribution.get(option.value)! * 100)?.toFixed(0)}% Selected`}
-=======
         {FEE_OPTIONS.map((option, i) =>
           disableIfNotExists && !tvlDistribution.get(option.value) ? (
             <TooltipProvider key={i}>
@@ -167,7 +145,6 @@
                         </Button>
                       ) : null}
                     </div>
->>>>>>> f56c1083
                   </div>
                 </TooltipContent>
               </Tooltip>
