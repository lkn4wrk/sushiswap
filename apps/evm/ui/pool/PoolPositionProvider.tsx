--- conflicted
+++ resolved
@@ -1,26 +1,15 @@
 'use client'
 
-<<<<<<< HEAD
-import { ChainId } from '@sushiswap/chain'
-import { Amount, Type } from '@sushiswap/currency'
-=======
 import { ChainId } from 'sushi/chain'
-import { Pool } from '@sushiswap/client'
 import { Amount, Type } from 'sushi/currency'
->>>>>>> 89e31983
 import { FundSource } from '@sushiswap/hooks'
 import { Pool } from '@sushiswap/rockset-client'
 import { _useBalance as useBalance, useAccount } from '@sushiswap/wagmi'
-<<<<<<< HEAD
-import { useTokenAmountDollarValues, useUnderlyingTokenBalanceFromPool } from 'lib/hooks'
-import { useExtendedPool } from 'lib/hooks/api/useFlairPoolGraphData'
-=======
 import {
-  useGraphPool,
   useTokenAmountDollarValues,
   useUnderlyingTokenBalanceFromPool,
 } from 'lib/hooks'
->>>>>>> 89e31983
+import { useExtendedPool } from 'lib/hooks/api/useFlairPoolGraphData'
 import { createContext, FC, ReactNode, useContext, useMemo } from 'react'
 
 interface PoolPositionContext {
@@ -42,7 +31,9 @@
 }> = ({ pool, children, watch = true }) => {
   const { address: account } = useAccount()
 
-  const { reserve0, reserve1, totalSupply, liquidityToken } = useExtendedPool({ pool })
+  const { reserve0, reserve1, totalSupply, liquidityToken } = useExtendedPool({
+    pool,
+  })
 
   const {
     data: balance,
