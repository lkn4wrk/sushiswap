--- conflicted
+++ resolved
@@ -11,15 +11,10 @@
   token1: Type | undefined
   feeAmount: FeeAmount | undefined
   enabled?: boolean
-<<<<<<< HEAD
 }
 
 export function useDensityChartData({ chainId, token0, token1, feeAmount, enabled = true }: UseDensityChartData) {
-  const { isLoading, error, data } = useConcentratedActiveLiquidity({
-=======
-}) {
   const activeLiquidity = useConcentratedActiveLiquidity({
->>>>>>> 54ab778b
     chainId,
     token0,
     token1,
