--- conflicted
+++ resolved
@@ -1,19 +1,19 @@
 import { Pool } from '@sushiswap/client'
-import { formatNumber, formatPercent, formatUSD, shortenAddress } from 'sushi'
 import { AngleRewardsPool } from '@sushiswap/react-query'
 import {
-  classNames,
   NetworkIcon,
   Tooltip,
   TooltipPrimitive,
   TooltipProvider,
   TooltipTrigger,
+  classNames,
 } from '@sushiswap/ui'
 import { SkeletonCircle, SkeletonText } from '@sushiswap/ui/components/skeleton'
 import { ConcentratedLiquidityPositionWithV3Pool } from '@sushiswap/wagmi/future'
 import { ColumnDef } from '@tanstack/react-table'
 import { formatDistance } from 'date-fns'
 import React from 'react'
+import { formatNumber, formatPercent, formatUSD, shortenAddress } from 'sushi'
 
 import { PositionWithPool } from '../../types'
 import { APRHoverCard } from './APRHoverCard'
@@ -148,7 +148,8 @@
   id: 'liquidityUSD',
   header: 'TVL',
   accessorFn: (row) => row.liquidityUSD,
-  sortingFn: ({ original: rowA }, { original: rowB }) => Number(rowA.liquidityUSD) - Number(rowB.liquidityUSD),
+  sortingFn: ({ original: rowA }, { original: rowB }) =>
+    Number(rowA.liquidityUSD) - Number(rowB.liquidityUSD),
   cell: (props) =>
     formatUSD(props.row.original.liquidityUSD).includes('NaN')
       ? '$0.00'
@@ -164,11 +165,7 @@
   accessorFn: (row) => row.totalApr1d,
   cell: (props) => (
     <APRHoverCard pool={props.row.original}>
-<<<<<<< HEAD
       <span className="underline decoration-dotted underline-offset-2">
-=======
-      <span className="underline decoration-dotted">
->>>>>>> 89e31983
         {formatPercent(props.row.original.totalApr1d)}
       </span>
     </APRHoverCard>
@@ -182,7 +179,8 @@
   id: 'volume1h',
   header: 'Volume (1h)',
   accessorFn: (row) => row.volume1h,
-  sortingFn: ({ original: rowA }, { original: rowB }) => Number(rowA.volume1h) - Number(rowB.volume1h),
+  sortingFn: ({ original: rowA }, { original: rowB }) =>
+    Number(rowA.volume1h) - Number(rowB.volume1h),
   cell: (props) =>
     formatUSD(props.row.original.volume1h).includes('NaN')
       ? '$0.00'
@@ -196,7 +194,8 @@
   id: 'volume1d',
   header: 'Volume (24h)',
   accessorFn: (row) => row.volume1d,
-  sortingFn: ({ original: rowA }, { original: rowB }) => Number(rowA.volume1d) - Number(rowB.volume1d),
+  sortingFn: ({ original: rowA }, { original: rowB }) =>
+    Number(rowA.volume1d) - Number(rowB.volume1d),
   cell: (props) =>
     formatUSD(props.row.original.volume1d).includes('NaN')
       ? '$0.00'
@@ -210,7 +209,8 @@
   id: 'volume1w',
   header: 'Volume (1w)',
   accessorFn: (row) => row.volume1w,
-  sortingFn: ({ original: rowA }, { original: rowB }) => Number(rowA.volume1w) - Number(rowB.volume1w),
+  sortingFn: ({ original: rowA }, { original: rowB }) =>
+    Number(rowA.volume1w) - Number(rowB.volume1w),
   cell: (props) =>
     formatUSD(props.row.original.volume1w).includes('NaN')
       ? '$0.00'
@@ -224,7 +224,8 @@
   id: 'volume1m',
   header: 'Volume (1m)',
   accessorFn: (row) => row.volume1m,
-  sortingFn: ({ original: rowA }, { original: rowB }) => Number(rowA.volume1m) - Number(rowB.volume1m),
+  sortingFn: ({ original: rowA }, { original: rowB }) =>
+    Number(rowA.volume1m) - Number(rowB.volume1m),
   cell: (props) =>
     formatUSD(props.row.original.volume1m).includes('NaN')
       ? '$0.00'
@@ -291,11 +292,7 @@
   accessorFn: (row) => row.pool.totalApr1d,
   cell: (props) => (
     <APRHoverCard pool={props.row.original.pool}>
-<<<<<<< HEAD
       <span className="underline decoration-dotted underline-offset-2">
-=======
-      <span className="underline decoration-dotted">
->>>>>>> 89e31983
         {formatPercent(props.row.original.pool.totalApr1d)}
       </span>
     </APRHoverCard>
