<<<<<<< HEAD
import { formatNumber, formatPercent, formatUSD, shortenAddress } from '@sushiswap/format'
import { AngleRewardsPool } from '@sushiswap/react-query'
import { SimplePool } from '@sushiswap/rockset-client'
import { classNames,NetworkIcon, Tooltip, TooltipPrimitive, TooltipProvider, TooltipTrigger } from '@sushiswap/ui'
=======
import { Pool } from '@sushiswap/client'
import { formatNumber, formatPercent, formatUSD, shortenAddress } from 'sushi'
import { AngleRewardsPool } from '@sushiswap/react-query'
import {
  classNames,
  NetworkIcon,
  Tooltip,
  TooltipPrimitive,
  TooltipProvider,
  TooltipTrigger,
} from '@sushiswap/ui'
>>>>>>> 89e31983
import { SkeletonCircle, SkeletonText } from '@sushiswap/ui/components/skeleton'
import { ConcentratedLiquidityPositionWithV3Pool } from '@sushiswap/wagmi/future'
import { ColumnDef } from '@tanstack/react-table'
import { formatDistance } from 'date-fns'
import React from 'react'

import { PositionWithPool } from '../../types'
import { APRHoverCard } from './APRHoverCard'
import { ConcentratedLiquidityPositionAPRCell } from './ConcentratedLiquidityPositionAPRCell'
import { PoolNameCell, PoolNameCellPool } from './PoolNameCell'
import { PoolNameCellV3 } from './PoolNameCellV3'
import {
  Transaction,
  TransactionType,
  useTransactionsV2,
} from './PoolTransactionsV2'
import {
  TransactionTypeV3,
  TransactionV3,
  useTransactionsV3,
} from './PoolTransactionsV3'
import { PriceRangeCell } from './PriceRangeCell'
import { RewardsV3ClaimableCell } from './RewardsV3ClaimableCell'
import { RewardsV3NameCell } from './RewardsV3NameCell'

export const REWARDS_V3_NAME_COLUMN: ColumnDef<AngleRewardsPool, unknown> = {
  id: 'poolName',
  header: 'Pool',
  cell: (props) => <RewardsV3NameCell {...props.row} />,
  meta: {
    skeleton: (
      <div className="flex items-center w-full gap-2">
        <div className="flex items-center">
          <SkeletonCircle radius={40} />
          <SkeletonCircle radius={40} className="-ml-[12px]" />
        </div>
        <div className="flex flex-col w-full">
          <SkeletonText fontSize="lg" />
        </div>
      </div>
    ),
  },
}

export const REWARDS_V3_POSITION_SIZE_COLUMN: ColumnDef<
  AngleRewardsPool,
  unknown
> = {
  id: 'positionSize',
  header: 'Position Size',
  accessorFn: (row) => row.userTVL ?? 0,
  cell: (props) => `$${formatNumber(props.row.original.userTVL)}`,
  meta: {
    skeleton: <SkeletonText fontSize="lg" />,
  },
}

export const REWARDS_V3_APR_COLUMN: ColumnDef<AngleRewardsPool, unknown> = {
  id: 'apr',
  header: 'APR',
  accessorFn: (row) => row.meanAPR ?? 0,
  cell: (props) => (
    <TooltipProvider>
      <Tooltip delayDuration={0}>
        <TooltipTrigger asChild>
          <span className="flex items-center justify-end gap-1 text-sm text-gray-900 underline decoration-dotted dark:text-slate-50">
            {formatNumber(props.row.original.meanAPR)}%
          </span>
        </TooltipTrigger>
        <TooltipPrimitive.Portal>
          <TooltipPrimitive.Content
            sideOffset={4}
            className={classNames(
              'border border-accent max-h-[var(--radix-popper-available-height)] z-50 w-72 bg-white/50 dark:bg-slate-800/50 paper rounded-xl p-4 shadow-md outline-none animate-in data-[side=bottom]:slide-in-from-top-2 data-[side=left]:slide-in-from-right-2 data-[side=right]:slide-in-from-left-2 data-[side=top]:slide-in-from-bottom-2',
            )}
            {...props}
          >
            The APR displayed is algorithmic and subject to change..
          </TooltipPrimitive.Content>
        </TooltipPrimitive.Portal>
      </Tooltip>
    </TooltipProvider>
  ),
  meta: {
    skeleton: <SkeletonText fontSize="lg" />,
  },
}

export const REWARDS_V3_CLAIMABLE_COLUMN: ColumnDef<AngleRewardsPool, unknown> =
  {
    id: 'claimable',
    header: 'Claimable',
    accessorFn: (row) => row.userTVL ?? 0,
    cell: (props) => <RewardsV3ClaimableCell {...props.row} />,
    meta: {
      skeleton: <SkeletonText fontSize="lg" />,
    },
  }

export const NETWORK_COLUMN_POOL: ColumnDef<SimplePool, unknown> = {
  id: 'network',
  header: 'Network',
<<<<<<< HEAD
  cell: (props) => <NetworkIcon type="naked" chainId={Number(props.row.original.chainId)} width={26} height={26} />,
=======
  cell: (props) => (
    <NetworkIcon
      type="naked"
      chainId={props.row.original.chainId}
      width={26}
      height={26}
    />
  ),
>>>>>>> 89e31983
  meta: {
    skeleton: <SkeletonCircle radius={26} />,
  },
}

export const NAME_COLUMN_POOL: ColumnDef<SimplePool, unknown> = {
  id: 'name',
  header: 'Name',
  cell: (props) => <PoolNameCellPool {...props.row} />,
  meta: {
    skeleton: (
      <div className="flex items-center w-full gap-2">
        <div className="flex items-center">
          <SkeletonCircle radius={26} />
          <SkeletonCircle radius={26} className="-ml-[12px]" />
        </div>
        <div className="flex flex-col w-full">
          <SkeletonText fontSize="lg" />
        </div>
      </div>
    ),
  },
  size: 300,
}

export const TVL_COLUMN: ColumnDef<SimplePool, unknown> = {
  id: 'liquidityUSD',
  header: 'TVL',
  accessorFn: (row) => row.liquidityUsd,
  cell: (props) =>
<<<<<<< HEAD
    formatUSD(props.row.original.liquidityUsd).includes('NaN') ? '$0.00' : formatUSD(props.row.original.liquidityUsd),
=======
    formatUSD(props.row.original.liquidityUSD).includes('NaN')
      ? '$0.00'
      : formatUSD(props.row.original.liquidityUSD),
>>>>>>> 89e31983
  meta: {
    skeleton: <SkeletonText fontSize="lg" />,
  },
}

export const APR_COLUMN_POOL: ColumnDef<SimplePool, unknown> = {
  id: 'totalApr1d',
  header: 'APR',
  accessorFn: (row) => row.last1DFeeApr,
  cell: (props) => (
    <APRHoverCard pool={props.row.original}>
<<<<<<< HEAD
      <span className="underline decoration-dotted">{formatPercent(props.row.original.last1DFeeApr)}</span>
=======
      <span className="underline decoration-dotted">
        {formatPercent(props.row.original.totalApr1d)}
      </span>
>>>>>>> 89e31983
    </APRHoverCard>
  ),
  meta: {
    skeleton: <SkeletonText fontSize="lg" />,
  },
}

<<<<<<< HEAD
export const VOLUME_1D_COLUMN: ColumnDef<SimplePool, unknown> = {
  id: 'volume1d',
  header: 'Volume (24h)',
  accessorFn: (row) => row.last1DVolumeUsd,
  cell: (props) =>
    formatUSD(props.row.original.last1DVolumeUsd).includes('NaN')
      ? '$0.00'
      : formatUSD(props.row.original.last1DVolumeUsd),
=======
export const VOLUME_1H_COLUMN: ColumnDef<Pool, unknown> = {
  id: 'volume1h',
  header: 'Volume (1h)',
  accessorFn: (row) => row.volume1h,
  cell: (props) =>
    formatUSD(props.row.original.volume1h).includes('NaN')
      ? '$0.00'
      : formatUSD(props.row.original.volume1h),
  meta: {
    skeleton: <SkeletonText fontSize="lg" />,
  },
}

export const VOLUME_1D_COLUMN: ColumnDef<Pool, unknown> = {
  id: 'volume1d',
  header: 'Volume (24h)',
  accessorFn: (row) => row.volume1d,
  cell: (props) =>
    formatUSD(props.row.original.volume1d).includes('NaN')
      ? '$0.00'
      : formatUSD(props.row.original.volume1d),
  meta: {
    skeleton: <SkeletonText fontSize="lg" />,
  },
}

export const VOLUME_7D_COLUMN: ColumnDef<Pool, unknown> = {
  id: 'volume1w',
  header: 'Volume (1w)',
  accessorFn: (row) => row.volume1w,
  cell: (props) =>
    formatUSD(props.row.original.volume1w).includes('NaN')
      ? '$0.00'
      : formatUSD(props.row.original.volume1w),
>>>>>>> 89e31983
  meta: {
    skeleton: <SkeletonText fontSize="lg" />,
  },
}

<<<<<<< HEAD
export const FEES_COLUMN: ColumnDef<SimplePool, unknown> = {
=======
export const VOLUME_1M_COLUMN: ColumnDef<Pool, unknown> = {
  id: 'volume1m',
  header: 'Volume (1m)',
  accessorFn: (row) => row.volume1m,
  cell: (props) =>
    formatUSD(props.row.original.volume1m).includes('NaN')
      ? '$0.00'
      : formatUSD(props.row.original.volume1m),
  meta: {
    skeleton: <SkeletonText fontSize="lg" />,
  },
}

export const FEES_COLUMN: ColumnDef<Pool, unknown> = {
>>>>>>> 89e31983
  id: 'fees1d',
  header: 'Fees (24h)',
  accessorFn: (row) => row.last1DFeeUsd,
  cell: (props) =>
<<<<<<< HEAD
    formatUSD(props.row.original.last1DFeeUsd).includes('NaN') ? '$0.00' : formatUSD(props.row.original.last1DFeeUsd),
=======
    formatUSD(props.row.original.fees1d).includes('NaN')
      ? '$0.00'
      : formatUSD(props.row.original.fees1d),
>>>>>>> 89e31983
  meta: {
    skeleton: <SkeletonText fontSize="lg" />,
  },
}

export const NETWORK_COLUMN: ColumnDef<SimplePool, unknown> = {
  id: 'network',
  header: 'Network',
  cell: (props) => (
    <NetworkIcon
      type="naked"
      chainId={props.row.original.chainId}
      width={26}
      height={26}
    />
  ),
  meta: {
    skeleton: <SkeletonCircle radius={26} />,
  },
}

<<<<<<< HEAD
export const NAME_COLUMN_POSITION_WITH_POOL: ColumnDef<SimplePool, unknown> = {
=======
export const NAME_COLUMN_POSITION_WITH_POOL: ColumnDef<
  PositionWithPool,
  unknown
> = {
>>>>>>> 89e31983
  id: 'name',
  header: 'Name',
  cell: (props) => <PoolNameCell {...props.row} />,
  meta: {
    skeleton: (
      <div className="flex items-center w-full gap-2">
        <div className="flex items-center">
          <SkeletonCircle radius={26} />
          <SkeletonCircle radius={26} className="-ml-[12px]" />
        </div>
        <div className="flex flex-col w-full">
          <SkeletonText fontSize="lg" />
        </div>
      </div>
    ),
  },
}

export const APR_COLUMN: ColumnDef<PositionWithPool, unknown> = {
  id: 'apr',
  header: 'APR',
  accessorFn: (row) => row.pool.totalApr1d,
  cell: (props) => (
    <APRHoverCard pool={props.row.original.pool}>
      <span className="underline decoration-dotted">
        {formatPercent(props.row.original.pool.totalApr1d)}
      </span>
    </APRHoverCard>
  ),
  meta: {
    skeleton: <SkeletonText fontSize="lg" />,
  },
}

export const VALUE_COLUMN: ColumnDef<PositionWithPool, unknown> = {
  id: 'value',
  header: 'Value',
  accessorFn: (row) =>
    (Number(row.balance) / Number(row.pool.totalSupply)) *
    Number(row.pool.liquidityUSD),
  cell: (props) =>
    formatUSD(
      (Number(props.row.original.balance) /
        Number(props.row.original.pool.totalSupply)) *
        Number(props.row.original.pool.liquidityUSD),
    ),
  meta: {
    skeleton: <SkeletonText fontSize="lg" />,
  },
}

export const VOLUME_COLUMN: ColumnDef<PositionWithPool, unknown> = {
  id: 'volume',
  header: 'Volume (24h)',
  cell: (props) =>
    formatUSD(props.row.original.pool.volume1d).includes('NaN')
      ? '$0.00'
      : formatUSD(props.row.original.pool.volume1d),
  meta: {
    skeleton: <SkeletonText fontSize="lg" />,
  },
}

export const NAME_COLUMN_V3: ColumnDef<
  ConcentratedLiquidityPositionWithV3Pool,
  unknown
> = {
  id: 'name',
  header: 'Name',
  cell: (props) => <PoolNameCellV3 {...props.row} />,
  meta: {
    skeleton: (
      <div className="flex items-center w-full gap-2">
        <div className="flex items-center">
          <SkeletonCircle radius={26} />
          <SkeletonCircle radius={26} className="-ml-[12px]" />
        </div>
        <div className="flex flex-col w-full">
          <SkeletonText fontSize="lg" />
        </div>
      </div>
    ),
  },
}

export const PRICE_RANGE_COLUMN: ColumnDef<
  ConcentratedLiquidityPositionWithV3Pool,
  unknown
> = {
  id: 'priceRange',
  header: 'Price Range',
  cell: (props) => <PriceRangeCell {...props.row} />,
  meta: {
    skeleton: <SkeletonText fontSize="lg" />,
  },
}

export const CLIQ_APR_COLUMN: ColumnDef<
  ConcentratedLiquidityPositionWithV3Pool,
  unknown
> = {
  id: 'priceRange',
  header: 'Price Range',
  cell: (props) => <ConcentratedLiquidityPositionAPRCell {...props.row} />,
  meta: {
    skeleton: <SkeletonText fontSize="lg" />,
  },
}

export const POSITION_SIZE_CELL: ColumnDef<
  ConcentratedLiquidityPositionWithV3Pool,
  unknown
> = {
  id: 'positionSize',
  accessorFn: (row) => +row.position.positionUSD,
  header: 'Position Size',
  cell: (props) => formatUSD(props.row.original.position.positionUSD),
  meta: {
    skeleton: <SkeletonText fontSize="lg" />,
  },
}

export const POSITION_UNCLAIMED_CELL: ColumnDef<
  ConcentratedLiquidityPositionWithV3Pool,
  unknown
> = {
  id: 'unclaimed',
  accessorFn: (row) => +row.position.unclaimedUSD,
  header: 'Unclaimed fees',
  cell: (props) => formatUSD(props.row.original.position.unclaimedUSD),
  meta: {
    skeleton: <SkeletonText fontSize="lg" />,
  },
}

export const TX_SENDER_V2_COLUMN: ColumnDef<Transaction, unknown> = {
  id: 'sender',
  header: 'Maker',
  cell: (props) => shortenAddress(props.row.original.maker),
  meta: {
    skeleton: <SkeletonText fontSize="lg" />,
  },
}

export const TX_AMOUNT_IN_V2_COLUMN = (
  type: Parameters<typeof useTransactionsV2>['2']['type'],
): ColumnDef<Transaction, unknown> => ({
  id: 'amounts_in',
  header: type === TransactionType.Swap ? 'Amount in' : 'Token 0',
  cell: ({ row }) => {
    switch (type) {
      case TransactionType.Swap:
<<<<<<< HEAD
      case TransactionType.Mint:
      case TransactionType.Burn:
        return `${row.original.amountIn.toFixed(3)} ${row.original.amountIn.currency.symbol}`
=======
        return `${row.original.amountIn.toPrecision(2)} ${
          row.original.tokenIn.symbol
        }`
      case TransactionType.Mint:
      case TransactionType.Burn:
        return `${row.original.amount0.toPrecision(6)} ${
          row.original.pool.token0.symbol
        }`
>>>>>>> 89e31983
    }
  },
  meta: {
    skeleton: <SkeletonText fontSize="lg" />,
  },
})

export const TX_AMOUNT_OUT_V2_COLUMN = (
  type: Parameters<typeof useTransactionsV2>['2']['type'],
): ColumnDef<Transaction, unknown> => ({
  id: 'amount_out',
  header: type === TransactionType.Swap ? 'Amount out' : 'Token 1',
  cell: ({ row }) => {
    switch (type) {
      case TransactionType.Swap:
<<<<<<< HEAD
      case TransactionType.Mint:
      case TransactionType.Burn:
        return `${row.original.amountOut.toFixed(3)} ${row.original.amountOut.currency.symbol}`
=======
        return `${Math.abs(row.original.amountOut).toFixed(2)} ${
          row.original.tokenOut.symbol
        }`
      case TransactionType.Mint:
      case TransactionType.Burn:
        return `${row.original.amount1.toFixed(2)} ${
          row.original.pool.token1.symbol
        }`
>>>>>>> 89e31983
    }
  },
  meta: {
    skeleton: <SkeletonText fontSize="lg" />,
  },
})

export const TX_AMOUNT_USD_V2_COLUMN: ColumnDef<Transaction, unknown> = {
  id: 'amountUSD',
  header: 'Amount (USD)',
  cell: (props) => formatUSD(props.row.original.amountUsd),
  meta: {
    skeleton: <SkeletonText fontSize="lg" />,
  },
}

export const TX_CREATED_TIME_V2_COLUMN: ColumnDef<Transaction, unknown> = {
  id: 'time',
  header: 'Time',
<<<<<<< HEAD
  cell: (props) => formatDistance(props.row.original.timestamp * 1000, new Date(), { addSuffix: true }),
=======
  cell: (props) =>
    formatDistance(props.row.original.createdAtTimestamp * 1000, new Date(), {
      addSuffix: true,
    }),
>>>>>>> 89e31983
  meta: {
    skeleton: <SkeletonText fontSize="lg" />,
  },
}


export const TX_ORIGIN_V3_COLUMN: ColumnDef<TransactionV3, unknown> = {
  id: 'sender',
  header: 'Maker',
  cell: (props) => shortenAddress(props.row.original.maker),
  meta: {
    skeleton: <SkeletonText fontSize="lg" />,
  },
}

export const TX_AMOUNT_IN_V3_COLUMN = (
  type: Parameters<typeof useTransactionsV3>['2']['type'],
): ColumnDef<TransactionV3, unknown> => ({
  id: 'amounts_in',
  header: type === TransactionTypeV3.Swap ? 'Amount in' : 'Token 0',
  cell: (props) => {
    const row = props.row.original
<<<<<<< HEAD
    switch (type) {
      case TransactionTypeV3.Swap: 
=======
    switch (row.type) {
      case TransactionTypeV3.Swap: {
        const amounts =
          row.amount0 < 0
            ? [row.amount0, row.amount1]
            : [row.amount1, row.amount0]
        const tokens =
          row.amount0 < 0
            ? [row.pool.token0, row.pool.token1]
            : [row.pool.token1, row.pool.token0]

        return `${Math.abs(amounts[0]).toPrecision(6)} ${tokens[0].symbol}`
      }
>>>>>>> 89e31983
      case TransactionTypeV3.Mint:
      case TransactionTypeV3.Burn:
      case TransactionTypeV3.Collect:
        return `${row.amountIn.toFixed(6)} ${row.amountIn.currency.symbol}`
    }
  },
  meta: {
    skeleton: <SkeletonText fontSize="lg" />,
  },
})

export const TX_AMOUNT_OUT_V3_COLUMN = (
  type: Parameters<typeof useTransactionsV3>['2']['type'],
): ColumnDef<TransactionV3, unknown> => ({
  id: 'amount_out',
  header: type === TransactionTypeV3.Swap ? 'Amount out' : 'Token 1',
  cell: (props) => {
    const row = props.row.original
<<<<<<< HEAD
    switch (type) {
      case TransactionTypeV3.Swap: 
=======
    switch (row.type) {
      case TransactionTypeV3.Swap: {
        const amounts =
          row.amount0 < 0
            ? [row.amount0, row.amount1]
            : [row.amount1, row.amount0]
        const tokens =
          row.amount0 < 0
            ? [row.pool.token0, row.pool.token1]
            : [row.pool.token1, row.pool.token0]

        return `${Math.abs(amounts[1]).toFixed(2)} ${tokens[1].symbol}`
      }
>>>>>>> 89e31983
      case TransactionTypeV3.Mint:
      case TransactionTypeV3.Burn:
      case TransactionTypeV3.Collect:
        return `${row.amountOut.toFixed(6)} ${row.amountOut.currency.symbol}`
    }
  },
  meta: {
    skeleton: <SkeletonText fontSize="lg" />,
  },
})

export const TX_AMOUNT_USD_V3_COLUMN: ColumnDef<TransactionV3, unknown> = {
  id: 'amountUSD',
  header: 'Amount (USD)',
  cell: (props) => formatUSD(props.row.original.amountUsd),
  meta: {
    skeleton: <SkeletonText fontSize="lg" />,
  },
}

export const TX_TIME_V3_COLUMN: ColumnDef<TransactionV3, unknown> = {
  id: 'time',
  header: 'Time',
  cell: (props) =>
    formatDistance(props.row.original.timestamp * 1000, new Date(), {
      addSuffix: true,
    }),
  meta: {
    skeleton: <SkeletonText fontSize="lg" />,
  },
}<|MERGE_RESOLUTION|>--- conflicted
+++ resolved
@@ -1,12 +1,11 @@
-<<<<<<< HEAD
-import { formatNumber, formatPercent, formatUSD, shortenAddress } from '@sushiswap/format'
+import {
+  formatNumber,
+  formatPercent,
+  formatUSD,
+  shortenAddress,
+} from 'sushi'
 import { AngleRewardsPool } from '@sushiswap/react-query'
 import { SimplePool } from '@sushiswap/rockset-client'
-import { classNames,NetworkIcon, Tooltip, TooltipPrimitive, TooltipProvider, TooltipTrigger } from '@sushiswap/ui'
-=======
-import { Pool } from '@sushiswap/client'
-import { formatNumber, formatPercent, formatUSD, shortenAddress } from 'sushi'
-import { AngleRewardsPool } from '@sushiswap/react-query'
 import {
   classNames,
   NetworkIcon,
@@ -15,7 +14,6 @@
   TooltipProvider,
   TooltipTrigger,
 } from '@sushiswap/ui'
->>>>>>> 89e31983
 import { SkeletonCircle, SkeletonText } from '@sushiswap/ui/components/skeleton'
 import { ConcentratedLiquidityPositionWithV3Pool } from '@sushiswap/wagmi/future'
 import { ColumnDef } from '@tanstack/react-table'
@@ -118,18 +116,14 @@
 export const NETWORK_COLUMN_POOL: ColumnDef<SimplePool, unknown> = {
   id: 'network',
   header: 'Network',
-<<<<<<< HEAD
-  cell: (props) => <NetworkIcon type="naked" chainId={Number(props.row.original.chainId)} width={26} height={26} />,
-=======
   cell: (props) => (
     <NetworkIcon
       type="naked"
-      chainId={props.row.original.chainId}
+      chainId={Number(props.row.original.chainId)}
       width={26}
       height={26}
     />
   ),
->>>>>>> 89e31983
   meta: {
     skeleton: <SkeletonCircle radius={26} />,
   },
@@ -160,13 +154,9 @@
   header: 'TVL',
   accessorFn: (row) => row.liquidityUsd,
   cell: (props) =>
-<<<<<<< HEAD
-    formatUSD(props.row.original.liquidityUsd).includes('NaN') ? '$0.00' : formatUSD(props.row.original.liquidityUsd),
-=======
-    formatUSD(props.row.original.liquidityUSD).includes('NaN')
+    formatUSD(props.row.original.liquidityUsd).includes('NaN')
       ? '$0.00'
-      : formatUSD(props.row.original.liquidityUSD),
->>>>>>> 89e31983
+      : formatUSD(props.row.original.liquidityUsd),
   meta: {
     skeleton: <SkeletonText fontSize="lg" />,
   },
@@ -178,13 +168,9 @@
   accessorFn: (row) => row.last1DFeeApr,
   cell: (props) => (
     <APRHoverCard pool={props.row.original}>
-<<<<<<< HEAD
-      <span className="underline decoration-dotted">{formatPercent(props.row.original.last1DFeeApr)}</span>
-=======
       <span className="underline decoration-dotted">
-        {formatPercent(props.row.original.totalApr1d)}
+        {formatPercent(props.row.original.last1DFeeApr)}
       </span>
->>>>>>> 89e31983
     </APRHoverCard>
   ),
   meta: {
@@ -192,7 +178,6 @@
   },
 }
 
-<<<<<<< HEAD
 export const VOLUME_1D_COLUMN: ColumnDef<SimplePool, unknown> = {
   id: 'volume1d',
   header: 'Volume (24h)',
@@ -201,76 +186,19 @@
     formatUSD(props.row.original.last1DVolumeUsd).includes('NaN')
       ? '$0.00'
       : formatUSD(props.row.original.last1DVolumeUsd),
-=======
-export const VOLUME_1H_COLUMN: ColumnDef<Pool, unknown> = {
-  id: 'volume1h',
-  header: 'Volume (1h)',
-  accessorFn: (row) => row.volume1h,
-  cell: (props) =>
-    formatUSD(props.row.original.volume1h).includes('NaN')
-      ? '$0.00'
-      : formatUSD(props.row.original.volume1h),
-  meta: {
-    skeleton: <SkeletonText fontSize="lg" />,
-  },
-}
-
-export const VOLUME_1D_COLUMN: ColumnDef<Pool, unknown> = {
-  id: 'volume1d',
-  header: 'Volume (24h)',
-  accessorFn: (row) => row.volume1d,
-  cell: (props) =>
-    formatUSD(props.row.original.volume1d).includes('NaN')
-      ? '$0.00'
-      : formatUSD(props.row.original.volume1d),
-  meta: {
-    skeleton: <SkeletonText fontSize="lg" />,
-  },
-}
-
-export const VOLUME_7D_COLUMN: ColumnDef<Pool, unknown> = {
-  id: 'volume1w',
-  header: 'Volume (1w)',
-  accessorFn: (row) => row.volume1w,
-  cell: (props) =>
-    formatUSD(props.row.original.volume1w).includes('NaN')
-      ? '$0.00'
-      : formatUSD(props.row.original.volume1w),
->>>>>>> 89e31983
-  meta: {
-    skeleton: <SkeletonText fontSize="lg" />,
-  },
-}
-
-<<<<<<< HEAD
+  meta: {
+    skeleton: <SkeletonText fontSize="lg" />,
+  },
+}
+
 export const FEES_COLUMN: ColumnDef<SimplePool, unknown> = {
-=======
-export const VOLUME_1M_COLUMN: ColumnDef<Pool, unknown> = {
-  id: 'volume1m',
-  header: 'Volume (1m)',
-  accessorFn: (row) => row.volume1m,
-  cell: (props) =>
-    formatUSD(props.row.original.volume1m).includes('NaN')
-      ? '$0.00'
-      : formatUSD(props.row.original.volume1m),
-  meta: {
-    skeleton: <SkeletonText fontSize="lg" />,
-  },
-}
-
-export const FEES_COLUMN: ColumnDef<Pool, unknown> = {
->>>>>>> 89e31983
   id: 'fees1d',
   header: 'Fees (24h)',
   accessorFn: (row) => row.last1DFeeUsd,
   cell: (props) =>
-<<<<<<< HEAD
-    formatUSD(props.row.original.last1DFeeUsd).includes('NaN') ? '$0.00' : formatUSD(props.row.original.last1DFeeUsd),
-=======
-    formatUSD(props.row.original.fees1d).includes('NaN')
+    formatUSD(props.row.original.last1DFeeUsd).includes('NaN')
       ? '$0.00'
-      : formatUSD(props.row.original.fees1d),
->>>>>>> 89e31983
+      : formatUSD(props.row.original.last1DFeeUsd),
   meta: {
     skeleton: <SkeletonText fontSize="lg" />,
   },
@@ -292,14 +220,7 @@
   },
 }
 
-<<<<<<< HEAD
 export const NAME_COLUMN_POSITION_WITH_POOL: ColumnDef<SimplePool, unknown> = {
-=======
-export const NAME_COLUMN_POSITION_WITH_POOL: ColumnDef<
-  PositionWithPool,
-  unknown
-> = {
->>>>>>> 89e31983
   id: 'name',
   header: 'Name',
   cell: (props) => <PoolNameCell {...props.row} />,
@@ -452,20 +373,11 @@
   cell: ({ row }) => {
     switch (type) {
       case TransactionType.Swap:
-<<<<<<< HEAD
       case TransactionType.Mint:
       case TransactionType.Burn:
-        return `${row.original.amountIn.toFixed(3)} ${row.original.amountIn.currency.symbol}`
-=======
-        return `${row.original.amountIn.toPrecision(2)} ${
-          row.original.tokenIn.symbol
+        return `${row.original.amountIn.toFixed(3)} ${
+          row.original.amountIn.currency.symbol
         }`
-      case TransactionType.Mint:
-      case TransactionType.Burn:
-        return `${row.original.amount0.toPrecision(6)} ${
-          row.original.pool.token0.symbol
-        }`
->>>>>>> 89e31983
     }
   },
   meta: {
@@ -481,20 +393,11 @@
   cell: ({ row }) => {
     switch (type) {
       case TransactionType.Swap:
-<<<<<<< HEAD
       case TransactionType.Mint:
       case TransactionType.Burn:
-        return `${row.original.amountOut.toFixed(3)} ${row.original.amountOut.currency.symbol}`
-=======
-        return `${Math.abs(row.original.amountOut).toFixed(2)} ${
-          row.original.tokenOut.symbol
+        return `${row.original.amountOut.toFixed(3)} ${
+          row.original.amountOut.currency.symbol
         }`
-      case TransactionType.Mint:
-      case TransactionType.Burn:
-        return `${row.original.amount1.toFixed(2)} ${
-          row.original.pool.token1.symbol
-        }`
->>>>>>> 89e31983
     }
   },
   meta: {
@@ -514,19 +417,14 @@
 export const TX_CREATED_TIME_V2_COLUMN: ColumnDef<Transaction, unknown> = {
   id: 'time',
   header: 'Time',
-<<<<<<< HEAD
-  cell: (props) => formatDistance(props.row.original.timestamp * 1000, new Date(), { addSuffix: true }),
-=======
-  cell: (props) =>
-    formatDistance(props.row.original.createdAtTimestamp * 1000, new Date(), {
+  cell: (props) =>
+    formatDistance(props.row.original.timestamp * 1000, new Date(), {
       addSuffix: true,
     }),
->>>>>>> 89e31983
-  meta: {
-    skeleton: <SkeletonText fontSize="lg" />,
-  },
-}
-
+  meta: {
+    skeleton: <SkeletonText fontSize="lg" />,
+  },
+}
 
 export const TX_ORIGIN_V3_COLUMN: ColumnDef<TransactionV3, unknown> = {
   id: 'sender',
@@ -544,24 +442,8 @@
   header: type === TransactionTypeV3.Swap ? 'Amount in' : 'Token 0',
   cell: (props) => {
     const row = props.row.original
-<<<<<<< HEAD
     switch (type) {
-      case TransactionTypeV3.Swap: 
-=======
-    switch (row.type) {
-      case TransactionTypeV3.Swap: {
-        const amounts =
-          row.amount0 < 0
-            ? [row.amount0, row.amount1]
-            : [row.amount1, row.amount0]
-        const tokens =
-          row.amount0 < 0
-            ? [row.pool.token0, row.pool.token1]
-            : [row.pool.token1, row.pool.token0]
-
-        return `${Math.abs(amounts[0]).toPrecision(6)} ${tokens[0].symbol}`
-      }
->>>>>>> 89e31983
+      case TransactionTypeV3.Swap:
       case TransactionTypeV3.Mint:
       case TransactionTypeV3.Burn:
       case TransactionTypeV3.Collect:
@@ -580,24 +462,8 @@
   header: type === TransactionTypeV3.Swap ? 'Amount out' : 'Token 1',
   cell: (props) => {
     const row = props.row.original
-<<<<<<< HEAD
     switch (type) {
-      case TransactionTypeV3.Swap: 
-=======
-    switch (row.type) {
-      case TransactionTypeV3.Swap: {
-        const amounts =
-          row.amount0 < 0
-            ? [row.amount0, row.amount1]
-            : [row.amount1, row.amount0]
-        const tokens =
-          row.amount0 < 0
-            ? [row.pool.token0, row.pool.token1]
-            : [row.pool.token1, row.pool.token0]
-
-        return `${Math.abs(amounts[1]).toFixed(2)} ${tokens[1].symbol}`
-      }
->>>>>>> 89e31983
+      case TransactionTypeV3.Swap:
       case TransactionTypeV3.Mint:
       case TransactionTypeV3.Burn:
       case TransactionTypeV3.Collect:
