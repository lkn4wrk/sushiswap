import { Badge } from '@sushiswap/ui/components/Badge'
import { Currency } from '@sushiswap/ui/components/currency'
import { Explainer } from '@sushiswap/ui/components/explainer'
import { NetworkIcon } from '@sushiswap/ui/components/icons'
import { List } from '@sushiswap/ui/components/list/List'
import { format } from 'date-fns'
import { unwrapToken } from 'lib/functions'
import React, { FC } from 'react'

import { RewardTableV3CellProps } from './Cells'
import { rewardPerDay } from './utils'

export const RewardsTableV3RowPopover: FC<RewardTableV3CellProps> = ({ row }) => {
  const ongoingFarms = row.distributionData.filter((el) => el.isLive)
  return (
    <div className="p-2">
      <div className="flex items-center gap-4">
        <div className="min-w-[52px]">
          <Badge
            className="border-2 border-gray-100 dark:border-slate-900 rounded-full z-[11] !bottom-0 right-[-15%]"
            position="bottom-right"
            badgeContent={<NetworkIcon chainId={row.chainId} width={20} height={20} />}
          >
            <Currency.IconList iconWidth={40} iconHeight={40}>
              <Currency.Icon currency={row.token0} />
              <Currency.Icon currency={row.token1} />
            </Currency.IconList>
          </Badge>
        </div>
        <div className="flex flex-col items-baseline gap-[1px]">
          <span className="flex items-baseline gap-1 text-sm font-medium text-gray-900 dark:text-slate-50">
            {unwrapToken(row.token0).symbol} <span className="font-normal text-gray-900 dark:text-slate-500">/</span>{' '}
            {unwrapToken(row.token1).symbol}
            <span className="text-xs text-gray-500 dark:text-slate-500">{row.poolFee}%</span>
          </span>
          <div className="rounded-full px-2 py-0.5 text-xs bg-black/[0.06] dark:bg-white/[0.06]">
            {ongoingFarms.length} Ongoing Farms
          </div>
        </div>
      </div>
      <List className="mt-4">
        <List.Control className="max-h-[300px] overflow-y-scroll scroll">
<<<<<<< HEAD
          {ongoingFarms.map(
            ({ start, end, amount, token, propFees, propToken0, propToken1, isOutOfRangeIncentivized }, i) => (
              <>
                <List.Label className="!text-[10px] !px-4 pt-4 uppercase font-semibold !text-gray-400 !dark:text-slate-500">
                  Farm {i + 1}
                </List.Label>
                <List.KeyValue
                  flex
                  className="!items-start"
                  title={
                    <div className="flex items-center gap-1">
                      My Reward
                      <Explainer>
                        Your share calculated as your LP divided by the total LP in the pool multiplied by the rewards
                        set per day.
                      </Explainer>
                    </div>
                  }
                  subtitle="per day"
                >
                  <div className="flex items-center gap-2">
                    <Currency.Icon currency={token} width={18} height={18} />
                    {rewardPerDay({
                      start,
                      end,
                      amount,
                      tvl: row.tvl ?? 0,
                      userTVL: row.userTVL ?? 0,
                      token,
                    })?.toSignificant(6)}{' '}
                    {unwrapToken(token).symbol}
                  </div>
                </List.KeyValue>
                <List.KeyValue className="!items-start" flex title="Duration">
                  <div className="flex flex-col">
                    <span className="font-mediumt">{Math.floor((end - Date.now() / 1000) / 3600 / 24)} days left</span>
                    <span className="text-xs text-gray-500 dark:text-slate-500">
                      Ends at: {format(end * 1000, 'dd MMM yyyy hh:mm')}
                    </span>
=======
          {ongoingFarms.map(({ start, end, amount, token, propFees, propToken0, propToken1 }, i) => (
            <>
              <List.Label className="!text-[10px] !px-4 pt-4 uppercase font-semibold !text-gray-400 !dark:text-slate-500">
                Farm {i + 1}
              </List.Label>
              <List.KeyValue
                flex
                className="!items-start"
                title={
                  <div className="flex gap-1 items-center">
                    Reward
                    <Explainer>
                      Total reward that gets distributed per day over all liquidity providers in this pool.
                    </Explainer>
                  </div>
                }
                subtitle="per day"
              >
                <div className="flex items-center gap-2">
                  <Currency.Icon currency={token} width={18} height={18} />
                  {rewardPerDay({
                    start,
                    end,
                    amount,
                    tvl: row.tvl ?? 0,
                    token,
                  })?.toSignificant(6)}{' '}
                  {unwrapToken(token).symbol}
                </div>
              </List.KeyValue>
              <List.KeyValue className="!items-start" flex title="Duration">
                <div className="flex flex-col">
                  <span className="font-mediumt">{Math.floor((end - Date.now() / 1000) / 3600 / 24)} days left</span>
                  <span className="text-xs text-gray-500 dark:text-slate-500">
                    Ends at: {format(end * 1000, 'dd MMM yyyy hh:mm')}
                  </span>
                </div>
              </List.KeyValue>
              <List.KeyValue
                flex
                className="!items-start"
                title={
                  <div className="flex gap-1 items-center">
                    Details
                    <Explainer>
                      Weight that fees earned by positions represent in their rewards score. A higher % means that more
                      rewards will be attributed to positions that earn more fees during the distribution.
                    </Explainer>
>>>>>>> cd68cf86
                  </div>
                </List.KeyValue>
                <List.KeyValue
                  flex
                  className="!items-start"
                  title={
                    <div className="flex items-center gap-1">
                      Details
                      <Explainer>
                        Weight that fees earned by positions represent in their rewards score. A higher % means that
                        more rewards will be attributed to positions that earn more fees during the distribution.
                      </Explainer>
                    </div>
                  }
                  subtitle="Reward weights (%)"
                >
                  <div className="flex flex-col">
                    <span className="font-medium">
                      {propFees}% / {propToken0}% / {propToken1}%
                    </span>
                    <span className="flex items-center gap-1 text-xs text-gray-500 dark:text-slate-500">
                      Fees / {row.token0.symbol} / {row.token1.symbol}
                    </span>
                  </div>
                </List.KeyValue>
                <List.KeyValue
                  flex
                  className="!items-start"
                  title={
                    <div className="flex items-center gap-1">
                      Out of range Liquidity
                      <Explainer>This farm does not incentivize out of range liquidity.</Explainer>
                    </div>
                  }
                >
                  <div className="flex flex-col">
                    <span className="font-medium">
                      {isOutOfRangeIncentivized ? 'Incentivized' : 'Not Incentivized'}
                    </span>
                  </div>
                </List.KeyValue>
              </>
            )
          )}
        </List.Control>
      </List>
    </div>
  )
}<|MERGE_RESOLUTION|>--- conflicted
+++ resolved
@@ -40,7 +40,6 @@
       </div>
       <List className="mt-4">
         <List.Control className="max-h-[300px] overflow-y-scroll scroll">
-<<<<<<< HEAD
           {ongoingFarms.map(
             ({ start, end, amount, token, propFees, propToken0, propToken1, isOutOfRangeIncentivized }, i) => (
               <>
@@ -52,10 +51,9 @@
                   className="!items-start"
                   title={
                     <div className="flex items-center gap-1">
-                      My Reward
+                      Reward
                       <Explainer>
-                        Your share calculated as your LP divided by the total LP in the pool multiplied by the rewards
-                        set per day.
+                        Total reward that gets distributed per day over all liquidity providers in this pool.
                       </Explainer>
                     </div>
                   }
@@ -68,7 +66,6 @@
                       end,
                       amount,
                       tvl: row.tvl ?? 0,
-                      userTVL: row.userTVL ?? 0,
                       token,
                     })?.toSignificant(6)}{' '}
                     {unwrapToken(token).symbol}
@@ -80,56 +77,6 @@
                     <span className="text-xs text-gray-500 dark:text-slate-500">
                       Ends at: {format(end * 1000, 'dd MMM yyyy hh:mm')}
                     </span>
-=======
-          {ongoingFarms.map(({ start, end, amount, token, propFees, propToken0, propToken1 }, i) => (
-            <>
-              <List.Label className="!text-[10px] !px-4 pt-4 uppercase font-semibold !text-gray-400 !dark:text-slate-500">
-                Farm {i + 1}
-              </List.Label>
-              <List.KeyValue
-                flex
-                className="!items-start"
-                title={
-                  <div className="flex gap-1 items-center">
-                    Reward
-                    <Explainer>
-                      Total reward that gets distributed per day over all liquidity providers in this pool.
-                    </Explainer>
-                  </div>
-                }
-                subtitle="per day"
-              >
-                <div className="flex items-center gap-2">
-                  <Currency.Icon currency={token} width={18} height={18} />
-                  {rewardPerDay({
-                    start,
-                    end,
-                    amount,
-                    tvl: row.tvl ?? 0,
-                    token,
-                  })?.toSignificant(6)}{' '}
-                  {unwrapToken(token).symbol}
-                </div>
-              </List.KeyValue>
-              <List.KeyValue className="!items-start" flex title="Duration">
-                <div className="flex flex-col">
-                  <span className="font-mediumt">{Math.floor((end - Date.now() / 1000) / 3600 / 24)} days left</span>
-                  <span className="text-xs text-gray-500 dark:text-slate-500">
-                    Ends at: {format(end * 1000, 'dd MMM yyyy hh:mm')}
-                  </span>
-                </div>
-              </List.KeyValue>
-              <List.KeyValue
-                flex
-                className="!items-start"
-                title={
-                  <div className="flex gap-1 items-center">
-                    Details
-                    <Explainer>
-                      Weight that fees earned by positions represent in their rewards score. A higher % means that more
-                      rewards will be attributed to positions that earn more fees during the distribution.
-                    </Explainer>
->>>>>>> cd68cf86
                   </div>
                 </List.KeyValue>
                 <List.KeyValue
