'use client'

import { ChainId } from 'sushi/chain'
import { getPool } from '@sushiswap/client'
import { formatUSD } from 'sushi'
import { useConcentratedLiquidityPoolStats } from '@sushiswap/react-query'
import { CardLabel, classNames, Container, LinkInternal, Message, Separator, SkeletonText } from '@sushiswap/ui'
import {
  Card,
  CardContent,
  CardCurrencyAmountItem,
  CardDescription,
  CardHeader,
  CardTitle,
} from '@sushiswap/ui/components/card'
import { Toggle } from '@sushiswap/ui/components/toggle'
import { SushiSwapV3ChainId } from '@sushiswap/v3-sdk'
import {
  useConcentratedLiquidityPool,
  useConcentratedLiquidityPoolReserves,
} from '@sushiswap/wagmi/future/hooks'
import { useTokenAmountDollarValues } from 'lib/hooks'
import React, { FC, useMemo, useState } from 'react'
import { Address } from 'wagmi'

import { ConcentratedLiquidityProvider } from './ConcentratedLiquidityProvider'
import { ConcentratedPositionsTable } from './ConcentratedPositionsTable'
import { PoolRewardDistributionsCard } from './PoolRewardDistributionsCard'
import { PoolsFiltersProvider } from './PoolsFiltersProvider'
import { PoolTransactionsV3 } from './PoolTransactionsV3'
import { StatisticsCharts } from './StatisticsChart'

enum Granularity {
  Day,
  Week,
}

const PoolPageV3: FC<{ pool: Awaited<ReturnType<typeof getPool>> }> = ({
  pool,
}) => {
  return (
    <ConcentratedLiquidityProvider>
      <Pool pool={pool} />
    </ConcentratedLiquidityProvider>
  )
}

const Pool: FC<{ pool: Awaited<ReturnType<typeof getPool>> }> = ({ pool }) => {
  const { id } = pool
  const [_chainId, address] = id.split(':')
  const chainId = +_chainId as SushiSwapV3ChainId
  const [granularity, setGranularity] = useState<Granularity>(Granularity.Day)

  const { data: poolStats } = useConcentratedLiquidityPoolStats({
    chainId,
    address,
  })
  const { data: cPool } = useConcentratedLiquidityPool({
    chainId,
    token0: poolStats?.token0,
    token1: poolStats?.token1,
    feeAmount: poolStats?.feeAmount,
  })

  const { data: reserves, isLoading: isReservesLoading } =
    useConcentratedLiquidityPoolReserves({
      pool: cPool,
      chainId,
    })
  const fiatValues = useTokenAmountDollarValues({ chainId, amounts: reserves })
  const incentiveAmounts = useMemo(
    () => poolStats?.incentives.map((el) => el.reward),
    [poolStats?.incentives],
  )
  const fiatValuesIncentives = useTokenAmountDollarValues({
    chainId,
    amounts: incentiveAmounts,
  })

  return (
<<<<<<< HEAD
    <Container maxWidth="5xl" className="px-2 sm:px-4">
      <div className="flex flex-col gap-6">
        <Message variant="info" size="sm">
          {`This pool has been activated to leverage our smart pool feature. Smart pools are designed to optimize the
          allocation of liquidity within customized price ranges, thereby improving trading efficiency. They achieve
          this by enhancing liquidity depth around the current price, which results in higher fee earnings for liquidity
          providers (LPs) and allows the market to dictate the distribution of LPs' positions based on rational
          decisions.`}{' '}
          To create a smart pool position, click{' '}
          <LinkInternal shallow={true} href={`/pool/${pool.id}/smart`} className="underline">
            here
          </LinkInternal>
        </Message>
        <PoolsFiltersProvider>
          <ConcentratedPositionsTable chainId={pool.chainId as ChainId} poolAddress={pool.address as Address} />
        </PoolsFiltersProvider>
        <div className="py-4">
          <Separator />
        </div>
        <div className="grid grid-cols-1 md:grid-cols-[auto_400px] gap-6">
          <StatisticsCharts address={address} chainId={chainId} />
          <div className="flex flex-col gap-6">
            <Card>
              <CardHeader>
                <CardTitle>Pool Liquidity</CardTitle>
                <CardDescription>{formatUSD(fiatValues[0] + fiatValues[1])}</CardDescription>
              </CardHeader>
              <CardContent>
                <CardCurrencyAmountItem
                  isLoading={isReservesLoading}
                  amount={reserves?.[0]}
                  fiatValue={formatUSD(fiatValues[0])}
                />
                <CardCurrencyAmountItem
                  isLoading={isReservesLoading}
                  amount={reserves?.[1]}
                  fiatValue={formatUSD(fiatValues[1])}
                />
              </CardContent>
            </Card>
            <Card>
              <CardHeader>
                <CardTitle>
                  <div className="flex flex-col md:flex-row justify-between gap-y-4">
                    Statistics
                    <div className="flex items-center gap-1">
                      <Toggle
                        variant="outline"
                        size="xs"
                        pressed={granularity === Granularity.Day}
                        onClick={() => setGranularity(Granularity.Day)}
                      >
                        24H
                      </Toggle>
                      <Toggle
                        variant="outline"
                        size="xs"
                        pressed={granularity === Granularity.Week}
                        onClick={() => setGranularity(Granularity.Week)}
                      >
                        1W
                      </Toggle>
=======
    <div className="flex flex-col gap-6">
      <PoolsFiltersProvider>
        <ConcentratedPositionsTable
          chainId={pool.chainId as ChainId}
          poolId={pool.address}
        />
      </PoolsFiltersProvider>
      <div className="py-4">
        <Separator />
      </div>
      <div className="grid grid-cols-1 md:grid-cols-[auto_400px] gap-6">
        <StatisticsCharts address={address} chainId={chainId} />
        <div className="flex flex-col gap-6">
          <Card>
            <CardHeader>
              <CardTitle>Pool Liquidity</CardTitle>
              <CardDescription>
                {formatUSD(fiatValues[0] + fiatValues[1])}
              </CardDescription>
            </CardHeader>
            <CardContent>
              <CardCurrencyAmountItem
                isLoading={isReservesLoading}
                amount={reserves?.[0]}
                fiatValue={formatUSD(fiatValues[0])}
              />
              <CardCurrencyAmountItem
                isLoading={isReservesLoading}
                amount={reserves?.[1]}
                fiatValue={formatUSD(fiatValues[1])}
              />
            </CardContent>
          </Card>
          <Card>
            <CardHeader>
              <CardTitle>
                <div className="flex flex-col md:flex-row justify-between gap-y-4">
                  Statistics
                  <div className="flex items-center gap-1">
                    <Toggle
                      variant="outline"
                      size="xs"
                      pressed={granularity === Granularity.Day}
                      onClick={() => setGranularity(Granularity.Day)}
                    >
                      24H
                    </Toggle>
                    <Toggle
                      variant="outline"
                      size="xs"
                      pressed={granularity === Granularity.Week}
                      onClick={() => setGranularity(Granularity.Week)}
                    >
                      1W
                    </Toggle>
                  </div>
                </div>
              </CardTitle>
            </CardHeader>
            <CardContent>
              <div className="grid grid-cols-1 gap-3">
                <div>
                  <CardLabel>Volume</CardLabel>
                  {poolStats ? (
                    <div className="text-xl font-semibold">
                      {formatUSD(
                        granularity === Granularity.Week
                          ? poolStats.volume1w
                          : poolStats.volume1d ?? 0,
                      )}{' '}
                      <span
                        className={classNames(
                          'text-xs',
                          poolStats[
                            granularity === Granularity.Week
                              ? 'volumeChange1w'
                              : 'volumeChange1d'
                          ] > 0
                            ? 'text-green'
                            : 'text-red',
                        )}
                      >
                        (
                        {poolStats[
                          granularity === Granularity.Week
                            ? 'volumeChange1w'
                            : 'volumeChange1d'
                        ].toFixed(2)}
                        %)
                      </span>
                    </div>
                  ) : (
                    <SkeletonText />
                  )}
                </div>
                <div>
                  <CardLabel>Fees</CardLabel>
                  {poolStats ? (
                    <div className="text-xl font-semibold">
                      {formatUSD(
                        granularity === Granularity.Week
                          ? poolStats.fees1w
                          : poolStats.fees1d ?? 0,
                      )}{' '}
                      <span
                        className={classNames(
                          'text-xs',
                          poolStats[
                            granularity === Granularity.Week
                              ? 'feesChange1w'
                              : 'feesChange1d'
                          ] > 0
                            ? 'text-green'
                            : 'text-red',
                        )}
                      >
                        (
                        {poolStats[
                          granularity === Granularity.Week
                            ? 'feesChange1w'
                            : 'feesChange1d'
                        ].toFixed(2)}
                        %)
                      </span>
>>>>>>> 89e31983
                    </div>
                  </div>
                </CardTitle>
              </CardHeader>
              <CardContent>
                <div className="grid grid-cols-1 gap-3">
                  <div>
                    <CardLabel>Volume</CardLabel>
                    {poolStats ? (
                      <div className="text-xl font-semibold">
                        {formatUSD(granularity === Granularity.Week ? poolStats.volume1w : poolStats.volume1d ?? 0)}{' '}
                        <span
                          className={classNames(
                            'text-xs',
                            poolStats[granularity === Granularity.Week ? 'volumeChange1w' : 'volumeChange1d'] > 0
                              ? 'text-green'
                              : 'text-red'
                          )}
                        >
                          (
                          {poolStats[granularity === Granularity.Week ? 'volumeChange1w' : 'volumeChange1d'].toFixed(2)}
                          %)
                        </span>
                      </div>
                    ) : (
                      <SkeletonText />
                    )}
                  </div>
                  <div>
                    <CardLabel>Fees</CardLabel>
                    {poolStats ? (
                      <div className="text-xl font-semibold">
                        {formatUSD(granularity === Granularity.Week ? poolStats.fees1w : poolStats.fees1d ?? 0)}{' '}
                        <span
                          className={classNames(
                            'text-xs',
                            poolStats[granularity === Granularity.Week ? 'feesChange1w' : 'feesChange1d'] > 0
                              ? 'text-green'
                              : 'text-red'
                          )}
                        >
                          ({poolStats[granularity === Granularity.Week ? 'feesChange1w' : 'feesChange1d'].toFixed(2)}
                          %)
                        </span>
                      </div>
                    ) : (
                      <SkeletonText />
                    )}
                  </div>
                </div>
              </CardContent>
            </Card>
          </div>
        </div>
        <div className="py-4">
          <Separator />
        </div>
        <PoolRewardDistributionsCard pool={pool} />
        <PoolTransactionsV3 pool={pool} poolId={pool.address} />
      </div>
    </Container>
  )
}

export { PoolPageV3 }<|MERGE_RESOLUTION|>--- conflicted
+++ resolved
@@ -1,10 +1,16 @@
 'use client'
 
-import { ChainId } from 'sushi/chain'
 import { getPool } from '@sushiswap/client'
-import { formatUSD } from 'sushi'
 import { useConcentratedLiquidityPoolStats } from '@sushiswap/react-query'
-import { CardLabel, classNames, Container, LinkInternal, Message, Separator, SkeletonText } from '@sushiswap/ui'
+import {
+  CardLabel,
+  Container,
+  LinkInternal,
+  Message,
+  Separator,
+  SkeletonText,
+  classNames,
+} from '@sushiswap/ui'
 import {
   Card,
   CardContent,
@@ -20,19 +26,21 @@
   useConcentratedLiquidityPoolReserves,
 } from '@sushiswap/wagmi/future/hooks'
 import { useTokenAmountDollarValues } from 'lib/hooks'
-import React, { FC, useMemo, useState } from 'react'
+import React, { FC, useState } from 'react'
+import { formatUSD } from 'sushi'
+import { ChainId } from 'sushi/chain'
 import { Address } from 'wagmi'
 
 import { ConcentratedLiquidityProvider } from './ConcentratedLiquidityProvider'
 import { ConcentratedPositionsTable } from './ConcentratedPositionsTable'
 import { PoolRewardDistributionsCard } from './PoolRewardDistributionsCard'
+import { PoolTransactionsV3 } from './PoolTransactionsV3'
 import { PoolsFiltersProvider } from './PoolsFiltersProvider'
-import { PoolTransactionsV3 } from './PoolTransactionsV3'
 import { StatisticsCharts } from './StatisticsChart'
 
 enum Granularity {
-  Day,
-  Week,
+  Day = 'day',
+  Week = 'week',
 }
 
 const PoolPageV3: FC<{ pool: Awaited<ReturnType<typeof getPool>> }> = ({
@@ -68,17 +76,8 @@
       chainId,
     })
   const fiatValues = useTokenAmountDollarValues({ chainId, amounts: reserves })
-  const incentiveAmounts = useMemo(
-    () => poolStats?.incentives.map((el) => el.reward),
-    [poolStats?.incentives],
-  )
-  const fiatValuesIncentives = useTokenAmountDollarValues({
-    chainId,
-    amounts: incentiveAmounts,
-  })
 
   return (
-<<<<<<< HEAD
     <Container maxWidth="5xl" className="px-2 sm:px-4">
       <div className="flex flex-col gap-6">
         <Message variant="info" size="sm">
@@ -88,12 +87,19 @@
           providers (LPs) and allows the market to dictate the distribution of LPs' positions based on rational
           decisions.`}{' '}
           To create a smart pool position, click{' '}
-          <LinkInternal shallow={true} href={`/pool/${pool.id}/smart`} className="underline">
+          <LinkInternal
+            shallow={true}
+            href={`/pool/${pool.id}/smart`}
+            className="underline"
+          >
             here
           </LinkInternal>
         </Message>
         <PoolsFiltersProvider>
-          <ConcentratedPositionsTable chainId={pool.chainId as ChainId} poolAddress={pool.address as Address} />
+          <ConcentratedPositionsTable
+            chainId={pool.chainId as ChainId}
+            poolId={pool.address as Address}
+          />
         </PoolsFiltersProvider>
         <div className="py-4">
           <Separator />
@@ -104,7 +110,9 @@
             <Card>
               <CardHeader>
                 <CardTitle>Pool Liquidity</CardTitle>
-                <CardDescription>{formatUSD(fiatValues[0] + fiatValues[1])}</CardDescription>
+                <CardDescription>
+                  {formatUSD(fiatValues[0] + fiatValues[1])}
+                </CardDescription>
               </CardHeader>
               <CardContent>
                 <CardCurrencyAmountItem
@@ -141,132 +149,6 @@
                       >
                         1W
                       </Toggle>
-=======
-    <div className="flex flex-col gap-6">
-      <PoolsFiltersProvider>
-        <ConcentratedPositionsTable
-          chainId={pool.chainId as ChainId}
-          poolId={pool.address}
-        />
-      </PoolsFiltersProvider>
-      <div className="py-4">
-        <Separator />
-      </div>
-      <div className="grid grid-cols-1 md:grid-cols-[auto_400px] gap-6">
-        <StatisticsCharts address={address} chainId={chainId} />
-        <div className="flex flex-col gap-6">
-          <Card>
-            <CardHeader>
-              <CardTitle>Pool Liquidity</CardTitle>
-              <CardDescription>
-                {formatUSD(fiatValues[0] + fiatValues[1])}
-              </CardDescription>
-            </CardHeader>
-            <CardContent>
-              <CardCurrencyAmountItem
-                isLoading={isReservesLoading}
-                amount={reserves?.[0]}
-                fiatValue={formatUSD(fiatValues[0])}
-              />
-              <CardCurrencyAmountItem
-                isLoading={isReservesLoading}
-                amount={reserves?.[1]}
-                fiatValue={formatUSD(fiatValues[1])}
-              />
-            </CardContent>
-          </Card>
-          <Card>
-            <CardHeader>
-              <CardTitle>
-                <div className="flex flex-col md:flex-row justify-between gap-y-4">
-                  Statistics
-                  <div className="flex items-center gap-1">
-                    <Toggle
-                      variant="outline"
-                      size="xs"
-                      pressed={granularity === Granularity.Day}
-                      onClick={() => setGranularity(Granularity.Day)}
-                    >
-                      24H
-                    </Toggle>
-                    <Toggle
-                      variant="outline"
-                      size="xs"
-                      pressed={granularity === Granularity.Week}
-                      onClick={() => setGranularity(Granularity.Week)}
-                    >
-                      1W
-                    </Toggle>
-                  </div>
-                </div>
-              </CardTitle>
-            </CardHeader>
-            <CardContent>
-              <div className="grid grid-cols-1 gap-3">
-                <div>
-                  <CardLabel>Volume</CardLabel>
-                  {poolStats ? (
-                    <div className="text-xl font-semibold">
-                      {formatUSD(
-                        granularity === Granularity.Week
-                          ? poolStats.volume1w
-                          : poolStats.volume1d ?? 0,
-                      )}{' '}
-                      <span
-                        className={classNames(
-                          'text-xs',
-                          poolStats[
-                            granularity === Granularity.Week
-                              ? 'volumeChange1w'
-                              : 'volumeChange1d'
-                          ] > 0
-                            ? 'text-green'
-                            : 'text-red',
-                        )}
-                      >
-                        (
-                        {poolStats[
-                          granularity === Granularity.Week
-                            ? 'volumeChange1w'
-                            : 'volumeChange1d'
-                        ].toFixed(2)}
-                        %)
-                      </span>
-                    </div>
-                  ) : (
-                    <SkeletonText />
-                  )}
-                </div>
-                <div>
-                  <CardLabel>Fees</CardLabel>
-                  {poolStats ? (
-                    <div className="text-xl font-semibold">
-                      {formatUSD(
-                        granularity === Granularity.Week
-                          ? poolStats.fees1w
-                          : poolStats.fees1d ?? 0,
-                      )}{' '}
-                      <span
-                        className={classNames(
-                          'text-xs',
-                          poolStats[
-                            granularity === Granularity.Week
-                              ? 'feesChange1w'
-                              : 'feesChange1d'
-                          ] > 0
-                            ? 'text-green'
-                            : 'text-red',
-                        )}
-                      >
-                        (
-                        {poolStats[
-                          granularity === Granularity.Week
-                            ? 'feesChange1w'
-                            : 'feesChange1d'
-                        ].toFixed(2)}
-                        %)
-                      </span>
->>>>>>> 89e31983
                     </div>
                   </div>
                 </CardTitle>
@@ -277,17 +159,29 @@
                     <CardLabel>Volume</CardLabel>
                     {poolStats ? (
                       <div className="text-xl font-semibold">
-                        {formatUSD(granularity === Granularity.Week ? poolStats.volume1w : poolStats.volume1d ?? 0)}{' '}
+                        {formatUSD(
+                          granularity === Granularity.Week
+                            ? poolStats.volume1w
+                            : poolStats.volume1d ?? 0,
+                        )}{' '}
                         <span
                           className={classNames(
                             'text-xs',
-                            poolStats[granularity === Granularity.Week ? 'volumeChange1w' : 'volumeChange1d'] > 0
+                            poolStats[
+                              granularity === Granularity.Week
+                                ? 'volumeChange1w'
+                                : 'volumeChange1d'
+                            ] > 0
                               ? 'text-green'
-                              : 'text-red'
+                              : 'text-red',
                           )}
                         >
                           (
-                          {poolStats[granularity === Granularity.Week ? 'volumeChange1w' : 'volumeChange1d'].toFixed(2)}
+                          {poolStats[
+                            granularity === Granularity.Week
+                              ? 'volumeChange1w'
+                              : 'volumeChange1d'
+                          ].toFixed(2)}
                           %)
                         </span>
                       </div>
@@ -299,16 +193,29 @@
                     <CardLabel>Fees</CardLabel>
                     {poolStats ? (
                       <div className="text-xl font-semibold">
-                        {formatUSD(granularity === Granularity.Week ? poolStats.fees1w : poolStats.fees1d ?? 0)}{' '}
+                        {formatUSD(
+                          granularity === Granularity.Week
+                            ? poolStats.fees1w
+                            : poolStats.fees1d ?? 0,
+                        )}{' '}
                         <span
                           className={classNames(
                             'text-xs',
-                            poolStats[granularity === Granularity.Week ? 'feesChange1w' : 'feesChange1d'] > 0
+                            poolStats[
+                              granularity === Granularity.Week
+                                ? 'feesChange1w'
+                                : 'feesChange1d'
+                            ] > 0
                               ? 'text-green'
-                              : 'text-red'
+                              : 'text-red',
                           )}
                         >
-                          ({poolStats[granularity === Granularity.Week ? 'feesChange1w' : 'feesChange1d'].toFixed(2)}
+                          (
+                          {poolStats[
+                            granularity === Granularity.Week
+                              ? 'feesChange1w'
+                              : 'feesChange1d'
+                          ].toFixed(2)}
                           %)
                         </span>
                       </div>
