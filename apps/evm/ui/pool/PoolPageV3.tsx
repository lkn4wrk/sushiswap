--- conflicted
+++ resolved
@@ -1,9 +1,8 @@
 'use client'
 
 import { ChainId } from 'sushi/chain'
-import { getPool } from '@sushiswap/client'
 import { formatUSD } from 'sushi'
-import { useConcentratedLiquidityPoolStats } from '@sushiswap/react-query'
+// import { useConcentratedLiquidityPoolStats } from '@sushiswap/react-query'
 import { CardLabel, classNames, Separator, SkeletonText } from '@sushiswap/ui'
 import {
   Card,
@@ -20,11 +19,11 @@
   useConcentratedLiquidityPoolReserves,
 } from '@sushiswap/wagmi/future/hooks'
 import { useTokenAmountDollarValues } from 'lib/hooks'
-import React, { FC, useMemo, useState } from 'react'
+import React, { FC, useState } from 'react'
 
 import { ConcentratedLiquidityProvider } from './ConcentratedLiquidityProvider'
 import { ConcentratedPositionsTable } from './ConcentratedPositionsTable'
-import { PoolRewardDistributionsCard } from './PoolRewardDistributionsCard'
+// import { PoolRewardDistributionsCard } from './PoolRewardDistributionsCard'
 import { PoolsFiltersProvider } from './PoolsFiltersProvider'
 import { PoolTransactionsV3 } from './PoolTransactionsV3'
 import { StatisticsCharts } from './StatisticsChart'
@@ -36,13 +35,7 @@
   Week = 1,
 }
 
-<<<<<<< HEAD
 const PoolPageV3: FC<{ pool: Pool }> = ({ pool }) => {
-=======
-const PoolPageV3: FC<{ pool: Awaited<ReturnType<typeof getPool>> }> = ({
-  pool,
-}) => {
->>>>>>> 89e31983
   return (
     <ConcentratedLiquidityProvider>
       <_Pool pool={pool} />
@@ -57,13 +50,6 @@
   const chainId = +_chainId as SushiSwapV3ChainId
   const [granularity, setGranularity] = useState<Granularity>(Granularity.Day)
 
-<<<<<<< HEAD
-=======
-  const { data: poolStats } = useConcentratedLiquidityPoolStats({
-    chainId,
-    address,
-  })
->>>>>>> 89e31983
   const { data: cPool } = useConcentratedLiquidityPool({
     chainId,
     token0: extendedPool?.token0,
@@ -77,21 +63,12 @@
       chainId,
     })
   const fiatValues = useTokenAmountDollarValues({ chainId, amounts: reserves })
-  const incentiveAmounts = useMemo(
-    () => poolStats?.incentives.map((el) => el.reward),
-    [poolStats?.incentives],
-  )
+  // const incentiveAmounts = useMemo(() => poolStats?.incentives.map((el) => el.reward), [poolStats?.incentives])
+  const incentiveAmounts = null
   const fiatValuesIncentives = useTokenAmountDollarValues({
     chainId,
     amounts: incentiveAmounts,
   })
-<<<<<<< HEAD
-  const fiatValues = useTokenAmountDollarValues({ chainId, amounts: reserves })
-  // const incentiveAmounts = useMemo(() => poolStats?.incentives.map((el) => el.reward), [poolStats?.incentives])
-  const incentiveAmounts = null
-  const fiatValuesIncentives = useTokenAmountDollarValues({ chainId, amounts: incentiveAmounts })
-=======
->>>>>>> 89e31983
 
   return (
     <div className="flex flex-col gap-6">
@@ -105,7 +82,11 @@
         <Separator />
       </div>
       <div className="grid grid-cols-1 md:grid-cols-[auto_400px] gap-6">
-        <StatisticsCharts pool={extendedPool} address={address} chainId={chainId} />
+        <StatisticsCharts
+          pool={extendedPool}
+          address={address}
+          chainId={chainId}
+        />
         <div className="flex flex-col gap-6">
           <Card>
             <CardHeader>
@@ -159,41 +140,29 @@
                   <CardLabel>Volume</CardLabel>
                   {pool ? (
                     <div className="text-xl font-semibold">
-<<<<<<< HEAD
-                      {formatUSD(granularity === Granularity.Week ? pool.last7DVolumeUsd : pool.last1DVolumeUsd ?? 0)}{' '}
-                      <span
-                        className={classNames(
-                          'text-xs',
-                          pool[granularity === Granularity.Week ? 'last7DVolumeChangePercent' : 'last1DVolumeChangePercent'] > 0
-=======
                       {formatUSD(
                         granularity === Granularity.Week
-                          ? poolStats.volume1w
-                          : poolStats.volume1d ?? 0,
+                          ? pool.last7DVolumeUsd
+                          : pool.last1DVolumeUsd ?? 0,
                       )}{' '}
                       <span
                         className={classNames(
                           'text-xs',
-                          poolStats[
+                          pool[
                             granularity === Granularity.Week
-                              ? 'volumeChange1w'
-                              : 'volumeChange1d'
+                              ? 'last7DVolumeChangePercent'
+                              : 'last1DVolumeChangePercent'
                           ] > 0
->>>>>>> 89e31983
                             ? 'text-green'
                             : 'text-red',
                         )}
                       >
-<<<<<<< HEAD
-                        ({pool[granularity === Granularity.Week ? 'last7DVolumeChangePercent' : 'last1DVolumeChangePercent'].toFixed(2)}
-=======
                         (
-                        {poolStats[
+                        {pool[
                           granularity === Granularity.Week
-                            ? 'volumeChange1w'
-                            : 'volumeChange1d'
+                            ? 'last7DVolumeChangePercent'
+                            : 'last1DVolumeChangePercent'
                         ].toFixed(2)}
->>>>>>> 89e31983
                         %)
                       </span>
                     </div>
@@ -205,41 +174,29 @@
                   <CardLabel>Fees</CardLabel>
                   {pool ? (
                     <div className="text-xl font-semibold">
-<<<<<<< HEAD
-                      {formatUSD(granularity === Granularity.Week ? pool.last7DFeeUsd : pool.last1DFeeUsd ?? 0)}{' '}
-                      <span
-                        className={classNames(
-                          'text-xs',
-                          pool[granularity === Granularity.Week ? 'last7DFeeChangeUsd' : 'last1DFeeChangeUsd'] > 0
-=======
                       {formatUSD(
                         granularity === Granularity.Week
-                          ? poolStats.fees1w
-                          : poolStats.fees1d ?? 0,
+                          ? pool.last7DFeeUsd
+                          : pool.last1DFeeUsd ?? 0,
                       )}{' '}
                       <span
                         className={classNames(
                           'text-xs',
-                          poolStats[
+                          pool[
                             granularity === Granularity.Week
-                              ? 'feesChange1w'
-                              : 'feesChange1d'
+                              ? 'last7DFeeChangeUsd'
+                              : 'last1DFeeChangeUsd'
                           ] > 0
->>>>>>> 89e31983
                             ? 'text-green'
                             : 'text-red',
                         )}
                       >
-<<<<<<< HEAD
-                        ({pool[granularity === Granularity.Week ? 'last7DFeeChangeUsd' : 'last1DFeeChangeUsd'].toFixed(2)}
-=======
                         (
-                        {poolStats[
+                        {pool[
                           granularity === Granularity.Week
-                            ? 'feesChange1w'
-                            : 'feesChange1d'
+                            ? 'last7DFeeChangeUsd'
+                            : 'last1DFeeChangeUsd'
                         ].toFixed(2)}
->>>>>>> 89e31983
                         %)
                       </span>
                     </div>
