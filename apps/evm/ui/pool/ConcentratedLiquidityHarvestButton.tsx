<<<<<<< HEAD
'use client'

import { BigNumber } from '@ethersproject/bignumber'
=======
>>>>>>> 660f0899
import { ChainId } from '@sushiswap/chain'
import { useAngleRewards } from '@sushiswap/react-query'
import { Address } from '@sushiswap/wagmi'
import { useHarvestAngleRewards } from '@sushiswap/wagmi/future/hooks'
import { FC, ReactElement, useMemo } from 'react'

interface ConcentratedLiquidityHarvestButton {
  account: Address | undefined
  enabled?: boolean
  chainId: ChainId
  children(params: ReturnType<typeof useHarvestAngleRewards>): ReactElement
}

export const ConcentratedLiquidityHarvestButton: FC<ConcentratedLiquidityHarvestButton> = ({
  account,
  chainId,
  enabled,
  children,
}) => {
  const { data: rewards } = useAngleRewards({
    chainId,
    account,
  })

  const args = useMemo(() => {
    if (!rewards || !account || !rewards.transactionData) return undefined
    const [tokens, claims, proofs] = Object.entries(rewards.transactionData).reduce<[Address[], bigint[], Address[][]]>(
      (acc, [k, v]) => {
        if (v.proof !== undefined) {
          acc[0].push(k as Address)
          acc[1].push(BigInt(v.claim))
          acc[2].push(v.proof as Address[])
        }
        return acc
      },
      [[], [], []]
    )

    return {
      users: tokens.map(() => account),
      tokens,
      claims,
      proofs,
    }
  }, [account, rewards])

  const data = useHarvestAngleRewards({
    account,
    chainId,
    enabled,
    args,
  })

  return <>{children(data)}</>
}<|MERGE_RESOLUTION|>--- conflicted
+++ resolved
@@ -1,9 +1,5 @@
-<<<<<<< HEAD
 'use client'
 
-import { BigNumber } from '@ethersproject/bignumber'
-=======
->>>>>>> 660f0899
 import { ChainId } from '@sushiswap/chain'
 import { useAngleRewards } from '@sushiswap/react-query'
 import { Address } from '@sushiswap/wagmi'
