--- conflicted
+++ resolved
@@ -1,15 +1,8 @@
 'use client'
 
-<<<<<<< HEAD
-import { ChainId } from '@sushiswap/chain'
-import { Native } from '@sushiswap/currency'
-import { formatUSD } from '@sushiswap/format'
-=======
 import { ChainId } from 'sushi/chain'
-import { Pool } from '@sushiswap/client'
 import { Native } from 'sushi/currency'
 import { formatUSD } from 'sushi'
->>>>>>> 89e31983
 import { usePrices } from '@sushiswap/react-query'
 import { Pool } from '@sushiswap/rockset-client'
 import {
