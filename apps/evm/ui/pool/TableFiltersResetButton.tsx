--- conflicted
+++ resolved
@@ -10,7 +10,8 @@
 
 export const TableFiltersResetButton: FC = () => {
   const [isPending, startTransition] = useTransition()
-  const { protocols, chainIds, tokenSymbols, farmsOnly, smartPoolsOnly } = usePoolFilters()
+  const { protocols, chainIds, tokenSymbols, farmsOnly, smartPoolsOnly } =
+    usePoolFilters()
   const setFilters = useSetPoolFilters()
 
   const networks = useMemo(
@@ -22,14 +23,12 @@
     [protocols],
   )
   const [show, setShow] = useState(
-<<<<<<< HEAD
-    (types?.length ?? 0) + (networks?.length ?? 0) + (tokenSymbols?.length ?? 0) > 0 || farmsOnly || smartPoolsOnly
-=======
     (types?.length ?? 0) +
       (networks?.length ?? 0) +
       (tokenSymbols?.length ?? 0) >
-      0 || farmsOnly,
->>>>>>> 89e31983
+      0 ||
+      farmsOnly ||
+      smartPoolsOnly,
   )
 
   const reset = useCallback(() => {
@@ -48,14 +47,12 @@
   if (
     isPending
       ? show
-<<<<<<< HEAD
-      : (types?.length ?? 0) + (networks?.length ?? 0) + (tokenSymbols?.length ?? 0) > 0 || farmsOnly || smartPoolsOnly
-=======
       : (types?.length ?? 0) +
           (networks?.length ?? 0) +
           (tokenSymbols?.length ?? 0) >
-          0 || farmsOnly
->>>>>>> 89e31983
+          0 ||
+        farmsOnly ||
+        smartPoolsOnly
   ) {
     return (
       <Button
