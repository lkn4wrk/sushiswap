import { RadioGroup } from '@headlessui/react'
import { ArrowDownIcon, SwitchHorizontalIcon } from '@heroicons/react-v1/solid'
import { Chain, ChainId } from '@sushiswap/chain'
import { Pool } from '@sushiswap/client'
import { Amount, Price, tryParseAmount } from '@sushiswap/currency'
import { formatUSD } from '@sushiswap/format'
import { FundSource } from '@sushiswap/hooks'
import { Fraction, JSBI, Percent, ZERO } from '@sushiswap/math'
import { classNames, Currency, Dots, List } from '@sushiswap/ui'
<<<<<<< HEAD
import { DialogConfirm, DialogProvider } from '@sushiswap/ui'
import {
  DialogContent,
  DialogDescription,
  DialogFooter,
  DialogHeader,
  DialogReview,
  DialogTitle,
  DialogTrigger,
} from '@sushiswap/ui'
=======
>>>>>>> 1bc8fa5f
import { Button } from '@sushiswap/ui/components/button'
import { SushiSwapV2ChainId } from '@sushiswap/v2-sdk'
import {
  FeeAmount,
  Pool as V3Pool,
  Position,
  priceToClosestTick,
  SushiSwapV3ChainId,
  TickMath,
} from '@sushiswap/v3-sdk'
import {
  Address,
  getMasterChefContractConfig,
  useAccount,
  useMasterChefWithdraw,
  usePair,
  useTotalSupply,
} from '@sushiswap/wagmi'
import { useWaitForTransaction } from '@sushiswap/wagmi'
import { useTransactionDeadline } from '@sushiswap/wagmi/future/hooks'
import { useV3Migrate, V3MigrateContractConfig } from '@sushiswap/wagmi/future/hooks/migrate/hooks/useV3Migrate'
import { Checker } from '@sushiswap/wagmi/future/systems'
import { useApproved, withCheckerRoot } from '@sushiswap/wagmi/future/systems/Checker/Provider'
import { APPROVE_TAG_MIGRATE, APPROVE_TAG_UNSTAKE, Bound, Field } from 'lib/constants'
import { unwrapToken } from 'lib/functions'
import { useGraphPool, useTokenAmountDollarValues } from 'lib/hooks'
import { useSlippageTolerance } from 'lib/hooks/useSlippageTolerance'
import React, { FC, useMemo, useState } from 'react'

import { useConcentratedDerivedMintInfo } from '../ConcentratedLiquidityProvider'
import { SelectPricesWidget } from '../NewPositionSection'
import { SelectFeeConcentratedWidget } from '../NewPositionSection/SelectFeeConcentratedWidget'
import { usePoolPosition } from '../PoolPositionProvider'
import { usePoolPositionRewards } from '../PoolPositionRewardsProvider'
import { usePoolPositionStaked } from '../PoolPositionStakedProvider'

export const MODAL_MIGRATE_ID = 'migrate-modal'

enum PositionView {
  Staked = 'Staked',
  Unstaked = 'Unstaked',
}

export const MigrateTab: FC<{ pool: Pool }> = withCheckerRoot(({ pool }) => {
  const { address } = useAccount()
  const [positionView, setPositionView] = useState(PositionView.Staked)
  const [feeAmount, setFeeAmount] = useState<FeeAmount>(FeeAmount.LOWEST)
  const { approved } = useApproved(APPROVE_TAG_UNSTAKE)
  const [invertPrice, setInvertPrice] = useState(false)
  const [invertTokens, setInvertTokens] = useState(false)
  const [slippageTolerance] = useSlippageTolerance('addLiquidity')
  const slippagePercent = useMemo(() => {
    return new Percent(Math.floor(+(slippageTolerance === 'AUTO' ? '0.5' : slippageTolerance) * 100), 10_000)
  }, [slippageTolerance])

  const {
    data: { token0: _token0, token1: _token1, liquidityToken },
  } = useGraphPool(pool)

  const {
    value0: _value0,
    value1: _value1,
    underlying0: _underlying0,
    underlying1: _underlying1,
    isLoading,
    balance,
  } = usePoolPosition()

  const [token0, token1, value0, value1, underlying0, underlying1] = useMemo(
    () =>
      invertTokens
        ? [_token1, _token0, _value1, _value0, _underlying1, _underlying0]
        : [_token0, _token1, _value0, _value1, _underlying0, _underlying1],
    [invertTokens, _token0, _token1, _value0, _value1, _underlying0, _underlying1]
  )

  const { data: pair } = usePair(pool.chainId as SushiSwapV2ChainId, token0, token1)
  const totalSupply = useTotalSupply(liquidityToken)

  // Harvest & Withdraw
  const {
    value0: stakedValue0,
    value1: stakedValue1,
    balance: stakedBalance,
    underlying0: stakedUnderlying0,
    underlying1: stakedUnderlying1,
    isLoading: isStakedLoading,
  } = usePoolPositionStaked()
  const { pendingRewards, rewardTokens, values, isLoading: isRewardsLoading } = usePoolPositionRewards()
  const { sendTransaction, isLoading: isWritePending } = useMasterChefWithdraw({
    chainId: pool.chainId,
    amount: stakedBalance,
    pid: pool.incentives?.[0]?.pid,
    chef: pool.incentives?.[0]?.chefType,
    enabled: Boolean(
      approved && stakedBalance?.greaterThan(ZERO) && pool.incentives?.[0]?.pid && pool.incentives?.[0]?.chefType
    ),
  })

  // this is just getLiquidityValue with the fee off, but for the passed pair
  const token0Value = useMemo(
    () =>
      token0 && pair?.[1] && totalSupply && balance
        ? Amount.fromRawAmount(
            token0?.wrapped,
            JSBI.divide(
              JSBI.multiply(
                balance[FundSource.WALLET].quotient,
                token0.wrapped.equals(pair[1].token0) ? pair[1].reserve0.quotient : pair[1].reserve1.quotient
              ),
              totalSupply.quotient
            )
          )
        : undefined,
    [token0, pair, totalSupply, balance]
  )

  const token1Value = useMemo(
    () =>
      token1 && pair?.[1]?.reserve1 && totalSupply && balance
        ? Amount.fromRawAmount(
            token1?.wrapped,
            JSBI.divide(
              JSBI.multiply(
                balance[FundSource.WALLET].quotient,
                token1.wrapped.equals(pair[1].token1) ? pair[1].reserve1.quotient : pair[1].reserve0.quotient
              ),
              totalSupply.quotient
            )
          )
        : undefined,
    [token1, pair, totalSupply, balance]
  )

  const {
    ticks,
    invalidRange,
    pool: v3Pool,
    parsedAmounts,
    pricesAtTicks,
    ticksAtLimit,
    price,
    noLiquidity,
    outOfRange,
  } = useConcentratedDerivedMintInfo({
    chainId: pool.chainId as SushiSwapV3ChainId,
    account: address,
    token0,
    token1,
    baseToken: token0,
    feeAmount,
    existingPosition: undefined,
  })

  const v3Address =
    token0 && token1 && feeAmount ? V3Pool.getAddress(token0.wrapped, token1.wrapped, feeAmount) : undefined
  const v3SpotPrice = useMemo(() => (v3Pool ? v3Pool?.token0Price : undefined), [v3Pool])
  const v2SpotPrice = useMemo(
    () =>
      _token0 && _token1 && pair?.[1]?.reserve0 && pair?.[1]?.reserve1
        ? new Price(_token0.wrapped, _token1.wrapped, pair[1].reserve0.quotient, pair[1].reserve1.quotient)
        : undefined,
    [_token0, _token1, pair]
  )

  let priceDifferenceFraction: Fraction | undefined =
    v2SpotPrice && v3SpotPrice ? v3SpotPrice.divide(v2SpotPrice).subtract(1).multiply(100) : undefined
  if (priceDifferenceFraction?.lessThan(ZERO)) {
    priceDifferenceFraction = priceDifferenceFraction.multiply(-1)
  }

  const largePriceDifference = priceDifferenceFraction && !priceDifferenceFraction?.lessThan(JSBI.BigInt(2))

  const { [Bound.LOWER]: tickLower, [Bound.UPPER]: tickUpper } = ticks

  // the v3 tick is either the pool's tickCurrent, or the tick closest to the v2 spot price
  const tick = v3Pool?.tickCurrent ?? (v2SpotPrice ? priceToClosestTick(v2SpotPrice) : undefined)
  // the price is either the current v3 price, or the price at the tick
  const sqrtPrice = v3Pool?.sqrtRatioX96 ?? (tick ? TickMath.getSqrtRatioAtTick(tick) : undefined)

  const position = useMemo(
    () =>
      typeof tickLower === 'number' &&
      typeof tickUpper === 'number' &&
      !invalidRange &&
      token0 &&
      token1 &&
      token0Value &&
      token1Value &&
      sqrtPrice &&
      tick
        ? Position.fromAmounts({
            pool: v3Pool ?? new V3Pool(token0.wrapped, token1.wrapped, feeAmount, sqrtPrice, 0, tick, []),
            tickLower,
            tickUpper,
            amount0: token0.wrapped.sortsBefore(token1.wrapped) ? token0Value.quotient : token1Value.quotient,
            amount1: token0.wrapped.sortsBefore(token1.wrapped) ? token1Value.quotient : token0Value.quotient,
            useFullPrecision: true, // we want full precision for the theoretical position
          })
        : undefined,
    [feeAmount, invalidRange, sqrtPrice, tick, tickLower, tickUpper, token0, token0Value, token1, token1Value, v3Pool]
  )

  const { amount0: v3Amount0Min, amount1: v3Amount1Min } = useMemo(
    () => (position ? position.mintAmountsWithSlippage(slippagePercent) : { amount0: undefined, amount1: undefined }),
    [position, slippagePercent]
  )

  const [positionAmount0, positionAmount1] = useMemo(
    () => (invertTokens ? [position?.amount1, position?.amount0] : [position?.amount0, position?.amount1]),
    [invertTokens, position?.amount0, position?.amount1]
  )

  const refund0 = useMemo(
    () =>
      positionAmount0 &&
      token0 &&
      token0Value &&
      Amount.fromRawAmount(token0, JSBI.subtract(token0Value.quotient, positionAmount0.quotient)),
    [positionAmount0, token0, token0Value]
  )

  const refund1 = useMemo(
    () =>
      positionAmount1 &&
      token1 &&
      token1Value &&
      Amount.fromRawAmount(token1, JSBI.subtract(token1Value.quotient, positionAmount1.quotient)),
    [positionAmount1, token1, token1Value]
  )

  const [v3FiatValue0, v3FiatValue1, refund0FiatValue, refund1FiatValue] = useTokenAmountDollarValues({
    chainId: pool.chainId as SushiSwapV3ChainId,
    amounts: [positionAmount0, positionAmount1, refund0, refund1],
  })

  const { [Field.CURRENCY_A]: input0, [Field.CURRENCY_B]: input1 } = parsedAmounts
  const { [Bound.LOWER]: priceLower, [Bound.UPPER]: priceUpper } = pricesAtTicks

  const isSorted = token0 && token1 && token0.wrapped.sortsBefore(token1.wrapped)
  const leftPrice = useMemo(() => (isSorted ? priceLower : priceUpper?.invert()), [isSorted, priceLower, priceUpper])
  const rightPrice = useMemo(() => (isSorted ? priceUpper : priceLower?.invert()), [isSorted, priceLower, priceUpper])
  const midPrice = useMemo(() => (isSorted ? price : price?.invert()), [isSorted, price])
  const isFullRange = Boolean(ticksAtLimit[Bound.LOWER] && ticksAtLimit[Bound.UPPER])

  const fiatAmounts = useMemo(() => [tryParseAmount('1', token0), tryParseAmount('1', token1)], [token0, token1])
  const fiatAmountsAsNumber = useTokenAmountDollarValues({ chainId: pool.chainId, amounts: fiatAmounts })

  const { approved: approvedMigrate } = useApproved(APPROVE_TAG_MIGRATE)
  const { data: deadline } = useTransactionDeadline({ chainId: pool.chainId as ChainId })

  const {
    writeAsync,
    isLoading: isMigrateLoading,
    isError,
    data,
  } = useV3Migrate({
    account: address,
    args: {
      pair: pool.address as Address,
      liquidityToMigrate: balance?.[FundSource.WALLET],
      percentageToMigrate: 100,
      token0: _token0?.wrapped,
      token1: _token1?.wrapped,
      fee: feeAmount,
      tickLower: tickLower,
      tickUpper: tickUpper,
      amount0Min: v3Amount0Min,
      amount1Min: v3Amount1Min,
      recipient: address,
      deadline,
      refundAsETH: true,
      sqrtPrice,
      noLiquidity,
    },
    chainId: pool.chainId as SushiSwapV3ChainId,
    enabled: approvedMigrate,
  })

  const { status } = useWaitForTransaction({ chainId: pool.chainId as SushiSwapV3ChainId, hash: data?.hash })

  return (
<<<<<<< HEAD
    <DialogProvider>
      <div className="flex gap-6 col-span-2">
=======
    <>
      <div className="flex col-span-1 gap-6 sm:col-span-2">
>>>>>>> 1bc8fa5f
        {v2SpotPrice && (
          <div className="flex flex-col col-span-2 gap-2">
            <List.Label className="!px-0">V2 Price</List.Label>
            {token0 && token1 && pool ? (
              <div
                onClick={() => setInvertPrice((prev) => !prev)}
                role="button"
                className="flex items-center font-semibold gap-1.5 rounded-xl text-blue hover:text-blue-600"
              >
                <SwitchHorizontalIcon width={16} height={16} />
                <div className="flex items-baseline gap-1.5">
                  1 {invertPrice ? _token1.symbol : _token0.symbol} ={' '}
                  {invertPrice
                    ? `${v2SpotPrice?.invert()?.toSignificant(6)} ${_token0.symbol}`
                    : `${v2SpotPrice?.toSignificant(6)} ${_token1.symbol}`}
                </div>
              </div>
            ) : (
              <></>
            )}
          </div>
        )}
        {v3SpotPrice && (
          <div className="flex flex-col col-span-2 gap-2">
            <List.Label className="!px-0">V3 Price</List.Label>
            {token0 && token1 && pool ? (
              <div
                onClick={() => setInvertPrice((prev) => !prev)}
                role="button"
                className="flex items-center font-semibold gap-1.5 rounded-xl text-blue hover:text-blue-600"
              >
                <SwitchHorizontalIcon width={16} height={16} />
                <div className="flex items-baseline gap-1.5">
                  1 {invertPrice ? _token1.symbol : _token0.symbol} ={' '}
                  {invertPrice
                    ? `${v3SpotPrice?.invert()?.toSignificant(6)} ${_token0.symbol}`
                    : `${v3SpotPrice?.toSignificant(6)} ${_token1.symbol}`}
                </div>
              </div>
            ) : (
              <></>
            )}
          </div>
        )}
      </div>
      <div className="flex flex-col gap-6 sm:order-2">
        <List className="!pt-10">
          <div className="flex justify-end">
            {stakedBalance?.greaterThan(ZERO) && (
              <List.Label>
                <RadioGroup value={positionView} onChange={setPositionView} className="flex gap-3">
                  <RadioGroup.Option value={PositionView.Staked}>
                    {({ checked }) => (
                      <button type="button" className={classNames(checked ? 'text-blue' : '', 'font-semibold text-xs')}>
                        Staked
                      </button>
                    )}
                  </RadioGroup.Option>
                  <RadioGroup.Option value={PositionView.Unstaked}>
                    {({ checked }) => (
                      <button type="button" className={classNames(checked ? 'text-blue' : '', 'font-semibold text-xs')}>
                        Unstaked
                      </button>
                    )}
                  </RadioGroup.Option>
                </RadioGroup>
              </List.Label>
            )}
          </div>
          <List.Control>
            <List.KeyValue flex title={<span className="text-base font-semibold">Position Value</span>}>
              <span className="text-base font-semibold">
                {formatUSD(
                  positionView === PositionView.Staked && stakedBalance?.greaterThan(ZERO)
                    ? stakedValue0 + stakedValue1
                    : value0 + value1
                )}
              </span>
            </List.KeyValue>
            {isLoading || isStakedLoading ? (
              <List.KeyValue skeleton />
            ) : token0 ? (
              <>
                <List.KeyValue flex title={`${token0.symbol}`} className="!items-start">
                  <div className="flex flex-col gap-0.5">
                    <div className="flex items-center gap-2">
                      <Currency.Icon currency={unwrapToken(token0)} width={18} height={18} />
                      {(positionView === PositionView.Staked && stakedBalance?.greaterThan(ZERO)
                        ? stakedUnderlying0
                        : underlying0
                      )?.toSignificant(6)}{' '}
                      {unwrapToken(token0).symbol}
                    </div>
                    <span className="text-xs font-normal text-gray-600 dark:text-slate-400">
                      {formatUSD(
                        positionView === PositionView.Staked && stakedBalance?.greaterThan(ZERO) ? stakedValue0 : value0
                      )}
                    </span>
                  </div>
                </List.KeyValue>
              </>
            ) : (
              <></>
            )}
            {isLoading || isStakedLoading ? (
              <List.KeyValue skeleton />
            ) : token1 ? (
              <List.KeyValue flex title={`${token1.symbol}`} className="!items-start">
                <div className="flex flex-col gap-0.5">
                  <div className="flex items-center gap-2">
                    <Currency.Icon currency={unwrapToken(token1)} width={18} height={18} />
                    {(positionView === PositionView.Staked && stakedBalance?.greaterThan(ZERO)
                      ? stakedUnderlying1
                      : underlying1
                    )?.toSignificant(6)}{' '}
                    {unwrapToken(token1).symbol}
                  </div>
                  <span className="text-xs font-normal text-gray-600 dark:text-slate-400">
                    {formatUSD(
                      positionView === PositionView.Staked && stakedBalance?.greaterThan(ZERO) ? stakedValue1 : value1
                    )}
                  </span>
                </div>
              </List.KeyValue>
            ) : (
              <></>
            )}
          </List.Control>
        </List>
        {stakedBalance?.greaterThan(ZERO) && (
          <>
            <List>
              <div className="flex justify-between">
                <List.Label>Rewards</List.Label>
                <List.Label>{formatUSD(values.reduce((sum, value) => sum + value, 0))}</List.Label>
              </div>
              <List.Control>
                {isRewardsLoading ? (
                  <>
                    <List.KeyValue skeleton />
                    <List.KeyValue skeleton />
                  </>
                ) : (
                  pendingRewards?.map((reward, i) => (
                    <List.KeyValue
                      key={reward?.currency.id}
                      flex
                      title={`${unwrapToken(rewardTokens[i]).symbol}`}
                      className="!items-start"
                    >
                      <div className="flex items-center gap-0.5">
                        <div className="flex items-center gap-2">
                          <Currency.Icon currency={unwrapToken(rewardTokens[i])} width={18} height={18} />
                          {reward?.toSignificant(6)} {unwrapToken(rewardTokens[i]).symbol}
                          <span className="text-gray-600 dark:text-slate-400">({formatUSD(values[i])})</span>
                        </div>
                      </div>
                    </List.KeyValue>
                  ))
                )}
              </List.Control>
            </List>
            <div className="p-6 font-medium bg-blue/10 text-blue rounded-xl">
              You have staked liquidity balance. Please unstake and claim your rewards before migrating.
            </div>
            <Checker.Connect fullWidth>
              <Checker.Network fullWidth chainId={pool.chainId}>
                <Checker.ApproveERC20
                  fullWidth
                  id="approve-token0"
                  amount={stakedBalance}
                  contract={getMasterChefContractConfig(pool.chainId, pool.incentives[0].chefType)?.address}
                  enabled={Boolean(getMasterChefContractConfig(pool.chainId, pool.incentives[0].chefType)?.address)}
                >
                  <Checker.Success tag={APPROVE_TAG_UNSTAKE}>
                    <Button
                      size="xl"
                      onClick={() => sendTransaction?.()}
                      disabled={!approved || isWritePending}
                      testId="unstake-liquidity"
                    >
                      {isWritePending ? <Dots>Confirm transaction</Dots> : 'Unstake & Claim Rewards'}
                    </Button>
                  </Checker.Success>
                </Checker.ApproveERC20>
              </Checker.Network>
            </Checker.Connect>
          </>
        )}

        {(token0Value?.greaterThan(ZERO) || token1Value?.greaterThan(ZERO)) && position && (
          <div className="flex flex-col gap-2">
            <div className="flex justify-center w-full">
              <ArrowDownIcon width={20} height={20} />
            </div>
            <List>
              <List.Control>
                <List.KeyValue flex title={<span className="text-base font-semibold">Migration</span>}>
                  <span className="text-base font-semibold">{formatUSD(v3FiatValue0 + v3FiatValue1)}</span>
                </List.KeyValue>
                {positionAmount0 && (
                  <List.KeyValue flex title={`${positionAmount0.currency.symbol}`} className="!items-start">
                    <div className="flex flex-col gap-0.5">
                      <div className="flex items-center gap-2">
                        <Currency.Icon currency={unwrapToken(positionAmount0.currency)} width={18} height={18} />
                        {positionAmount0.toSignificant(6)} {unwrapToken(positionAmount0.currency).symbol}
                      </div>
                      <span className="text-xs font-normal text-gray-600 dark:text-slate-400">
                        {formatUSD(v3FiatValue0)}
                      </span>
                    </div>
                  </List.KeyValue>
                )}
                {positionAmount1 && (
                  <List.KeyValue flex title={`${positionAmount1.currency.symbol}`} className="!items-start">
                    <div className="flex flex-col gap-0.5">
                      <div className="flex items-center gap-2">
                        <Currency.Icon currency={unwrapToken(positionAmount1.currency)} width={18} height={18} />
                        {positionAmount1.toSignificant(6)} {unwrapToken(positionAmount1.currency).symbol}
                      </div>
                      <span className="text-xs font-normal text-gray-600 dark:text-slate-400">
                        {formatUSD(v3FiatValue1)}
                      </span>
                    </div>
                  </List.KeyValue>
                )}
                <div className="p-4">
                  <div className="h-0.5 w-full bg-gray-100 dark:bg-slate-200/5" />
                </div>
                <List.KeyValue flex title={<span className="text-base font-semibold">Refund</span>}>
                  <span className="text-base font-semibold">{formatUSD(refund0FiatValue + refund1FiatValue)}</span>
                </List.KeyValue>
                {token0Value && (
                  <List.KeyValue flex title={`${token0Value.currency.symbol}`} className="!items-start">
                    <div className="flex flex-col gap-0.5">
                      <div className="flex items-center gap-2">
                        <Currency.Icon currency={unwrapToken(token0Value.currency)} width={18} height={18} />
                        {refund0?.toSignificant(6) ?? '0.00'} {unwrapToken(token0Value.currency).symbol}
                      </div>
                      <span className="text-xs font-normal text-gray-600 dark:text-slate-400">
                        {formatUSD(refund0FiatValue)}
                      </span>
                    </div>
                  </List.KeyValue>
                )}
                {token1Value && (
                  <List.KeyValue flex title={`${token1Value.currency.symbol}`} className="!items-start">
                    <div className="flex flex-col gap-0.5">
                      <div className="flex items-center gap-2">
                        <Currency.Icon currency={unwrapToken(token1Value.currency)} width={18} height={18} />
                        {refund1?.toSignificant(6) ?? '0.00'} {unwrapToken(token1Value.currency).symbol}
                      </div>
                      <span className="text-xs font-normal text-gray-600 dark:text-slate-400">
                        {formatUSD(refund1FiatValue)}
                      </span>
                    </div>
                  </List.KeyValue>
                )}
              </List.Control>
            </List>
          </div>
        )}
      </div>
      <div
        className={classNames(
          stakedBalance?.greaterThan(ZERO) ? 'opacity-40 pointer-events-none' : '',
          'flex flex-col order-3 gap-[64px] pb-40 sm:order-1'
        )}
      >
        <SelectFeeConcentratedWidget
          setFeeAmount={setFeeAmount}
          feeAmount={feeAmount}
          token0={token0}
          token1={token1}
        />
        <div className="flex flex-col gap-6">
          <SelectPricesWidget
            chainId={pool.chainId as SushiSwapV3ChainId}
            token0={token0}
            token1={token1}
            feeAmount={feeAmount}
            tokenId={undefined}
            showStartPrice={false}
            switchTokens={() => setInvertTokens((prev) => !prev)}
          >
            {outOfRange && (
              <div className="p-6 font-medium bg-yellow/10 text-yellow rounded-xl">
                Your position will not earn fees or be used in trades until the market price moves into your range.
              </div>
            )}
            {invalidRange && (
              <div className="p-6 font-medium bg-yellow/10 text-yellow rounded-xl">
                Invalid range selected. The minimum price must be lower than the maximum price.
              </div>
            )}
            {largePriceDifference && (
              <div className="p-6 font-medium bg-yellow/10 text-yellow rounded-xl">
                You should only deposit liquidity into SushiSwap V3 at a price you believe is correct. <br />
                If the price seems incorrect, you can either make a swap to move the price or wait for someone else to
                do so.
              </div>
            )}
          </SelectPricesWidget>
          <Checker.Connect fullWidth>
            <Checker.Network fullWidth chainId={pool.chainId}>
              <Checker.Guard guardWhen={!balance?.[FundSource.WALLET].greaterThan(ZERO)} guardText="Not enough balance">
                <Checker.Guard
                  guardWhen={Boolean(!position || positionAmount0?.equalTo(ZERO) || positionAmount1?.equalTo(ZERO))}
                  guardText="Enter valid range"
                >
                  <Checker.ApproveERC20
                    fullWidth
                    id="approve-token0"
                    amount={balance?.[FundSource.WALLET] ?? undefined}
                    contract={V3MigrateContractConfig(pool.chainId as SushiSwapV3ChainId).address}
                    enabled={Boolean(V3MigrateContractConfig(pool.chainId as SushiSwapV3ChainId).address)}
                  >
                    <Checker.Success tag={APPROVE_TAG_MIGRATE}>
                      <DialogReview>
                        {({ confirm }) => (
                          <>
                            <DialogTrigger asChild>
                              <Button fullWidth size="xl" testId="swap">
                                Incentivize pool
                              </Button>
                            </DialogTrigger>
                            <DialogContent>
                              <DialogHeader>
                                <DialogTitle>Migrate Liquidity</DialogTitle>
                                <DialogDescription>
                                  {token0?.symbol}/{token1?.symbol} • SushiSwap V3 • {feeAmount / 10000}%
                                </DialogDescription>
                              </DialogHeader>
                              <div className="flex flex-col gap-4">
                                <List className="!pt-0">
                                  <List.Control>
                                    <List.KeyValue flex title="Network">
                                      {Chain.from(pool.chainId).name}
                                    </List.KeyValue>
                                    {feeAmount && (
                                      <List.KeyValue title="Fee Tier">{`${+feeAmount / 10000}%`}</List.KeyValue>
                                    )}
                                  </List.Control>
                                </List>
                                <List className="!pt-0">
                                  <List.Control>
                                    <List.KeyValue
                                      flex
                                      title={'Minimum Price'}
                                      subtitle={`Your position will be 100% composed of ${input0?.currency.symbol} at this price`}
                                    >
                                      <div className="flex flex-col gap-1">
                                        {isFullRange ? '0' : leftPrice?.toSignificant(6)} {token1?.symbol}
                                      </div>
                                    </List.KeyValue>
                                    <List.KeyValue
                                      flex
                                      title={noLiquidity ? 'Starting Price' : 'Market Price'}
                                      subtitle={
                                        noLiquidity
                                          ? 'Starting price as determined by you'
                                          : 'Current price as determined by the ratio of the pool'
                                      }
                                    >
                                      <div className="flex flex-col gap-1">
                                        {midPrice?.toSignificant(6)} {token1?.symbol}
                                        <span className="text-xs text-gray-500 dark:text-slate-400 text-slate-600">
                                          ${fiatAmountsAsNumber[0].toFixed(2)}
                                        </span>
                                      </div>
                                    </List.KeyValue>
                                    <List.KeyValue
                                      flex
                                      title="Maximum Price"
                                      subtitle={`Your position will be 100% composed of ${token1?.symbol} at this price`}
                                    >
                                      <div className="flex flex-col gap-1">
                                        {isFullRange ? '∞' : rightPrice?.toSignificant(6)} {token1?.symbol}
                                      </div>
                                    </List.KeyValue>{' '}
                                  </List.Control>
                                </List>
                                <List className="!pt-0">
                                  <List.Control>
                                    {positionAmount0 && (
                                      <List.KeyValue
                                        flex
                                        title={`Migration`}
                                        subtitle="The value of your position after migration"
                                        className="!items-start"
                                      >
                                        <div className="flex flex-col gap-0.5">
                                          <div className="flex items-center gap-2">
                                            <Currency.Icon
                                              currency={unwrapToken(positionAmount0.currency)}
                                              width={18}
                                              height={18}
                                            />
                                            {positionAmount0.toSignificant(6)}{' '}
                                            {unwrapToken(positionAmount0.currency).symbol}
                                          </div>
                                          <span className="text-gray-600 dark:text-slate-400 text-xs font-normal">
                                            {formatUSD(v3FiatValue0)}
                                          </span>
                                        </div>
                                      </List.KeyValue>
                                    )}
                                    {positionAmount1 && (
                                      <List.KeyValue flex title={``} className="!items-start">
                                        <div className="flex flex-col gap-0.5">
                                          <div className="flex items-center gap-2">
                                            <Currency.Icon
                                              currency={unwrapToken(positionAmount1.currency)}
                                              width={18}
                                              height={18}
                                            />
                                            {positionAmount1.toSignificant(6)}{' '}
                                            {unwrapToken(positionAmount1.currency).symbol}
                                          </div>
                                          <span className="text-gray-600 dark:text-slate-400 text-xs font-normal">
                                            {formatUSD(v3FiatValue1)}
                                          </span>
                                        </div>
                                      </List.KeyValue>
                                    )}
                                    <div className="p-4">
                                      <div className="h-0.5 w-full bg-gray-100 dark:bg-slate-200/5" />
                                    </div>
                                    {token0Value && (
                                      <List.KeyValue
                                        flex
                                        title={`Refund`}
                                        subtitle="The refund you receive after migration"
                                        className="!items-start"
                                      >
                                        <div className="flex flex-col gap-0.5">
                                          <div className="flex items-center gap-2">
                                            <Currency.Icon
                                              currency={unwrapToken(token0Value.currency)}
                                              width={18}
                                              height={18}
                                            />
                                            {refund0?.toSignificant(6) ?? '0.00'}{' '}
                                            {unwrapToken(token0Value.currency).symbol}
                                          </div>
                                          <span className="text-gray-600 dark:text-slate-400 text-xs font-normal">
                                            {formatUSD(refund0FiatValue)}
                                          </span>
                                        </div>
                                      </List.KeyValue>
                                    )}
                                    {token1Value && (
                                      <List.KeyValue flex title={``} className="!items-start">
                                        <div className="flex flex-col gap-0.5">
                                          <div className="flex items-center gap-2">
                                            <Currency.Icon
                                              currency={unwrapToken(token1Value.currency)}
                                              width={18}
                                              height={18}
                                            />
                                            {refund1?.toSignificant(6) ?? '0.00'}{' '}
                                            {unwrapToken(token1Value.currency).symbol}
                                          </div>
                                          <span className="text-gray-600 dark:text-slate-400 text-xs font-normal">
                                            {formatUSD(refund1FiatValue)}
                                          </span>
                                        </div>
                                      </List.KeyValue>
                                    )}
                                  </List.Control>
                                </List>
                              </div>
                              <DialogFooter>
                                <Button
                                  fullWidth
                                  size="xl"
                                  loading={isLoading && !isError}
                                  onClick={() => writeAsync?.().then(() => confirm())}
                                  disabled={isMigrateLoading || isError}
                                  color={isError ? 'red' : 'blue'}
                                  testId="unstake-liquidity"
                                >
                                  {isError ? (
                                    'Shoot! Something went wrong :('
                                  ) : isMigrateLoading ? (
                                    <Dots>Confirm Migrate</Dots>
                                  ) : (
                                    `Confirm Migrate`
                                  )}
                                </Button>
                              </DialogFooter>
                            </DialogContent>
                          </>
                        )}
                      </DialogReview>
                    </Checker.Success>
                  </Checker.ApproveERC20>
                </Checker.Guard>
              </Checker.Guard>
            </Checker.Network>
          </Checker.Connect>
        </div>
      </div>
<<<<<<< HEAD
      {pool && token0 && token1 ? (
        <DialogConfirm
          chainId={pool.chainId as SushiSwapV3ChainId}
          status={status}
          testId="migrate-confirmation-modal"
          successMessage={`Successfully migrated your ${token0.symbol}/${token1.symbol} position`}
          buttonText="Go to pool"
          buttonLink={`/pools/${pool.chainId}:${v3Address}?activeTab=myPositions`}
          txHash={data?.hash}
        />
      ) : null}
    </DialogProvider>
=======
      <Modal.Review tag={MODAL_MIGRATE_ID} variant="opaque">
        {({ close, confirm }) => (
          <div className="max-w-[504px] mx-auto">
            <button type="button" onClick={close} className="p-3 pl-0">
              <ArrowLeftIcon strokeWidth={3} width={24} height={24} />
            </button>
            <div className="flex items-start justify-between gap-4 py-2">
              <div className="flex flex-col flex-grow gap-1">
                <h1 className="text-3xl font-semibold text-gray-900 dark:text-slate-50">Migrate Liquidity</h1>
                <h1 className="text-lg font-medium text-gray-600 dark:text-slate-300">
                  {token0?.symbol}/{token1?.symbol} • SushiSwap V3 • {feeAmount / 10000}%
                </h1>
              </div>
              <div>
                {token0 && token1 && (
                  <Currency.IconList iconWidth={56} iconHeight={56}>
                    <Currency.Icon currency={token0} width={56} height={56} />
                    <Currency.Icon currency={token1} width={56} height={56} />
                  </Currency.IconList>
                )}
              </div>
            </div>
            <div className="flex flex-col gap-3">
              <List>
                <List.Control>
                  <List.KeyValue flex title="Network">
                    {Chain.from(pool.chainId).name}
                  </List.KeyValue>
                  {feeAmount && <List.KeyValue title="Fee Tier">{`${+feeAmount / 10000}%`}</List.KeyValue>}
                </List.Control>
              </List>
              <List>
                <List.Control>
                  <List.KeyValue
                    flex
                    title={'Minimum Price'}
                    subtitle={`Your position will be 100% composed of ${input0?.currency.symbol} at this price`}
                  >
                    <div className="flex flex-col gap-1">
                      {isFullRange ? '0' : leftPrice?.toSignificant(6)} {token1?.symbol}
                    </div>
                  </List.KeyValue>
                  <List.KeyValue
                    flex
                    title={noLiquidity ? 'Starting Price' : 'Market Price'}
                    subtitle={
                      noLiquidity
                        ? 'Starting price as determined by you'
                        : 'Current price as determined by the ratio of the pool'
                    }
                  >
                    <div className="flex flex-col gap-1">
                      {midPrice?.toSignificant(6)} {token1?.symbol}
                      <span className="text-xs text-gray-500 dark:text-slate-400 text-slate-600">
                        ${fiatAmountsAsNumber[0].toFixed(2)}
                      </span>
                    </div>
                  </List.KeyValue>
                  <List.KeyValue
                    flex
                    title="Maximum Price"
                    subtitle={`Your position will be 100% composed of ${token1?.symbol} at this price`}
                  >
                    <div className="flex flex-col gap-1">
                      {isFullRange ? '∞' : rightPrice?.toSignificant(6)} {token1?.symbol}
                    </div>
                  </List.KeyValue>{' '}
                </List.Control>
              </List>
              <List>
                <List.Control>
                  {positionAmount0 && (
                    <List.KeyValue
                      flex
                      title={'Migration'}
                      subtitle="The value of your position after migration"
                      className="!items-start"
                    >
                      <div className="flex flex-col gap-0.5">
                        <div className="flex items-center gap-2">
                          <Currency.Icon currency={unwrapToken(positionAmount0.currency)} width={18} height={18} />
                          {positionAmount0.toSignificant(6)} {unwrapToken(positionAmount0.currency).symbol}
                        </div>
                        <span className="text-xs font-normal text-gray-600 dark:text-slate-400">
                          {formatUSD(v3FiatValue0)}
                        </span>
                      </div>
                    </List.KeyValue>
                  )}
                  {positionAmount1 && (
                    <List.KeyValue flex title={''} className="!items-start">
                      <div className="flex flex-col gap-0.5">
                        <div className="flex items-center gap-2">
                          <Currency.Icon currency={unwrapToken(positionAmount1.currency)} width={18} height={18} />
                          {positionAmount1.toSignificant(6)} {unwrapToken(positionAmount1.currency).symbol}
                        </div>
                        <span className="text-xs font-normal text-gray-600 dark:text-slate-400">
                          {formatUSD(v3FiatValue1)}
                        </span>
                      </div>
                    </List.KeyValue>
                  )}
                  <div className="p-4">
                    <div className="h-0.5 w-full bg-gray-100 dark:bg-slate-200/5" />
                  </div>
                  {token0Value && (
                    <List.KeyValue
                      flex
                      title={'Refund'}
                      subtitle="The refund you receive after migration"
                      className="!items-start"
                    >
                      <div className="flex flex-col gap-0.5">
                        <div className="flex items-center gap-2">
                          <Currency.Icon currency={unwrapToken(token0Value.currency)} width={18} height={18} />
                          {refund0?.toSignificant(6) ?? '0.00'} {unwrapToken(token0Value.currency).symbol}
                        </div>
                        <span className="text-xs font-normal text-gray-600 dark:text-slate-400">
                          {formatUSD(refund0FiatValue)}
                        </span>
                      </div>
                    </List.KeyValue>
                  )}
                  {token1Value && (
                    <List.KeyValue flex title={''} className="!items-start">
                      <div className="flex flex-col gap-0.5">
                        <div className="flex items-center gap-2">
                          <Currency.Icon currency={unwrapToken(token1Value.currency)} width={18} height={18} />
                          {refund1?.toSignificant(6) ?? '0.00'} {unwrapToken(token1Value.currency).symbol}
                        </div>
                        <span className="text-xs font-normal text-gray-600 dark:text-slate-400">
                          {formatUSD(refund1FiatValue)}
                        </span>
                      </div>
                    </List.KeyValue>
                  )}
                </List.Control>
              </List>
            </div>
            <div className="pt-4">
              <div className="space-y-4">
                <Button
                  fullWidth
                  size="xl"
                  loading={isLoading && !isError}
                  onClick={() => writeAsync?.().then(() => confirm())}
                  disabled={isMigrateLoading || isError}
                  color={isError ? 'red' : 'blue'}
                  testId="confirm-swap"
                >
                  {isError ? (
                    'Shoot! Something went wrong :('
                  ) : isMigrateLoading ? (
                    <Dots>Confirm Migrate</Dots>
                  ) : (
                    'Confirm Migrate'
                  )}
                </Button>
              </div>
            </div>
          </div>
        )}
      </Modal.Review>
      <Modal.Confirm tag={MODAL_MIGRATE_ID} variant="transparent">
        {({ close }) => (
          <TxStatusModalContent
            onComplete={() => push(`/pools/${pool.chainId}:${v3Address}?activeTab=myPositions`)}
            testId="migrate-confirmation-modal"
            tag={MODAL_MIGRATE_ID}
            chainId={pool.chainId as ChainId}
            hash={data?.hash}
            successMessage={`Successfully migrated your ${token0.symbol}/${token1.symbol} position`}
            onClose={close}
            buttonSuccessText="Go to pool"
            buttonSuccessLink={`/pools/${pool.chainId}:${v3Address}?activeTab=myPositions`}
          />
        )}
      </Modal.Confirm>
    </>
>>>>>>> 1bc8fa5f
  )
})<|MERGE_RESOLUTION|>--- conflicted
+++ resolved
@@ -7,7 +7,6 @@
 import { FundSource } from '@sushiswap/hooks'
 import { Fraction, JSBI, Percent, ZERO } from '@sushiswap/math'
 import { classNames, Currency, Dots, List } from '@sushiswap/ui'
-<<<<<<< HEAD
 import { DialogConfirm, DialogProvider } from '@sushiswap/ui'
 import {
   DialogContent,
@@ -18,8 +17,6 @@
   DialogTitle,
   DialogTrigger,
 } from '@sushiswap/ui'
-=======
->>>>>>> 1bc8fa5f
 import { Button } from '@sushiswap/ui/components/button'
 import { SushiSwapV2ChainId } from '@sushiswap/v2-sdk'
 import {
@@ -302,13 +299,8 @@
   const { status } = useWaitForTransaction({ chainId: pool.chainId as SushiSwapV3ChainId, hash: data?.hash })
 
   return (
-<<<<<<< HEAD
     <DialogProvider>
       <div className="flex gap-6 col-span-2">
-=======
-    <>
-      <div className="flex col-span-1 gap-6 sm:col-span-2">
->>>>>>> 1bc8fa5f
         {v2SpotPrice && (
           <div className="flex flex-col col-span-2 gap-2">
             <List.Label className="!px-0">V2 Price</List.Label>
@@ -812,7 +804,6 @@
           </Checker.Connect>
         </div>
       </div>
-<<<<<<< HEAD
       {pool && token0 && token1 ? (
         <DialogConfirm
           chainId={pool.chainId as SushiSwapV3ChainId}
@@ -825,186 +816,5 @@
         />
       ) : null}
     </DialogProvider>
-=======
-      <Modal.Review tag={MODAL_MIGRATE_ID} variant="opaque">
-        {({ close, confirm }) => (
-          <div className="max-w-[504px] mx-auto">
-            <button type="button" onClick={close} className="p-3 pl-0">
-              <ArrowLeftIcon strokeWidth={3} width={24} height={24} />
-            </button>
-            <div className="flex items-start justify-between gap-4 py-2">
-              <div className="flex flex-col flex-grow gap-1">
-                <h1 className="text-3xl font-semibold text-gray-900 dark:text-slate-50">Migrate Liquidity</h1>
-                <h1 className="text-lg font-medium text-gray-600 dark:text-slate-300">
-                  {token0?.symbol}/{token1?.symbol} • SushiSwap V3 • {feeAmount / 10000}%
-                </h1>
-              </div>
-              <div>
-                {token0 && token1 && (
-                  <Currency.IconList iconWidth={56} iconHeight={56}>
-                    <Currency.Icon currency={token0} width={56} height={56} />
-                    <Currency.Icon currency={token1} width={56} height={56} />
-                  </Currency.IconList>
-                )}
-              </div>
-            </div>
-            <div className="flex flex-col gap-3">
-              <List>
-                <List.Control>
-                  <List.KeyValue flex title="Network">
-                    {Chain.from(pool.chainId).name}
-                  </List.KeyValue>
-                  {feeAmount && <List.KeyValue title="Fee Tier">{`${+feeAmount / 10000}%`}</List.KeyValue>}
-                </List.Control>
-              </List>
-              <List>
-                <List.Control>
-                  <List.KeyValue
-                    flex
-                    title={'Minimum Price'}
-                    subtitle={`Your position will be 100% composed of ${input0?.currency.symbol} at this price`}
-                  >
-                    <div className="flex flex-col gap-1">
-                      {isFullRange ? '0' : leftPrice?.toSignificant(6)} {token1?.symbol}
-                    </div>
-                  </List.KeyValue>
-                  <List.KeyValue
-                    flex
-                    title={noLiquidity ? 'Starting Price' : 'Market Price'}
-                    subtitle={
-                      noLiquidity
-                        ? 'Starting price as determined by you'
-                        : 'Current price as determined by the ratio of the pool'
-                    }
-                  >
-                    <div className="flex flex-col gap-1">
-                      {midPrice?.toSignificant(6)} {token1?.symbol}
-                      <span className="text-xs text-gray-500 dark:text-slate-400 text-slate-600">
-                        ${fiatAmountsAsNumber[0].toFixed(2)}
-                      </span>
-                    </div>
-                  </List.KeyValue>
-                  <List.KeyValue
-                    flex
-                    title="Maximum Price"
-                    subtitle={`Your position will be 100% composed of ${token1?.symbol} at this price`}
-                  >
-                    <div className="flex flex-col gap-1">
-                      {isFullRange ? '∞' : rightPrice?.toSignificant(6)} {token1?.symbol}
-                    </div>
-                  </List.KeyValue>{' '}
-                </List.Control>
-              </List>
-              <List>
-                <List.Control>
-                  {positionAmount0 && (
-                    <List.KeyValue
-                      flex
-                      title={'Migration'}
-                      subtitle="The value of your position after migration"
-                      className="!items-start"
-                    >
-                      <div className="flex flex-col gap-0.5">
-                        <div className="flex items-center gap-2">
-                          <Currency.Icon currency={unwrapToken(positionAmount0.currency)} width={18} height={18} />
-                          {positionAmount0.toSignificant(6)} {unwrapToken(positionAmount0.currency).symbol}
-                        </div>
-                        <span className="text-xs font-normal text-gray-600 dark:text-slate-400">
-                          {formatUSD(v3FiatValue0)}
-                        </span>
-                      </div>
-                    </List.KeyValue>
-                  )}
-                  {positionAmount1 && (
-                    <List.KeyValue flex title={''} className="!items-start">
-                      <div className="flex flex-col gap-0.5">
-                        <div className="flex items-center gap-2">
-                          <Currency.Icon currency={unwrapToken(positionAmount1.currency)} width={18} height={18} />
-                          {positionAmount1.toSignificant(6)} {unwrapToken(positionAmount1.currency).symbol}
-                        </div>
-                        <span className="text-xs font-normal text-gray-600 dark:text-slate-400">
-                          {formatUSD(v3FiatValue1)}
-                        </span>
-                      </div>
-                    </List.KeyValue>
-                  )}
-                  <div className="p-4">
-                    <div className="h-0.5 w-full bg-gray-100 dark:bg-slate-200/5" />
-                  </div>
-                  {token0Value && (
-                    <List.KeyValue
-                      flex
-                      title={'Refund'}
-                      subtitle="The refund you receive after migration"
-                      className="!items-start"
-                    >
-                      <div className="flex flex-col gap-0.5">
-                        <div className="flex items-center gap-2">
-                          <Currency.Icon currency={unwrapToken(token0Value.currency)} width={18} height={18} />
-                          {refund0?.toSignificant(6) ?? '0.00'} {unwrapToken(token0Value.currency).symbol}
-                        </div>
-                        <span className="text-xs font-normal text-gray-600 dark:text-slate-400">
-                          {formatUSD(refund0FiatValue)}
-                        </span>
-                      </div>
-                    </List.KeyValue>
-                  )}
-                  {token1Value && (
-                    <List.KeyValue flex title={''} className="!items-start">
-                      <div className="flex flex-col gap-0.5">
-                        <div className="flex items-center gap-2">
-                          <Currency.Icon currency={unwrapToken(token1Value.currency)} width={18} height={18} />
-                          {refund1?.toSignificant(6) ?? '0.00'} {unwrapToken(token1Value.currency).symbol}
-                        </div>
-                        <span className="text-xs font-normal text-gray-600 dark:text-slate-400">
-                          {formatUSD(refund1FiatValue)}
-                        </span>
-                      </div>
-                    </List.KeyValue>
-                  )}
-                </List.Control>
-              </List>
-            </div>
-            <div className="pt-4">
-              <div className="space-y-4">
-                <Button
-                  fullWidth
-                  size="xl"
-                  loading={isLoading && !isError}
-                  onClick={() => writeAsync?.().then(() => confirm())}
-                  disabled={isMigrateLoading || isError}
-                  color={isError ? 'red' : 'blue'}
-                  testId="confirm-swap"
-                >
-                  {isError ? (
-                    'Shoot! Something went wrong :('
-                  ) : isMigrateLoading ? (
-                    <Dots>Confirm Migrate</Dots>
-                  ) : (
-                    'Confirm Migrate'
-                  )}
-                </Button>
-              </div>
-            </div>
-          </div>
-        )}
-      </Modal.Review>
-      <Modal.Confirm tag={MODAL_MIGRATE_ID} variant="transparent">
-        {({ close }) => (
-          <TxStatusModalContent
-            onComplete={() => push(`/pools/${pool.chainId}:${v3Address}?activeTab=myPositions`)}
-            testId="migrate-confirmation-modal"
-            tag={MODAL_MIGRATE_ID}
-            chainId={pool.chainId as ChainId}
-            hash={data?.hash}
-            successMessage={`Successfully migrated your ${token0.symbol}/${token1.symbol} position`}
-            onClose={close}
-            buttonSuccessText="Go to pool"
-            buttonSuccessLink={`/pools/${pool.chainId}:${v3Address}?activeTab=myPositions`}
-          />
-        )}
-      </Modal.Confirm>
-    </>
->>>>>>> 1bc8fa5f
   )
 })