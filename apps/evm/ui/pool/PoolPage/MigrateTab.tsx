import { RadioGroup } from '@headlessui/react'
import { ArrowDownIcon, SwitchHorizontalIcon } from '@heroicons/react-v1/solid'
import { Chain, ChainId } from '@sushiswap/chain'
import { Pool } from '@sushiswap/client'
import { Amount, Price, tryParseAmount } from '@sushiswap/currency'
import { formatUSD } from '@sushiswap/format'
import { FundSource } from '@sushiswap/hooks'
import { Fraction, JSBI, Percent, ZERO } from '@sushiswap/math'
import { classNames, Currency, Dots, List } from '@sushiswap/ui'
import { DialogConfirm, DialogProvider } from '@sushiswap/ui'
import {
  DialogContent,
  DialogDescription,
  DialogFooter,
  DialogHeader,
  DialogReview,
  DialogTitle,
  DialogTrigger,
} from '@sushiswap/ui'
import { Button } from '@sushiswap/ui/components/button'
import { SushiSwapV2ChainId } from '@sushiswap/v2-sdk'
import {
  FeeAmount,
  Pool as V3Pool,
  Position,
  priceToClosestTick,
  SushiSwapV3ChainId,
  TickMath,
} from '@sushiswap/v3-sdk'
import {
  Address,
  getMasterChefContractConfig,
  useAccount,
  useMasterChefWithdraw,
  usePair,
  useTotalSupply,
} from '@sushiswap/wagmi'
import { useWaitForTransaction } from '@sushiswap/wagmi'
import { useTransactionDeadline } from '@sushiswap/wagmi/future/hooks'
import { useV3Migrate, V3MigrateContractConfig } from '@sushiswap/wagmi/future/hooks/migrate/hooks/useV3Migrate'
import { Checker } from '@sushiswap/wagmi/future/systems'
import { useApproved, withCheckerRoot } from '@sushiswap/wagmi/future/systems/Checker/Provider'
import { APPROVE_TAG_MIGRATE, APPROVE_TAG_UNSTAKE, Bound, Field } from 'lib/constants'
import { unwrapToken } from 'lib/functions'
import { useGraphPool, useTokenAmountDollarValues } from 'lib/hooks'
import { useSlippageTolerance } from 'lib/hooks/useSlippageTolerance'
import React, { FC, useMemo, useState } from 'react'

import { useConcentratedDerivedMintInfo } from '../ConcentratedLiquidityProvider'
import { SelectPricesWidget } from '../NewPositionSection'
import { SelectFeeConcentratedWidget } from '../NewPositionSection/SelectFeeConcentratedWidget'
import { usePoolPosition } from '../PoolPositionProvider'
import { usePoolPositionRewards } from '../PoolPositionRewardsProvider'
import { usePoolPositionStaked } from '../PoolPositionStakedProvider'

export const MODAL_MIGRATE_ID = 'migrate-modal'

enum PositionView {
  Staked = 'Staked',
  Unstaked = 'Unstaked',
}

export const MigrateTab: FC<{ pool: Pool }> = withCheckerRoot(({ pool }) => {
  const { address } = useAccount()
  const [positionView, setPositionView] = useState(PositionView.Staked)
  const [feeAmount, setFeeAmount] = useState<FeeAmount>(FeeAmount.LOWEST)
  const { approved } = useApproved(APPROVE_TAG_UNSTAKE)
  const [invertPrice, setInvertPrice] = useState(false)
  const [invertTokens, setInvertTokens] = useState(false)
  const [slippageTolerance] = useSlippageTolerance('addLiquidity')
  const slippagePercent = useMemo(() => {
    return new Percent(Math.floor(+(slippageTolerance === 'AUTO' ? '0.5' : slippageTolerance) * 100), 10_000)
  }, [slippageTolerance])

  const {
    data: { token0: _token0, token1: _token1, liquidityToken },
  } = useGraphPool(pool)

  const {
    value0: _value0,
    value1: _value1,
    underlying0: _underlying0,
    underlying1: _underlying1,
    isLoading,
    balance,
  } = usePoolPosition()

  const [token0, token1, value0, value1, underlying0, underlying1] = useMemo(
    () =>
      invertTokens
        ? [_token1, _token0, _value1, _value0, _underlying1, _underlying0]
        : [_token0, _token1, _value0, _value1, _underlying0, _underlying1],
    [invertTokens, _token0, _token1, _value0, _value1, _underlying0, _underlying1]
  )

  const { data: pair } = usePair(pool.chainId as SushiSwapV2ChainId, token0, token1)
  const totalSupply = useTotalSupply(liquidityToken)

  // Harvest & Withdraw
  const {
    value0: stakedValue0,
    value1: stakedValue1,
    balance: stakedBalance,
    underlying0: stakedUnderlying0,
    underlying1: stakedUnderlying1,
    isLoading: isStakedLoading,
  } = usePoolPositionStaked()
  const { pendingRewards, rewardTokens, values, isLoading: isRewardsLoading } = usePoolPositionRewards()
  const { sendTransaction, isLoading: isWritePending } = useMasterChefWithdraw({
    chainId: pool.chainId,
    amount: stakedBalance,
    pid: pool.incentives?.[0]?.pid,
    chef: pool.incentives?.[0]?.chefType,
    enabled: Boolean(
      approved && stakedBalance?.greaterThan(ZERO) && pool.incentives?.[0]?.pid && pool.incentives?.[0]?.chefType
    ),
  })

  // this is just getLiquidityValue with the fee off, but for the passed pair
  const token0Value = useMemo(
    () =>
      token0 && pair?.[1] && totalSupply && balance
        ? Amount.fromRawAmount(
            token0?.wrapped,
            JSBI.divide(
              JSBI.multiply(
                balance[FundSource.WALLET].quotient,
                token0.wrapped.equals(pair[1].token0) ? pair[1].reserve0.quotient : pair[1].reserve1.quotient
              ),
              totalSupply.quotient
            )
          )
        : undefined,
    [token0, pair, totalSupply, balance]
  )

  const token1Value = useMemo(
    () =>
      token1 && pair?.[1]?.reserve1 && totalSupply && balance
        ? Amount.fromRawAmount(
            token1?.wrapped,
            JSBI.divide(
              JSBI.multiply(
                balance[FundSource.WALLET].quotient,
                token1.wrapped.equals(pair[1].token1) ? pair[1].reserve1.quotient : pair[1].reserve0.quotient
              ),
              totalSupply.quotient
            )
          )
        : undefined,
    [token1, pair, totalSupply, balance]
  )

  const {
    ticks,
    invalidRange,
    pool: v3Pool,
    parsedAmounts,
    pricesAtTicks,
    ticksAtLimit,
    price,
    noLiquidity,
    outOfRange,
  } = useConcentratedDerivedMintInfo({
    chainId: pool.chainId as SushiSwapV3ChainId,
    account: address,
    token0,
    token1,
    baseToken: token0,
    feeAmount,
    existingPosition: undefined,
  })

  const v3Address =
    token0 && token1 && feeAmount ? V3Pool.getAddress(token0.wrapped, token1.wrapped, feeAmount) : undefined
  const v3SpotPrice = useMemo(() => (v3Pool ? v3Pool?.token0Price : undefined), [v3Pool])
  const v2SpotPrice = useMemo(
    () =>
      _token0 && _token1 && pair?.[1]?.reserve0 && pair?.[1]?.reserve1
        ? new Price(_token0.wrapped, _token1.wrapped, pair[1].reserve0.quotient, pair[1].reserve1.quotient)
        : undefined,
    [_token0, _token1, pair]
  )

  let priceDifferenceFraction: Fraction | undefined =
    v2SpotPrice && v3SpotPrice ? v3SpotPrice.divide(v2SpotPrice).subtract(1).multiply(100) : undefined
  if (priceDifferenceFraction?.lessThan(ZERO)) {
    priceDifferenceFraction = priceDifferenceFraction.multiply(-1)
  }

  const largePriceDifference = priceDifferenceFraction && !priceDifferenceFraction?.lessThan(JSBI.BigInt(2))

  const { [Bound.LOWER]: tickLower, [Bound.UPPER]: tickUpper } = ticks

  // the v3 tick is either the pool's tickCurrent, or the tick closest to the v2 spot price
  const tick = v3Pool?.tickCurrent ?? (v2SpotPrice ? priceToClosestTick(v2SpotPrice) : undefined)
  // the price is either the current v3 price, or the price at the tick
  const sqrtPrice = v3Pool?.sqrtRatioX96 ?? (tick ? TickMath.getSqrtRatioAtTick(tick) : undefined)

  const position = useMemo(
    () =>
      typeof tickLower === 'number' &&
      typeof tickUpper === 'number' &&
      !invalidRange &&
      token0 &&
      token1 &&
      token0Value &&
      token1Value &&
      sqrtPrice &&
      tick
        ? Position.fromAmounts({
            pool: v3Pool ?? new V3Pool(token0.wrapped, token1.wrapped, feeAmount, sqrtPrice, 0, tick, []),
            tickLower,
            tickUpper,
            amount0: token0.wrapped.sortsBefore(token1.wrapped) ? token0Value.quotient : token1Value.quotient,
            amount1: token0.wrapped.sortsBefore(token1.wrapped) ? token1Value.quotient : token0Value.quotient,
            useFullPrecision: true, // we want full precision for the theoretical position
          })
        : undefined,
    [feeAmount, invalidRange, sqrtPrice, tick, tickLower, tickUpper, token0, token0Value, token1, token1Value, v3Pool]
  )

  const { amount0: v3Amount0Min, amount1: v3Amount1Min } = useMemo(
    () => (position ? position.mintAmountsWithSlippage(slippagePercent) : { amount0: undefined, amount1: undefined }),
    [position, slippagePercent]
  )

  const [positionAmount0, positionAmount1] = useMemo(
    () => (invertTokens ? [position?.amount1, position?.amount0] : [position?.amount0, position?.amount1]),
    [invertTokens, position?.amount0, position?.amount1]
  )

  const refund0 = useMemo(
    () =>
      positionAmount0 &&
      token0 &&
      token0Value &&
      Amount.fromRawAmount(token0, JSBI.subtract(token0Value.quotient, positionAmount0.quotient)),
    [positionAmount0, token0, token0Value]
  )

  const refund1 = useMemo(
    () =>
      positionAmount1 &&
      token1 &&
      token1Value &&
      Amount.fromRawAmount(token1, JSBI.subtract(token1Value.quotient, positionAmount1.quotient)),
    [positionAmount1, token1, token1Value]
  )

  const [v3FiatValue0, v3FiatValue1, refund0FiatValue, refund1FiatValue] = useTokenAmountDollarValues({
    chainId: pool.chainId as SushiSwapV3ChainId,
    amounts: [positionAmount0, positionAmount1, refund0, refund1],
  })

  const { [Field.CURRENCY_A]: input0, [Field.CURRENCY_B]: input1 } = parsedAmounts
  const { [Bound.LOWER]: priceLower, [Bound.UPPER]: priceUpper } = pricesAtTicks

  const isSorted = token0 && token1 && token0.wrapped.sortsBefore(token1.wrapped)
  const leftPrice = useMemo(() => (isSorted ? priceLower : priceUpper?.invert()), [isSorted, priceLower, priceUpper])
  const rightPrice = useMemo(() => (isSorted ? priceUpper : priceLower?.invert()), [isSorted, priceLower, priceUpper])
  const midPrice = useMemo(() => (isSorted ? price : price?.invert()), [isSorted, price])
  const isFullRange = Boolean(ticksAtLimit[Bound.LOWER] && ticksAtLimit[Bound.UPPER])

  const fiatAmounts = useMemo(() => [tryParseAmount('1', token0), tryParseAmount('1', token1)], [token0, token1])
  const fiatAmountsAsNumber = useTokenAmountDollarValues({ chainId: pool.chainId, amounts: fiatAmounts })

  const { approved: approvedMigrate } = useApproved(APPROVE_TAG_MIGRATE)
  const { data: deadline } = useTransactionDeadline({ chainId: pool.chainId as ChainId })

  const {
    writeAsync,
    isLoading: isMigrateLoading,
    isError,
    data,
  } = useV3Migrate({
    account: address,
    args: {
      pair: pool.address as Address,
      liquidityToMigrate: balance?.[FundSource.WALLET],
      percentageToMigrate: 100,
      token0: _token0?.wrapped,
      token1: _token1?.wrapped,
      fee: feeAmount,
      tickLower: tickLower,
      tickUpper: tickUpper,
      amount0Min: v3Amount0Min,
      amount1Min: v3Amount1Min,
      recipient: address,
      deadline,
      refundAsETH: true,
      sqrtPrice,
      noLiquidity,
    },
    chainId: pool.chainId as SushiSwapV3ChainId,
    enabled: approvedMigrate,
  })

  const { status } = useWaitForTransaction({ chainId: pool.chainId as SushiSwapV3ChainId, hash: data?.hash })

  return (
    <DialogProvider>
<<<<<<< HEAD
      <div className="flex col-span-2 gap-6">
=======
      <div className="flex gap-6 col-span-2">
>>>>>>> f56c1083
        {v2SpotPrice && (
          <div className="flex flex-col col-span-2 gap-2">
            <List.Label className="!px-0">V2 Price</List.Label>
            {token0 && token1 && pool ? (
              <div
                onClick={() => setInvertPrice((prev) => !prev)}
                role="button"
                className="flex items-center font-semibold gap-1.5 rounded-xl text-blue hover:text-blue-600"
              >
                <SwitchHorizontalIcon width={16} height={16} />
                <div className="flex items-baseline gap-1.5">
                  1 {invertPrice ? _token1.symbol : _token0.symbol} ={' '}
                  {invertPrice
                    ? `${v2SpotPrice?.invert()?.toSignificant(6)} ${_token0.symbol}`
                    : `${v2SpotPrice?.toSignificant(6)} ${_token1.symbol}`}
                </div>
              </div>
            ) : (
              <></>
            )}
          </div>
        )}
        {v3SpotPrice && (
          <div className="flex flex-col col-span-2 gap-2">
            <List.Label className="!px-0">V3 Price</List.Label>
            {token0 && token1 && pool ? (
              <div
                onClick={() => setInvertPrice((prev) => !prev)}
                role="button"
                className="flex items-center font-semibold gap-1.5 rounded-xl text-blue hover:text-blue-600"
              >
                <SwitchHorizontalIcon width={16} height={16} />
                <div className="flex items-baseline gap-1.5">
                  1 {invertPrice ? _token1.symbol : _token0.symbol} ={' '}
                  {invertPrice
                    ? `${v3SpotPrice?.invert()?.toSignificant(6)} ${_token0.symbol}`
                    : `${v3SpotPrice?.toSignificant(6)} ${_token1.symbol}`}
                </div>
              </div>
            ) : (
              <></>
            )}
          </div>
        )}
      </div>
      <div className="flex flex-col gap-6 sm:order-2">
        <List className="!pt-10">
          <div className="flex justify-end">
            {stakedBalance?.greaterThan(ZERO) && (
              <List.Label>
                <RadioGroup value={positionView} onChange={setPositionView} className="flex gap-3">
                  <RadioGroup.Option value={PositionView.Staked}>
                    {({ checked }) => (
                      <button type="button" className={classNames(checked ? 'text-blue' : '', 'font-semibold text-xs')}>
                        Staked
                      </button>
                    )}
                  </RadioGroup.Option>
                  <RadioGroup.Option value={PositionView.Unstaked}>
                    {({ checked }) => (
                      <button type="button" className={classNames(checked ? 'text-blue' : '', 'font-semibold text-xs')}>
                        Unstaked
                      </button>
                    )}
                  </RadioGroup.Option>
                </RadioGroup>
              </List.Label>
            )}
          </div>
          <List.Control>
            <List.KeyValue flex title={<span className="text-base font-semibold">Position Value</span>}>
              <span className="text-base font-semibold">
                {formatUSD(
                  positionView === PositionView.Staked && stakedBalance?.greaterThan(ZERO)
                    ? stakedValue0 + stakedValue1
                    : value0 + value1
                )}
              </span>
            </List.KeyValue>
            {isLoading || isStakedLoading ? (
              <List.KeyValue skeleton />
            ) : token0 ? (
              <>
                <List.KeyValue flex title={`${token0.symbol}`} className="!items-start">
                  <div className="flex flex-col gap-0.5">
                    <div className="flex items-center gap-2">
                      <Currency.Icon currency={unwrapToken(token0)} width={18} height={18} />
                      {(positionView === PositionView.Staked && stakedBalance?.greaterThan(ZERO)
                        ? stakedUnderlying0
                        : underlying0
                      )?.toSignificant(6)}{' '}
                      {unwrapToken(token0).symbol}
                    </div>
                    <span className="text-xs font-normal text-gray-600 dark:text-slate-400">
                      {formatUSD(
                        positionView === PositionView.Staked && stakedBalance?.greaterThan(ZERO) ? stakedValue0 : value0
                      )}
                    </span>
                  </div>
                </List.KeyValue>
              </>
            ) : (
              <></>
            )}
            {isLoading || isStakedLoading ? (
              <List.KeyValue skeleton />
            ) : token1 ? (
              <List.KeyValue flex title={`${token1.symbol}`} className="!items-start">
                <div className="flex flex-col gap-0.5">
                  <div className="flex items-center gap-2">
                    <Currency.Icon currency={unwrapToken(token1)} width={18} height={18} />
                    {(positionView === PositionView.Staked && stakedBalance?.greaterThan(ZERO)
                      ? stakedUnderlying1
                      : underlying1
                    )?.toSignificant(6)}{' '}
                    {unwrapToken(token1).symbol}
                  </div>
                  <span className="text-xs font-normal text-gray-600 dark:text-slate-400">
                    {formatUSD(
                      positionView === PositionView.Staked && stakedBalance?.greaterThan(ZERO) ? stakedValue1 : value1
                    )}
                  </span>
                </div>
              </List.KeyValue>
            ) : (
              <></>
            )}
          </List.Control>
        </List>
        {stakedBalance?.greaterThan(ZERO) && (
          <>
            <List>
              <div className="flex justify-between">
                <List.Label>Rewards</List.Label>
                <List.Label>{formatUSD(values.reduce((sum, value) => sum + value, 0))}</List.Label>
              </div>
              <List.Control>
                {isRewardsLoading ? (
                  <>
                    <List.KeyValue skeleton />
                    <List.KeyValue skeleton />
                  </>
                ) : (
                  pendingRewards?.map((reward, i) => (
                    <List.KeyValue
                      key={reward?.currency.id}
                      flex
                      title={`${unwrapToken(rewardTokens[i]).symbol}`}
                      className="!items-start"
                    >
                      <div className="flex items-center gap-0.5">
                        <div className="flex items-center gap-2">
                          <Currency.Icon currency={unwrapToken(rewardTokens[i])} width={18} height={18} />
                          {reward?.toSignificant(6)} {unwrapToken(rewardTokens[i]).symbol}
                          <span className="text-gray-600 dark:text-slate-400">({formatUSD(values[i])})</span>
                        </div>
                      </div>
                    </List.KeyValue>
                  ))
                )}
              </List.Control>
            </List>
            <div className="p-6 font-medium bg-blue/10 text-blue rounded-xl">
              You have staked liquidity balance. Please unstake and claim your rewards before migrating.
            </div>
            <Checker.Connect fullWidth>
              <Checker.Network fullWidth chainId={pool.chainId}>
                <Checker.ApproveERC20
                  fullWidth
                  id="approve-token0"
                  amount={stakedBalance}
                  contract={getMasterChefContractConfig(pool.chainId, pool.incentives[0].chefType)?.address}
                  enabled={Boolean(getMasterChefContractConfig(pool.chainId, pool.incentives[0].chefType)?.address)}
                >
                  <Checker.Success tag={APPROVE_TAG_UNSTAKE}>
                    <Button
                      size="xl"
                      onClick={() => sendTransaction?.()}
                      disabled={!approved || isWritePending}
                      testId="unstake-liquidity"
                    >
                      {isWritePending ? <Dots>Confirm transaction</Dots> : 'Unstake & Claim Rewards'}
                    </Button>
                  </Checker.Success>
                </Checker.ApproveERC20>
              </Checker.Network>
            </Checker.Connect>
          </>
        )}

        {(token0Value?.greaterThan(ZERO) || token1Value?.greaterThan(ZERO)) && position && (
          <div className="flex flex-col gap-2">
            <div className="flex justify-center w-full">
              <ArrowDownIcon width={20} height={20} />
            </div>
            <List>
              <List.Control>
                <List.KeyValue flex title={<span className="text-base font-semibold">Migration</span>}>
                  <span className="text-base font-semibold">{formatUSD(v3FiatValue0 + v3FiatValue1)}</span>
                </List.KeyValue>
                {positionAmount0 && (
                  <List.KeyValue flex title={`${positionAmount0.currency.symbol}`} className="!items-start">
                    <div className="flex flex-col gap-0.5">
                      <div className="flex items-center gap-2">
                        <Currency.Icon currency={unwrapToken(positionAmount0.currency)} width={18} height={18} />
                        {positionAmount0.toSignificant(6)} {unwrapToken(positionAmount0.currency).symbol}
                      </div>
                      <span className="text-xs font-normal text-gray-600 dark:text-slate-400">
                        {formatUSD(v3FiatValue0)}
                      </span>
                    </div>
                  </List.KeyValue>
                )}
                {positionAmount1 && (
                  <List.KeyValue flex title={`${positionAmount1.currency.symbol}`} className="!items-start">
                    <div className="flex flex-col gap-0.5">
                      <div className="flex items-center gap-2">
                        <Currency.Icon currency={unwrapToken(positionAmount1.currency)} width={18} height={18} />
                        {positionAmount1.toSignificant(6)} {unwrapToken(positionAmount1.currency).symbol}
                      </div>
                      <span className="text-xs font-normal text-gray-600 dark:text-slate-400">
                        {formatUSD(v3FiatValue1)}
                      </span>
                    </div>
                  </List.KeyValue>
                )}
                <div className="p-4">
                  <div className="h-0.5 w-full bg-gray-100 dark:bg-slate-200/5" />
                </div>
                <List.KeyValue flex title={<span className="text-base font-semibold">Refund</span>}>
                  <span className="text-base font-semibold">{formatUSD(refund0FiatValue + refund1FiatValue)}</span>
                </List.KeyValue>
                {token0Value && (
                  <List.KeyValue flex title={`${token0Value.currency.symbol}`} className="!items-start">
                    <div className="flex flex-col gap-0.5">
                      <div className="flex items-center gap-2">
                        <Currency.Icon currency={unwrapToken(token0Value.currency)} width={18} height={18} />
                        {refund0?.toSignificant(6) ?? '0.00'} {unwrapToken(token0Value.currency).symbol}
                      </div>
                      <span className="text-xs font-normal text-gray-600 dark:text-slate-400">
                        {formatUSD(refund0FiatValue)}
                      </span>
                    </div>
                  </List.KeyValue>
                )}
                {token1Value && (
                  <List.KeyValue flex title={`${token1Value.currency.symbol}`} className="!items-start">
                    <div className="flex flex-col gap-0.5">
                      <div className="flex items-center gap-2">
                        <Currency.Icon currency={unwrapToken(token1Value.currency)} width={18} height={18} />
                        {refund1?.toSignificant(6) ?? '0.00'} {unwrapToken(token1Value.currency).symbol}
                      </div>
                      <span className="text-xs font-normal text-gray-600 dark:text-slate-400">
                        {formatUSD(refund1FiatValue)}
                      </span>
                    </div>
                  </List.KeyValue>
                )}
              </List.Control>
            </List>
          </div>
        )}
      </div>
      <div
        className={classNames(
          stakedBalance?.greaterThan(ZERO) ? 'opacity-40 pointer-events-none' : '',
          'flex flex-col order-3 gap-[64px] pb-40 sm:order-1'
        )}
      >
        <SelectFeeConcentratedWidget
          setFeeAmount={setFeeAmount}
          feeAmount={feeAmount}
          token0={token0}
          token1={token1}
        />
        <div className="flex flex-col gap-6">
          <SelectPricesWidget
            chainId={pool.chainId as SushiSwapV3ChainId}
            token0={token0}
            token1={token1}
            feeAmount={feeAmount}
            tokenId={undefined}
            showStartPrice={false}
            switchTokens={() => setInvertTokens((prev) => !prev)}
          >
            {outOfRange && (
              <div className="p-6 font-medium bg-yellow/10 text-yellow rounded-xl">
                Your position will not earn fees or be used in trades until the market price moves into your range.
              </div>
            )}
            {invalidRange && (
              <div className="p-6 font-medium bg-yellow/10 text-yellow rounded-xl">
                Invalid range selected. The minimum price must be lower than the maximum price.
              </div>
            )}
            {largePriceDifference && (
              <div className="p-6 font-medium bg-yellow/10 text-yellow rounded-xl">
                You should only deposit liquidity into SushiSwap V3 at a price you believe is correct. <br />
                If the price seems incorrect, you can either make a swap to move the price or wait for someone else to
                do so.
              </div>
            )}
          </SelectPricesWidget>
          <Checker.Connect fullWidth>
            <Checker.Network fullWidth chainId={pool.chainId}>
              <Checker.Guard guardWhen={!balance?.[FundSource.WALLET].greaterThan(ZERO)} guardText="Not enough balance">
                <Checker.Guard
                  guardWhen={Boolean(!position || positionAmount0?.equalTo(ZERO) || positionAmount1?.equalTo(ZERO))}
                  guardText="Enter valid range"
                >
                  <Checker.ApproveERC20
                    fullWidth
                    id="approve-token0"
                    amount={balance?.[FundSource.WALLET] ?? undefined}
                    contract={V3MigrateContractConfig(pool.chainId as SushiSwapV3ChainId).address}
                    enabled={Boolean(V3MigrateContractConfig(pool.chainId as SushiSwapV3ChainId).address)}
                  >
                    <Checker.Success tag={APPROVE_TAG_MIGRATE}>
                      <DialogReview>
                        {({ confirm }) => (
                          <>
                            <DialogTrigger asChild>
                              <Button fullWidth size="xl" testId="swap">
                                Incentivize pool
                              </Button>
                            </DialogTrigger>
                            <DialogContent>
                              <DialogHeader>
                                <DialogTitle>Migrate Liquidity</DialogTitle>
                                <DialogDescription>
                                  {token0?.symbol}/{token1?.symbol} • SushiSwap V3 • {feeAmount / 10000}%
                                </DialogDescription>
                              </DialogHeader>
                              <div className="flex flex-col gap-4">
                                <List className="!pt-0">
                                  <List.Control>
                                    <List.KeyValue flex title="Network">
                                      {Chain.from(pool.chainId).name}
                                    </List.KeyValue>
                                    {feeAmount && (
                                      <List.KeyValue title="Fee Tier">{`${+feeAmount / 10000}%`}</List.KeyValue>
                                    )}
                                  </List.Control>
                                </List>
                                <List className="!pt-0">
                                  <List.Control>
                                    <List.KeyValue
                                      flex
                                      title={'Minimum Price'}
                                      subtitle={`Your position will be 100% composed of ${input0?.currency.symbol} at this price`}
                                    >
                                      <div className="flex flex-col gap-1">
                                        {isFullRange ? '0' : leftPrice?.toSignificant(6)} {token1?.symbol}
                                      </div>
                                    </List.KeyValue>
                                    <List.KeyValue
                                      flex
                                      title={noLiquidity ? 'Starting Price' : 'Market Price'}
                                      subtitle={
                                        noLiquidity
                                          ? 'Starting price as determined by you'
                                          : 'Current price as determined by the ratio of the pool'
                                      }
                                    >
                                      <div className="flex flex-col gap-1">
                                        {midPrice?.toSignificant(6)} {token1?.symbol}
                                        <span className="text-xs text-gray-500 dark:text-slate-400 text-slate-600">
                                          ${fiatAmountsAsNumber[0].toFixed(2)}
                                        </span>
                                      </div>
                                    </List.KeyValue>
                                    <List.KeyValue
                                      flex
                                      title="Maximum Price"
                                      subtitle={`Your position will be 100% composed of ${token1?.symbol} at this price`}
                                    >
                                      <div className="flex flex-col gap-1">
                                        {isFullRange ? '∞' : rightPrice?.toSignificant(6)} {token1?.symbol}
                                      </div>
                                    </List.KeyValue>{' '}
                                  </List.Control>
                                </List>
                                <List className="!pt-0">
                                  <List.Control>
                                    {positionAmount0 && (
                                      <List.KeyValue
                                        flex
                                        title={`Migration`}
                                        subtitle="The value of your position after migration"
                                        className="!items-start"
                                      >
                                        <div className="flex flex-col gap-0.5">
                                          <div className="flex items-center gap-2">
                                            <Currency.Icon
                                              currency={unwrapToken(positionAmount0.currency)}
                                              width={18}
                                              height={18}
                                            />
                                            {positionAmount0.toSignificant(6)}{' '}
                                            {unwrapToken(positionAmount0.currency).symbol}
                                          </div>
                                          <span className="text-gray-600 dark:text-slate-400 text-xs font-normal">
                                            {formatUSD(v3FiatValue0)}
                                          </span>
                                        </div>
                                      </List.KeyValue>
                                    )}
                                    {positionAmount1 && (
                                      <List.KeyValue flex title={``} className="!items-start">
                                        <div className="flex flex-col gap-0.5">
                                          <div className="flex items-center gap-2">
                                            <Currency.Icon
                                              currency={unwrapToken(positionAmount1.currency)}
                                              width={18}
                                              height={18}
                                            />
                                            {positionAmount1.toSignificant(6)}{' '}
                                            {unwrapToken(positionAmount1.currency).symbol}
                                          </div>
                                          <span className="text-gray-600 dark:text-slate-400 text-xs font-normal">
                                            {formatUSD(v3FiatValue1)}
                                          </span>
                                        </div>
                                      </List.KeyValue>
                                    )}
                                    <div className="p-4">
                                      <div className="h-0.5 w-full bg-gray-100 dark:bg-slate-200/5" />
                                    </div>
                                    {token0Value && (
                                      <List.KeyValue
                                        flex
                                        title={`Refund`}
                                        subtitle="The refund you receive after migration"
                                        className="!items-start"
                                      >
                                        <div className="flex flex-col gap-0.5">
                                          <div className="flex items-center gap-2">
                                            <Currency.Icon
                                              currency={unwrapToken(token0Value.currency)}
                                              width={18}
                                              height={18}
                                            />
                                            {refund0?.toSignificant(6) ?? '0.00'}{' '}
                                            {unwrapToken(token0Value.currency).symbol}
                                          </div>
                                          <span className="text-gray-600 dark:text-slate-400 text-xs font-normal">
                                            {formatUSD(refund0FiatValue)}
                                          </span>
                                        </div>
                                      </List.KeyValue>
                                    )}
                                    {token1Value && (
                                      <List.KeyValue flex title={``} className="!items-start">
                                        <div className="flex flex-col gap-0.5">
                                          <div className="flex items-center gap-2">
                                            <Currency.Icon
                                              currency={unwrapToken(token1Value.currency)}
                                              width={18}
                                              height={18}
                                            />
                                            {refund1?.toSignificant(6) ?? '0.00'}{' '}
                                            {unwrapToken(token1Value.currency).symbol}
                                          </div>
                                          <span className="text-gray-600 dark:text-slate-400 text-xs font-normal">
                                            {formatUSD(refund1FiatValue)}
                                          </span>
                                        </div>
                                      </List.KeyValue>
                                    )}
                                  </List.Control>
                                </List>
                              </div>
                              <DialogFooter>
                                <Button
                                  fullWidth
                                  size="xl"
                                  loading={isLoading && !isError}
                                  onClick={() => writeAsync?.().then(() => confirm())}
                                  disabled={isMigrateLoading || isError}
                                  color={isError ? 'red' : 'blue'}
                                  testId="unstake-liquidity"
                                >
                                  {isError ? (
                                    'Shoot! Something went wrong :('
                                  ) : isMigrateLoading ? (
                                    <Dots>Confirm Migrate</Dots>
                                  ) : (
                                    `Confirm Migrate`
                                  )}
                                </Button>
                              </DialogFooter>
                            </DialogContent>
                          </>
                        )}
                      </DialogReview>
                    </Checker.Success>
                  </Checker.ApproveERC20>
                </Checker.Guard>
              </Checker.Guard>
            </Checker.Network>
          </Checker.Connect>
        </div>
      </div>
      {pool && token0 && token1 ? (
        <DialogConfirm
          chainId={pool.chainId as SushiSwapV3ChainId}
          status={status}
          testId="migrate-confirmation-modal"
          successMessage={`Successfully migrated your ${token0.symbol}/${token1.symbol} position`}
          buttonText="Go to pool"
          buttonLink={`/pools/${pool.chainId}:${v3Address}?activeTab=myPositions`}
          txHash={data?.hash}
        />
      ) : null}
    </DialogProvider>
  )
})<|MERGE_RESOLUTION|>--- conflicted
+++ resolved
@@ -300,11 +300,7 @@
 
   return (
     <DialogProvider>
-<<<<<<< HEAD
-      <div className="flex col-span-2 gap-6">
-=======
       <div className="flex gap-6 col-span-2">
->>>>>>> f56c1083
         {v2SpotPrice && (
           <div className="flex flex-col col-span-2 gap-2">
             <List.Label className="!px-0">V2 Price</List.Label>
