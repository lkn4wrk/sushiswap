import { RadioGroup } from '@headlessui/react'
import { ArrowDownIcon, ArrowLeftIcon, SwitchHorizontalIcon } from '@heroicons/react-v1/solid'
import { Chain, ChainId } from '@sushiswap/chain'
import { Pool } from '@sushiswap/client'
import { Amount, Price, tryParseAmount } from '@sushiswap/currency'
import { formatUSD } from '@sushiswap/format'
import { FundSource } from '@sushiswap/hooks'
import { Fraction, JSBI, Percent, ZERO } from '@sushiswap/math'
import { classNames, Currency, Dots, List } from '@sushiswap/ui'
import { Button } from '@sushiswap/ui/components/button'
import { Modal } from '@sushiswap/ui/components/modal/Modal'
import { SushiSwapV2ChainId } from '@sushiswap/v2-sdk'
import {
  FeeAmount,
  Pool as V3Pool,
  Position,
  priceToClosestTick,
  SushiSwapV3ChainId,
  TickMath,
} from '@sushiswap/v3-sdk'
import {
  Address,
  getMasterChefContractConfig,
  useAccount,
  useMasterChefWithdraw,
  usePair,
  useTotalSupply,
} from '@sushiswap/wagmi'
import { TxStatusModalContent } from '@sushiswap/wagmi/future/components/TxStatusModal'
import { useTransactionDeadline } from '@sushiswap/wagmi/future/hooks'
import { useV3Migrate, V3MigrateContractConfig } from '@sushiswap/wagmi/future/hooks/migrate/hooks/useV3Migrate'
import { Checker } from '@sushiswap/wagmi/future/systems'
import { useApproved, withCheckerRoot } from '@sushiswap/wagmi/future/systems/Checker/Provider'
import { APPROVE_TAG_MIGRATE, APPROVE_TAG_UNSTAKE, Bound, Field } from 'lib/constants'
import { unwrapToken } from 'lib/functions'
import { useGraphPool, useTokenAmountDollarValues } from 'lib/hooks'
import { useSlippageTolerance } from 'lib/hooks/useSlippageTolerance'
import { useRouter } from 'next/navigation'
import React, { FC, useMemo, useState } from 'react'

import { useConcentratedDerivedMintInfo } from '../ConcentratedLiquidityProvider'
import { SelectPricesWidget } from '../NewPositionSection'
import { SelectFeeConcentratedWidget } from '../NewPositionSection/SelectFeeConcentratedWidget'
import { usePoolPosition } from '../PoolPositionProvider'
import { usePoolPositionRewards } from '../PoolPositionRewardsProvider'
import { usePoolPositionStaked } from '../PoolPositionStakedProvider'

export const MODAL_MIGRATE_ID = 'migrate-modal'

enum PositionView {
  Staked = 'Staked',
  Unstaked = 'Unstaked',
}

export const MigrateTab: FC<{ pool: Pool }> = withCheckerRoot(({ pool }) => {
  const { push } = useRouter()
  const { address } = useAccount()
  const [positionView, setPositionView] = useState(PositionView.Staked)
  const [feeAmount, setFeeAmount] = useState<FeeAmount>(FeeAmount.LOWEST)
  const { approved } = useApproved(APPROVE_TAG_UNSTAKE)
  const [invertPrice, setInvertPrice] = useState(false)
  const [invertTokens, setInvertTokens] = useState(false)
  const [slippageTolerance] = useSlippageTolerance('addLiquidity')
  const slippagePercent = useMemo(() => {
    return new Percent(Math.floor(+(slippageTolerance === 'AUTO' ? '0.5' : slippageTolerance) * 100), 10_000)
  }, [slippageTolerance])

  const {
    data: { token0: _token0, token1: _token1, liquidityToken },
  } = useGraphPool(pool)

  const {
    value0: _value0,
    value1: _value1,
    underlying0: _underlying0,
    underlying1: _underlying1,
    isLoading,
    balance,
  } = usePoolPosition()

  const [token0, token1, value0, value1, underlying0, underlying1] = useMemo(
    () =>
      invertTokens
        ? [_token1, _token0, _value1, _value0, _underlying1, _underlying0]
        : [_token0, _token1, _value0, _value1, _underlying0, _underlying1],
    [invertTokens, _token0, _token1, _value0, _value1, _underlying0, _underlying1]
  )

  const { data: pair } = usePair(pool.chainId as SushiSwapV2ChainId, token0, token1)
  const totalSupply = useTotalSupply(liquidityToken)

  // Harvest & Withdraw
  const {
    value0: stakedValue0,
    value1: stakedValue1,
    balance: stakedBalance,
    underlying0: stakedUnderlying0,
    underlying1: stakedUnderlying1,
    isLoading: isStakedLoading,
  } = usePoolPositionStaked()
  const { pendingRewards, rewardTokens, values, isLoading: isRewardsLoading } = usePoolPositionRewards()
  const { sendTransaction, isLoading: isWritePending } = useMasterChefWithdraw({
    chainId: pool.chainId,
    amount: stakedBalance,
    pid: pool.incentives?.[0]?.pid,
    chef: pool.incentives?.[0]?.chefType,
    enabled: Boolean(
      approved && stakedBalance?.greaterThan(ZERO) && pool.incentives?.[0]?.pid && pool.incentives?.[0]?.chefType
    ),
  })

  // this is just getLiquidityValue with the fee off, but for the passed pair
  const token0Value = useMemo(
    () =>
      token0 && pair?.[1] && totalSupply && balance
        ? Amount.fromRawAmount(
            token0?.wrapped,
            JSBI.divide(
              JSBI.multiply(
                balance[FundSource.WALLET].quotient,
                token0.wrapped.equals(pair[1].token0) ? pair[1].reserve0.quotient : pair[1].reserve1.quotient
              ),
              totalSupply.quotient
            )
          )
        : undefined,
    [token0, pair, totalSupply, balance]
  )

  const token1Value = useMemo(
    () =>
      token1 && pair?.[1]?.reserve1 && totalSupply && balance
        ? Amount.fromRawAmount(
            token1?.wrapped,
            JSBI.divide(
              JSBI.multiply(
                balance[FundSource.WALLET].quotient,
                token1.wrapped.equals(pair[1].token1) ? pair[1].reserve1.quotient : pair[1].reserve0.quotient
              ),
              totalSupply.quotient
            )
          )
        : undefined,
    [token1, pair, totalSupply, balance]
  )

  const {
    ticks,
    invalidRange,
    pool: v3Pool,
    parsedAmounts,
    pricesAtTicks,
    ticksAtLimit,
    price,
    noLiquidity,
    outOfRange,
  } = useConcentratedDerivedMintInfo({
    chainId: pool.chainId as SushiSwapV3ChainId,
    account: address,
    token0,
    token1,
    baseToken: token0,
    feeAmount,
    existingPosition: undefined,
  })

  const v3Address =
    token0 && token1 && feeAmount ? V3Pool.getAddress(token0.wrapped, token1.wrapped, feeAmount) : undefined
  const v3SpotPrice = useMemo(() => (v3Pool ? v3Pool?.token0Price : undefined), [v3Pool])
  const v2SpotPrice = useMemo(
    () =>
      _token0 && _token1 && pair?.[1]?.reserve0 && pair?.[1]?.reserve1
        ? new Price(_token0.wrapped, _token1.wrapped, pair[1].reserve0.quotient, pair[1].reserve1.quotient)
        : undefined,
    [_token0, _token1, pair]
  )

  let priceDifferenceFraction: Fraction | undefined =
    v2SpotPrice && v3SpotPrice ? v3SpotPrice.divide(v2SpotPrice).subtract(1).multiply(100) : undefined
  if (priceDifferenceFraction?.lessThan(ZERO)) {
    priceDifferenceFraction = priceDifferenceFraction.multiply(-1)
  }

  const largePriceDifference = priceDifferenceFraction && !priceDifferenceFraction?.lessThan(JSBI.BigInt(2))

  const { [Bound.LOWER]: tickLower, [Bound.UPPER]: tickUpper } = ticks

  // the v3 tick is either the pool's tickCurrent, or the tick closest to the v2 spot price
  const tick = v3Pool?.tickCurrent ?? (v2SpotPrice ? priceToClosestTick(v2SpotPrice) : undefined)
  // the price is either the current v3 price, or the price at the tick
  const sqrtPrice = v3Pool?.sqrtRatioX96 ?? (tick ? TickMath.getSqrtRatioAtTick(tick) : undefined)

  const position = useMemo(
    () =>
      typeof tickLower === 'number' &&
      typeof tickUpper === 'number' &&
      !invalidRange &&
      token0 &&
      token1 &&
      token0Value &&
      token1Value &&
      sqrtPrice &&
      tick
        ? Position.fromAmounts({
            pool: v3Pool ?? new V3Pool(token0.wrapped, token1.wrapped, feeAmount, sqrtPrice, 0, tick, []),
            tickLower,
            tickUpper,
            amount0: token0.wrapped.sortsBefore(token1.wrapped) ? token0Value.quotient : token1Value.quotient,
            amount1: token0.wrapped.sortsBefore(token1.wrapped) ? token1Value.quotient : token0Value.quotient,
            useFullPrecision: true, // we want full precision for the theoretical position
          })
        : undefined,
    [feeAmount, invalidRange, sqrtPrice, tick, tickLower, tickUpper, token0, token0Value, token1, token1Value, v3Pool]
  )

  const { amount0: v3Amount0Min, amount1: v3Amount1Min } = useMemo(
    () => (position ? position.mintAmountsWithSlippage(slippagePercent) : { amount0: undefined, amount1: undefined }),
    [position, slippagePercent]
  )

  const [positionAmount0, positionAmount1] = useMemo(
    () => (invertTokens ? [position?.amount1, position?.amount0] : [position?.amount0, position?.amount1]),
    [invertTokens, position?.amount0, position?.amount1]
  )

  const refund0 = useMemo(
    () =>
      positionAmount0 &&
      token0 &&
      token0Value &&
      Amount.fromRawAmount(token0, JSBI.subtract(token0Value.quotient, positionAmount0.quotient)),
    [token0Value, position, token0]
  )

  const refund1 = useMemo(
    () =>
      positionAmount1 &&
      token1 &&
      token1Value &&
      Amount.fromRawAmount(token1, JSBI.subtract(token1Value.quotient, positionAmount1.quotient)),
    [token1Value, position, token1]
  )

  const [v3FiatValue0, v3FiatValue1, refund0FiatValue, refund1FiatValue] = useTokenAmountDollarValues({
    chainId: pool.chainId as SushiSwapV3ChainId,
    amounts: [positionAmount0, positionAmount1, refund0, refund1],
  })

  const { [Field.CURRENCY_A]: input0, [Field.CURRENCY_B]: input1 } = parsedAmounts
  const { [Bound.LOWER]: priceLower, [Bound.UPPER]: priceUpper } = pricesAtTicks

  const isSorted = token0 && token1 && token0.wrapped.sortsBefore(token1.wrapped)
  const leftPrice = useMemo(() => (isSorted ? priceLower : priceUpper?.invert()), [isSorted, priceLower, priceUpper])
  const rightPrice = useMemo(() => (isSorted ? priceUpper : priceLower?.invert()), [isSorted, priceLower, priceUpper])
  const midPrice = useMemo(() => (isSorted ? price : price?.invert()), [isSorted, price])
  const isFullRange = Boolean(ticksAtLimit[Bound.LOWER] && ticksAtLimit[Bound.UPPER])

  const [minPriceDiff, maxPriceDiff] = useMemo(() => {
    if (!midPrice || !token0 || !token1 || !leftPrice || !rightPrice) return [0, 0]
    const min = +leftPrice?.toFixed(4)
    const cur = +midPrice?.toFixed(4)
    const max = +rightPrice?.toFixed(4)

    return [((min - cur) / cur) * 100, ((max - cur) / cur) * 100]
  }, [leftPrice, midPrice, rightPrice, token0, token1])

  const fiatAmounts = useMemo(() => [tryParseAmount('1', token0), tryParseAmount('1', token1)], [token0, token1])
  const fiatAmountsAsNumber = useTokenAmountDollarValues({ chainId: pool.chainId, amounts: fiatAmounts })

  const { approved: approvedMigrate } = useApproved(APPROVE_TAG_MIGRATE)
  const { data: deadline } = useTransactionDeadline({ chainId: pool.chainId as ChainId })

  const {
    writeAsync,
    isLoading: isMigrateLoading,
    isError,
    data,
  } = useV3Migrate({
    account: address,
    args: {
      pair: pool.address as Address,
      liquidityToMigrate: balance?.[FundSource.WALLET],
      percentageToMigrate: 100,
      token0: _token0?.wrapped,
      token1: _token1?.wrapped,
      fee: feeAmount,
      tickLower: tickLower,
      tickUpper: tickUpper,
      amount0Min: v3Amount0Min,
      amount1Min: v3Amount1Min,
      recipient: address,
      deadline,
      refundAsETH: true,
      sqrtPrice,
      noLiquidity,
    },
    chainId: pool.chainId as SushiSwapV3ChainId,
    enabled: approvedMigrate,
  })

  return (
    <>
<<<<<<< HEAD
      <div className="flex col-span-1 gap-6 sm:col-span-2">
=======
      <div className="flex col-span-2 gap-6">
>>>>>>> 5633c11a
        {v2SpotPrice && (
          <div className="flex flex-col col-span-2 gap-2">
            <List.Label className="!px-0">V2 Price</List.Label>
            {token0 && token1 && pool ? (
              <div
                onClick={() => setInvertPrice((prev) => !prev)}
                role="button"
                className="flex items-center font-semibold gap-1.5 rounded-xl text-blue hover:text-blue-600"
              >
                <SwitchHorizontalIcon width={16} height={16} />
                <div className="flex items-baseline gap-1.5">
                  1 {invertPrice ? _token1.symbol : _token0.symbol} ={' '}
                  {invertPrice
                    ? `${v2SpotPrice?.invert()?.toSignificant(6)} ${_token0.symbol}`
                    : `${v2SpotPrice?.toSignificant(6)} ${_token1.symbol}`}
                </div>
              </div>
            ) : (
              <></>
            )}
          </div>
        )}
        {v3SpotPrice && (
          <div className="flex flex-col col-span-2 gap-2">
            <List.Label className="!px-0">V3 Price</List.Label>
            {token0 && token1 && pool ? (
              <div
                onClick={() => setInvertPrice((prev) => !prev)}
                role="button"
                className="flex items-center font-semibold gap-1.5 rounded-xl text-blue hover:text-blue-600"
              >
                <SwitchHorizontalIcon width={16} height={16} />
                <div className="flex items-baseline gap-1.5">
                  1 {invertPrice ? _token1.symbol : _token0.symbol} ={' '}
                  {invertPrice
                    ? `${v3SpotPrice?.invert()?.toSignificant(6)} ${_token0.symbol}`
                    : `${v3SpotPrice?.toSignificant(6)} ${_token1.symbol}`}
                </div>
              </div>
            ) : (
              <></>
            )}
          </div>
        )}
      </div>
      <div className="flex flex-col gap-6 sm:order-2">
        <List className="!pt-10">
          <div className="flex justify-end">
            {stakedBalance?.greaterThan(ZERO) && (
              <List.Label>
                <RadioGroup value={positionView} onChange={setPositionView} className="flex gap-3">
                  <RadioGroup.Option value={PositionView.Staked}>
                    {({ checked }) => (
                      <button type="button" className={classNames(checked ? 'text-blue' : '', 'font-semibold text-xs')}>
                        Staked
                      </button>
                    )}
                  </RadioGroup.Option>
                  <RadioGroup.Option value={PositionView.Unstaked}>
                    {({ checked }) => (
                      <button type="button" className={classNames(checked ? 'text-blue' : '', 'font-semibold text-xs')}>
                        Unstaked
                      </button>
                    )}
                  </RadioGroup.Option>
                </RadioGroup>
              </List.Label>
            )}
          </div>
          <List.Control>
            <List.KeyValue flex title={<span className="text-base font-semibold">Position Value</span>}>
              <span className="text-base font-semibold">
                {formatUSD(
                  positionView === PositionView.Staked && stakedBalance?.greaterThan(ZERO)
                    ? stakedValue0 + stakedValue1
                    : value0 + value1
                )}
              </span>
            </List.KeyValue>
            {isLoading || isStakedLoading ? (
              <List.KeyValue skeleton />
            ) : token0 ? (
              <>
                <List.KeyValue flex title={`${token0.symbol}`} className="!items-start">
                  <div className="flex flex-col gap-0.5">
                    <div className="flex items-center gap-2">
                      <Currency.Icon currency={unwrapToken(token0)} width={18} height={18} />
                      {(positionView === PositionView.Staked && stakedBalance?.greaterThan(ZERO)
                        ? stakedUnderlying0
                        : underlying0
                      )?.toSignificant(6)}{' '}
                      {unwrapToken(token0).symbol}
                    </div>
                    <span className="text-xs font-normal text-gray-600 dark:text-slate-400">
                      {formatUSD(
                        positionView === PositionView.Staked && stakedBalance?.greaterThan(ZERO) ? stakedValue0 : value0
                      )}
                    </span>
                  </div>
                </List.KeyValue>
              </>
            ) : (
              <></>
            )}
            {isLoading || isStakedLoading ? (
              <List.KeyValue skeleton />
            ) : token1 ? (
              <List.KeyValue flex title={`${token1.symbol}`} className="!items-start">
                <div className="flex flex-col gap-0.5">
                  <div className="flex items-center gap-2">
                    <Currency.Icon currency={unwrapToken(token1)} width={18} height={18} />
                    {(positionView === PositionView.Staked && stakedBalance?.greaterThan(ZERO)
                      ? stakedUnderlying1
                      : underlying1
                    )?.toSignificant(6)}{' '}
                    {unwrapToken(token1).symbol}
                  </div>
                  <span className="text-xs font-normal text-gray-600 dark:text-slate-400">
                    {formatUSD(
                      positionView === PositionView.Staked && stakedBalance?.greaterThan(ZERO) ? stakedValue1 : value1
                    )}
                  </span>
                </div>
              </List.KeyValue>
            ) : (
              <></>
            )}
          </List.Control>
        </List>
        {stakedBalance?.greaterThan(ZERO) && (
          <>
            <List>
              <div className="flex justify-between">
                <List.Label>Rewards</List.Label>
                <List.Label>{formatUSD(values.reduce((sum, value) => sum + value, 0))}</List.Label>
              </div>
              <List.Control>
                {isRewardsLoading ? (
                  <>
                    <List.KeyValue skeleton />
                    <List.KeyValue skeleton />
                  </>
                ) : (
                  pendingRewards?.map((reward, i) => (
                    <List.KeyValue
                      key={reward?.currency.id}
                      flex
                      title={`${unwrapToken(rewardTokens[i]).symbol}`}
                      className="!items-start"
                    >
                      <div className="flex items-center gap-0.5">
                        <div className="flex items-center gap-2">
                          <Currency.Icon currency={unwrapToken(rewardTokens[i])} width={18} height={18} />
                          {reward?.toSignificant(6)} {unwrapToken(rewardTokens[i]).symbol}
                          <span className="text-gray-600 dark:text-slate-400">({formatUSD(values[i])})</span>
                        </div>
                      </div>
                    </List.KeyValue>
                  ))
                )}
              </List.Control>
            </List>
            <div className="p-6 font-medium bg-blue/10 text-blue rounded-xl">
              You have staked liquidity balance. Please unstake and claim your rewards before migrating.
            </div>
            <Checker.Connect fullWidth>
              <Checker.Network fullWidth chainId={pool.chainId}>
                <Checker.ApproveERC20
                  fullWidth
                  id="approve-token0"
                  amount={stakedBalance}
                  contract={getMasterChefContractConfig(pool.chainId, pool.incentives[0].chefType)?.address}
                  enabled={Boolean(getMasterChefContractConfig(pool.chainId, pool.incentives[0].chefType)?.address)}
                >
                  <Checker.Success tag={APPROVE_TAG_UNSTAKE}>
                    <Button
                      size="xl"
                      onClick={() => sendTransaction?.()}
                      disabled={!approved || isWritePending}
                      testId="unstake-liquidity"
                    >
                      {isWritePending ? <Dots>Confirm transaction</Dots> : 'Unstake & Claim Rewards'}
                    </Button>
                  </Checker.Success>
                </Checker.ApproveERC20>
              </Checker.Network>
            </Checker.Connect>
          </>
        )}

        {(token0Value?.greaterThan(ZERO) || token1Value?.greaterThan(ZERO)) && position && (
          <div className="flex flex-col gap-2">
            <div className="flex justify-center w-full">
              <ArrowDownIcon width={20} height={20} />
            </div>
            <List>
              <List.Control>
                <List.KeyValue flex title={<span className="text-base font-semibold">Migration</span>}>
                  <span className="text-base font-semibold">{formatUSD(v3FiatValue0 + v3FiatValue1)}</span>
                </List.KeyValue>
                {positionAmount0 && (
                  <List.KeyValue flex title={`${positionAmount0.currency.symbol}`} className="!items-start">
                    <div className="flex flex-col gap-0.5">
                      <div className="flex items-center gap-2">
                        <Currency.Icon currency={unwrapToken(positionAmount0.currency)} width={18} height={18} />
                        {positionAmount0.toSignificant(6)} {unwrapToken(positionAmount0.currency).symbol}
                      </div>
                      <span className="text-xs font-normal text-gray-600 dark:text-slate-400">
                        {formatUSD(v3FiatValue0)}
                      </span>
                    </div>
                  </List.KeyValue>
                )}
                {positionAmount1 && (
                  <List.KeyValue flex title={`${positionAmount1.currency.symbol}`} className="!items-start">
                    <div className="flex flex-col gap-0.5">
                      <div className="flex items-center gap-2">
                        <Currency.Icon currency={unwrapToken(positionAmount1.currency)} width={18} height={18} />
                        {positionAmount1.toSignificant(6)} {unwrapToken(positionAmount1.currency).symbol}
                      </div>
                      <span className="text-xs font-normal text-gray-600 dark:text-slate-400">
                        {formatUSD(v3FiatValue1)}
                      </span>
                    </div>
                  </List.KeyValue>
                )}
                <div className="p-4">
                  <div className="h-0.5 w-full bg-gray-100 dark:bg-slate-200/5" />
                </div>
                <List.KeyValue flex title={<span className="text-base font-semibold">Refund</span>}>
                  <span className="text-base font-semibold">{formatUSD(refund0FiatValue + refund1FiatValue)}</span>
                </List.KeyValue>
                {token0Value && (
                  <List.KeyValue flex title={`${token0Value.currency.symbol}`} className="!items-start">
                    <div className="flex flex-col gap-0.5">
                      <div className="flex items-center gap-2">
                        <Currency.Icon currency={unwrapToken(token0Value.currency)} width={18} height={18} />
                        {refund0?.toSignificant(6) ?? '0.00'} {unwrapToken(token0Value.currency).symbol}
                      </div>
                      <span className="text-xs font-normal text-gray-600 dark:text-slate-400">
                        {formatUSD(refund0FiatValue)}
                      </span>
                    </div>
                  </List.KeyValue>
                )}
                {token1Value && (
                  <List.KeyValue flex title={`${token1Value.currency.symbol}`} className="!items-start">
                    <div className="flex flex-col gap-0.5">
                      <div className="flex items-center gap-2">
                        <Currency.Icon currency={unwrapToken(token1Value.currency)} width={18} height={18} />
                        {refund1?.toSignificant(6) ?? '0.00'} {unwrapToken(token1Value.currency).symbol}
                      </div>
                      <span className="text-xs font-normal text-gray-600 dark:text-slate-400">
                        {formatUSD(refund1FiatValue)}
                      </span>
                    </div>
                  </List.KeyValue>
                )}
              </List.Control>
            </List>
          </div>
        )}
      </div>
      <div
        className={classNames(
          stakedBalance?.greaterThan(ZERO) ? 'opacity-40 pointer-events-none' : '',
          'flex flex-col order-3 gap-[64px] pb-40 sm:order-1'
        )}
      >
        <SelectFeeConcentratedWidget
          setFeeAmount={setFeeAmount}
          feeAmount={feeAmount}
          token0={token0}
          token1={token1}
        />
        <div className="flex flex-col gap-6">
          <SelectPricesWidget
            chainId={pool.chainId as SushiSwapV3ChainId}
            token0={token0}
            token1={token1}
            feeAmount={feeAmount}
            tokenId={undefined}
            showStartPrice={false}
            switchTokens={() => setInvertTokens((prev) => !prev)}
          >
            {outOfRange && (
              <div className="p-6 font-medium bg-yellow/10 text-yellow rounded-xl">
                Your position will not earn fees or be used in trades until the market price moves into your range.
              </div>
            )}
            {invalidRange && (
              <div className="p-6 font-medium bg-yellow/10 text-yellow rounded-xl">
                Invalid range selected. The minimum price must be lower than the maximum price.
              </div>
            )}
            {largePriceDifference && (
              <div className="p-6 font-medium bg-yellow/10 text-yellow rounded-xl">
                You should only deposit liquidity into SushiSwap V3 at a price you believe is correct. <br />
                If the price seems incorrect, you can either make a swap to move the price or wait for someone else to
                do so.
              </div>
            )}
          </SelectPricesWidget>
          <Checker.Connect fullWidth>
            <Checker.Network fullWidth chainId={pool.chainId}>
              <Checker.Custom
                guardWhen={!balance?.[FundSource.WALLET].greaterThan(ZERO)}
                guardText="Not enough balance"
              >
                <Checker.Custom
                  guardWhen={Boolean(!position || positionAmount0?.equalTo(ZERO) || positionAmount1?.equalTo(ZERO))}
                  guardText="Enter valid range"
                >
                  <Checker.ApproveERC20
                    fullWidth
                    id="approve-token0"
                    amount={balance?.[FundSource.WALLET] ?? undefined}
                    contract={V3MigrateContractConfig(pool.chainId as SushiSwapV3ChainId).address}
                    enabled={Boolean(V3MigrateContractConfig(pool.chainId as SushiSwapV3ChainId).address)}
                  >
                    <Checker.Success tag={APPROVE_TAG_MIGRATE}>
                      <Modal.Trigger tag={MODAL_MIGRATE_ID}>
                        {({ open }) => (
                          <Button size="xl" onClick={open} fullWidth testId="unstake-liquidity">
                            Migrate
                          </Button>
                        )}
                      </Modal.Trigger>
                    </Checker.Success>
                  </Checker.ApproveERC20>
                </Checker.Custom>
              </Checker.Custom>
            </Checker.Network>
          </Checker.Connect>
        </div>
      </div>
      <Modal.Review tag={MODAL_MIGRATE_ID} variant="opaque">
        {({ close, confirm }) => (
          <div className="max-w-[504px] mx-auto">
            <button type="button" onClick={close} className="p-3 pl-0">
              <ArrowLeftIcon strokeWidth={3} width={24} height={24} />
            </button>
            <div className="flex items-start justify-between gap-4 py-2">
              <div className="flex flex-col flex-grow gap-1">
                <h1 className="text-3xl font-semibold text-gray-900 dark:text-slate-50">Migrate Liquidity</h1>
                <h1 className="text-lg font-medium text-gray-600 dark:text-slate-300">
                  {token0?.symbol}/{token1?.symbol} • SushiSwap V3 • {feeAmount / 10000}%
                </h1>
              </div>
              <div>
                {token0 && token1 && (
                  <Currency.IconList iconWidth={56} iconHeight={56}>
                    <Currency.Icon currency={token0} width={56} height={56} />
                    <Currency.Icon currency={token1} width={56} height={56} />
                  </Currency.IconList>
                )}
              </div>
            </div>
            <div className="flex flex-col gap-3">
              <List>
                <List.Control>
                  <List.KeyValue flex title="Network">
                    {Chain.from(pool.chainId).name}
                  </List.KeyValue>
                  {feeAmount && <List.KeyValue title="Fee Tier">{`${+feeAmount / 10000}%`}</List.KeyValue>}
                </List.Control>
              </List>
              <List>
                <List.Control>
                  <List.KeyValue
                    flex
                    title={'Minimum Price'}
                    subtitle={`Your position will be 100% composed of ${input0?.currency.symbol} at this price`}
                  >
                    <div className="flex flex-col gap-1">
                      {isFullRange ? '0' : leftPrice?.toSignificant(6)} {token1?.symbol}
                    </div>
                  </List.KeyValue>
                  <List.KeyValue
                    flex
                    title={noLiquidity ? 'Starting Price' : 'Market Price'}
                    subtitle={
                      noLiquidity
                        ? 'Starting price as determined by you'
                        : 'Current price as determined by the ratio of the pool'
                    }
                  >
                    <div className="flex flex-col gap-1">
                      {midPrice?.toSignificant(6)} {token1?.symbol}
                      <span className="text-xs text-gray-500 dark:text-slate-400 text-slate-600">
                        ${fiatAmountsAsNumber[0].toFixed(2)}
                      </span>
                    </div>
                  </List.KeyValue>
                  <List.KeyValue
                    flex
                    title="Maximum Price"
                    subtitle={`Your position will be 100% composed of ${token1?.symbol} at this price`}
                  >
                    <div className="flex flex-col gap-1">
                      {isFullRange ? '∞' : rightPrice?.toSignificant(6)} {token1?.symbol}
                    </div>
                  </List.KeyValue>{' '}
                </List.Control>
              </List>
              <List>
                <List.Control>
                  {positionAmount0 && (
                    <List.KeyValue
                      flex
                      title={'Migration'}
                      subtitle="The value of your position after migration"
                      className="!items-start"
                    >
                      <div className="flex flex-col gap-0.5">
                        <div className="flex items-center gap-2">
                          <Currency.Icon currency={unwrapToken(positionAmount0.currency)} width={18} height={18} />
                          {positionAmount0.toSignificant(6)} {unwrapToken(positionAmount0.currency).symbol}
                        </div>
                        <span className="text-xs font-normal text-gray-600 dark:text-slate-400">
                          {formatUSD(v3FiatValue0)}
                        </span>
                      </div>
                    </List.KeyValue>
                  )}
                  {positionAmount1 && (
                    <List.KeyValue flex title={''} className="!items-start">
                      <div className="flex flex-col gap-0.5">
                        <div className="flex items-center gap-2">
                          <Currency.Icon currency={unwrapToken(positionAmount1.currency)} width={18} height={18} />
                          {positionAmount1.toSignificant(6)} {unwrapToken(positionAmount1.currency).symbol}
                        </div>
                        <span className="text-xs font-normal text-gray-600 dark:text-slate-400">
                          {formatUSD(v3FiatValue1)}
                        </span>
                      </div>
                    </List.KeyValue>
                  )}
                  <div className="p-4">
                    <div className="h-0.5 w-full bg-gray-100 dark:bg-slate-200/5" />
                  </div>
                  {token0Value && (
                    <List.KeyValue
                      flex
                      title={'Refund'}
                      subtitle="The refund you receive after migration"
                      className="!items-start"
                    >
                      <div className="flex flex-col gap-0.5">
                        <div className="flex items-center gap-2">
                          <Currency.Icon currency={unwrapToken(token0Value.currency)} width={18} height={18} />
                          {refund0?.toSignificant(6) ?? '0.00'} {unwrapToken(token0Value.currency).symbol}
                        </div>
                        <span className="text-xs font-normal text-gray-600 dark:text-slate-400">
                          {formatUSD(refund0FiatValue)}
                        </span>
                      </div>
                    </List.KeyValue>
                  )}
                  {token1Value && (
                    <List.KeyValue flex title={''} className="!items-start">
                      <div className="flex flex-col gap-0.5">
                        <div className="flex items-center gap-2">
                          <Currency.Icon currency={unwrapToken(token1Value.currency)} width={18} height={18} />
                          {refund1?.toSignificant(6) ?? '0.00'} {unwrapToken(token1Value.currency).symbol}
                        </div>
                        <span className="text-xs font-normal text-gray-600 dark:text-slate-400">
                          {formatUSD(refund1FiatValue)}
                        </span>
                      </div>
                    </List.KeyValue>
                  )}
                </List.Control>
              </List>
            </div>
            <div className="pt-4">
              <div className="space-y-4">
                <Button
                  fullWidth
                  size="xl"
                  loading={isLoading && !isError}
                  onClick={() => writeAsync?.().then(() => confirm())}
                  disabled={isMigrateLoading || isError}
                  color={isError ? 'red' : 'blue'}
                  testId="confirm-swap"
                >
                  {isError ? (
                    'Shoot! Something went wrong :('
                  ) : isMigrateLoading ? (
                    <Dots>Confirm Migrate</Dots>
                  ) : (
                    'Confirm Migrate'
                  )}
                </Button>
              </div>
            </div>
          </div>
        )}
      </Modal.Review>
      <Modal.Confirm tag={MODAL_MIGRATE_ID} variant="transparent">
        {({ close }) => (
          <TxStatusModalContent
            onComplete={() => push(`/pools/${pool.chainId}:${v3Address}?activeTab=myPositions`)}
            testId="migrate-confirmation-modal"
            tag={MODAL_MIGRATE_ID}
            chainId={pool.chainId as ChainId}
            hash={data?.hash}
            successMessage={`Successfully migrated your ${token0.symbol}/${token1.symbol} position`}
            onClose={close}
            buttonSuccessText="Go to pool"
            buttonSuccessLink={`/pools/${pool.chainId}:${v3Address}?activeTab=myPositions`}
          />
        )}
      </Modal.Confirm>
    </>
  )
})<|MERGE_RESOLUTION|>--- conflicted
+++ resolved
@@ -300,11 +300,7 @@
 
   return (
     <>
-<<<<<<< HEAD
       <div className="flex col-span-1 gap-6 sm:col-span-2">
-=======
-      <div className="flex col-span-2 gap-6">
->>>>>>> 5633c11a
         {v2SpotPrice && (
           <div className="flex flex-col col-span-2 gap-2">
             <List.Label className="!px-0">V2 Price</List.Label>
