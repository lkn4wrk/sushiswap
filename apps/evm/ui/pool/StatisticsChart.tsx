--- conflicted
+++ resolved
@@ -39,12 +39,7 @@
 
   return (
     <Card>
-<<<<<<< HEAD
       <div className="flex flex-col items-center justify-between gap-4 px-6 py-4 border-b border-accent md:flex-row">
-        <PoolChartTypes charts={statisticsChart} selectedChart={chart} setChart={setChart} />
-        <PoolChartPeriods periods={periods} selectedPeriod={period} setPeriod={setPeriod} />
-=======
-      <div className="border-b border-accent px-6 py-4 flex flex-col items-center justify-between gap-4 md:flex-row">
         <PoolChartTypes
           charts={statisticsChart}
           selectedChart={chart}
@@ -55,7 +50,6 @@
           selectedPeriod={period}
           setPeriod={setPeriod}
         />
->>>>>>> 89e31983
       </div>
       {chart === PoolChartType.Depth ? (
         <LiquidityDepthWidget pool={pool} chainId={chainId} address={address} />
