--- conflicted
+++ resolved
@@ -44,20 +44,7 @@
               <List.Label>Reward Emission</List.Label>
               <List.Label>per day</List.Label>
             </div>
-<<<<<<< HEAD
             <List.Control className="!bg-secondary">
-              {row.incentives.map((incentive) => (
-                <List.Item
-                  key={incentive.id}
-                  icon={Currency.Icon}
-                  iconProps={{
-                    currency: incentiveRewardToToken(row.chainId as ChainId, incentive),
-                  }}
-                  title={`${formatNumber(incentive.rewardPerDay)} ${incentive.rewardToken.symbol}`}
-                />
-              ))}
-=======
-            <List.Control className="bg-gray-100 dark:bg-slate-700">
               {row.incentives
                 .filter((incentive) => incentive.rewardPerDay > 0)
                 .map((incentive) => (
@@ -70,7 +57,6 @@
                     title={`${formatNumber(incentive.rewardPerDay)} ${incentive.rewardToken.symbol}`}
                   />
                 ))}
->>>>>>> bdb871a9
             </List.Control>
           </List>
         </>
