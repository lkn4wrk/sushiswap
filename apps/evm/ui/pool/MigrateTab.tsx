'use client'

import { SwitchHorizontalIcon } from '@heroicons/react-v1/solid'
import { Pool } from '@sushiswap/client'
import { FundSource } from '@sushiswap/hooks'
import {
  Card,
  CardContent,
  CardCurrencyAmountItem,
  CardDescription,
  CardFooter,
  CardGroup,
  CardHeader,
  CardLabel,
  CardOverlay,
  CardTitle,
  Currency,
  DialogConfirm,
  DialogContent,
  DialogDescription,
  DialogFooter,
  DialogHeader,
  DialogProvider,
  DialogReview,
  DialogTitle,
  DialogTrigger,
  Dots,
  List,
  Message,
  Separator,
} from '@sushiswap/ui'
import { Button } from '@sushiswap/ui/components/button'
import { SushiSwapV2ChainId } from '@sushiswap/v2-sdk'
import {
  FeeAmount,
  Position,
  SushiSwapV3ChainId,
  SushiSwapV3Pool,
  TickMath,
  priceToClosestTick,
} from '@sushiswap/v3-sdk'
import {
  Address,
  getMasterChefContractConfig,
  useAccount,
  useMasterChefWithdraw,
  useSushiSwapV2Pool,
  useTotalSupply,
  useWaitForTransaction,
} from '@sushiswap/wagmi'
import { useTransactionDeadline } from '@sushiswap/wagmi/future/hooks'
import {
  V3MigrateContractConfig,
  useV3Migrate,
} from '@sushiswap/wagmi/future/hooks/migrate/hooks/useV3Migrate'
import { V3MigrateChainId } from '@sushiswap/wagmi/future/hooks/migrate/types'
import { Checker } from '@sushiswap/wagmi/future/systems'
import {
  useApproved,
  withCheckerRoot,
} from '@sushiswap/wagmi/future/systems/Checker/Provider'
import {
  APPROVE_TAG_MIGRATE,
  APPROVE_TAG_UNSTAKE,
  Bound,
  Field,
} from 'lib/constants'
import { unwrapToken } from 'lib/functions'
import { useGraphPool, useTokenAmountDollarValues } from 'lib/hooks'
import { useSlippageTolerance } from 'lib/hooks/useSlippageTolerance'
import React, { FC, useMemo, useState } from 'react'
import { formatUSD } from 'sushi'
import { Fraction, Percent, ZERO } from 'sushi'
import { Chain, ChainId } from 'sushi/chain'
import { Amount, Price, tryParseAmount } from 'sushi/currency'

import { useConcentratedDerivedMintInfo } from './ConcentratedLiquidityProvider'
import { usePoolPosition } from './PoolPositionProvider'
import { usePoolPositionStaked } from './PoolPositionStakedProvider'
import { SelectFeeConcentratedWidget } from './SelectFeeConcentratedWidget'
import { SelectPricesWidget } from './SelectPricesWidget'

export const MODAL_MIGRATE_ID = 'migrate-modal'

export const MigrateTab: FC<{ pool: Pool }> = withCheckerRoot(({ pool }) => {
  const { address } = useAccount()
  const [feeAmount, setFeeAmount] = useState<FeeAmount>(FeeAmount.LOWEST)
  const { approved } = useApproved(APPROVE_TAG_UNSTAKE)
  const [invertPrice, setInvertPrice] = useState(false)
  const [invertTokens, setInvertTokens] = useState(false)
  const [slippageTolerance] = useSlippageTolerance('addLiquidity')
  const slippagePercent = useMemo(() => {
    return new Percent(
      Math.floor(
        +(slippageTolerance === 'AUTO' ? '0.5' : slippageTolerance) * 100,
      ),
      10_000,
    )
  }, [slippageTolerance])

  const {
    data: { token0: _token0, token1: _token1, liquidityToken },
  } = useGraphPool(pool)

  const {
    value0: _value0,
    value1: _value1,
    underlying0: _underlying0,
    underlying1: _underlying1,
    isLoading,
    balance,
  } = usePoolPosition()

  const [token0, token1, value0, value1, underlying0, underlying1] = useMemo(
    () =>
      invertTokens
        ? [_token1, _token0, _value1, _value0, _underlying1, _underlying0]
        : [_token0, _token1, _value0, _value1, _underlying0, _underlying1],
    [
      invertTokens,
      _token0,
      _token1,
      _value0,
      _value1,
      _underlying0,
      _underlying1,
    ],
  )

  const { data: pair } = useSushiSwapV2Pool(
    pool.chainId as SushiSwapV2ChainId,
    token0,
    token1,
  )
  const totalSupply = useTotalSupply(liquidityToken)

  // Harvest & Withdraw
  const {
    value0: stakedValue0,
    value1: stakedValue1,
    balance: stakedBalance,
    underlying0: stakedUnderlying0,
    underlying1: stakedUnderlying1,
    isLoading: isStakedLoading,
  } = usePoolPositionStaked()

  const { sendTransaction, isLoading: isWritePending } = useMasterChefWithdraw({
    chainId: pool.chainId,
    amount: stakedBalance,
    pid: pool.incentives?.[0]?.pid,
    chef: pool.incentives?.[0]?.chefType,
    enabled: Boolean(
      approved &&
        stakedBalance?.greaterThan(ZERO) &&
        pool.incentives?.[0]?.pid &&
        pool.incentives?.[0]?.chefType,
    ),
  })

  // this is just getLiquidityValue with the fee off, but for the passed pair
  const token0Value = useMemo(
    () =>
      token0 && pair?.[1] && totalSupply && balance
        ? Amount.fromRawAmount(
            token0?.wrapped,
            (balance[FundSource.WALLET].quotient *
              (token0.wrapped.equals(pair[1].token0)
                ? pair[1].reserve0.quotient
                : pair[1].reserve1.quotient)) /
              totalSupply.quotient,
          )
        : undefined,
    [token0, pair, totalSupply, balance],
  )

  const token1Value = useMemo(
    () =>
      token1 && pair?.[1]?.reserve1 && totalSupply && balance
        ? Amount.fromRawAmount(
            token1?.wrapped,
            (balance[FundSource.WALLET].quotient *
              (token1.wrapped.equals(pair[1].token1)
                ? pair[1].reserve1.quotient
                : pair[1].reserve0.quotient)) /
              totalSupply.quotient,
          )
        : undefined,
    [token1, pair, totalSupply, balance],
  )

  const {
    ticks,
    invalidRange,
    pool: v3Pool,
    parsedAmounts,
    pricesAtTicks,
    ticksAtLimit,
    price,
    noLiquidity,
    outOfRange,
  } = useConcentratedDerivedMintInfo({
    chainId: pool.chainId as SushiSwapV3ChainId,
    account: address,
    token0,
    token1,
    baseToken: token0,
    feeAmount,
    existingPosition: undefined,
  })

  const v3Address =
    token0 && token1 && feeAmount
      ? SushiSwapV3Pool.getAddress(token0.wrapped, token1.wrapped, feeAmount)
      : undefined
  const v3SpotPrice = useMemo(
    () => (v3Pool ? v3Pool?.token0Price : undefined),
    [v3Pool],
  )
  const v2SpotPrice = useMemo(
    () =>
      _token0 && _token1 && pair?.[1]?.reserve0 && pair?.[1]?.reserve1
        ? new Price(
            _token0.wrapped,
            _token1.wrapped,
            pair[1].reserve0.quotient,
            pair[1].reserve1.quotient,
          )
        : undefined,
    [_token0, _token1, pair],
  )

  let priceDifferenceFraction: Fraction | undefined =
    v2SpotPrice && v3SpotPrice
      ? v3SpotPrice.divide(v2SpotPrice).subtract(1).multiply(100)
      : undefined
  if (priceDifferenceFraction?.lessThan(ZERO)) {
    priceDifferenceFraction = priceDifferenceFraction.multiply(-1)
  }

  const largePriceDifference =
    priceDifferenceFraction && !priceDifferenceFraction?.lessThan(2n)

  const { [Bound.LOWER]: tickLower, [Bound.UPPER]: tickUpper } = ticks

  // the v3 tick is either the pool's tickCurrent, or the tick closest to the v2 spot price
  const tick =
    v3Pool?.tickCurrent ??
    (v2SpotPrice ? priceToClosestTick(v2SpotPrice) : undefined)
  // the price is either the current v3 price, or the price at the tick
  const sqrtPrice =
    v3Pool?.sqrtRatioX96 ??
    (tick ? TickMath.getSqrtRatioAtTick(tick) : undefined)

  const position = useMemo(
    () =>
      typeof tickLower === 'number' &&
      typeof tickUpper === 'number' &&
      !invalidRange &&
      token0 &&
      token1 &&
      token0Value &&
      token1Value &&
      sqrtPrice &&
      tick
        ? Position.fromAmounts({
            pool:
              v3Pool ??
              new SushiSwapV3Pool(
                token0.wrapped,
                token1.wrapped,
                feeAmount,
                sqrtPrice,
                0,
                tick,
                [],
              ),
            tickLower,
            tickUpper,
            amount0: token0.wrapped.sortsBefore(token1.wrapped)
              ? token0Value.quotient
              : token1Value.quotient,
            amount1: token0.wrapped.sortsBefore(token1.wrapped)
              ? token1Value.quotient
              : token0Value.quotient,
            useFullPrecision: true, // we want full precision for the theoretical position
          })
        : undefined,
    [
      feeAmount,
      invalidRange,
      sqrtPrice,
      tick,
      tickLower,
      tickUpper,
      token0,
      token0Value,
      token1,
      token1Value,
      v3Pool,
    ],
  )

  const { amount0: v3Amount0Min, amount1: v3Amount1Min } = useMemo(
    () =>
      position
        ? position.mintAmountsWithSlippage(slippagePercent)
        : { amount0: undefined, amount1: undefined },
    [position, slippagePercent],
  )

  const [positionAmount0, positionAmount1] = useMemo(
    () =>
      invertTokens
        ? [position?.amount1, position?.amount0]
        : [position?.amount0, position?.amount1],
    [invertTokens, position?.amount0, position?.amount1],
  )

  const refund0 = useMemo(
    () =>
      positionAmount0 &&
      token0 &&
      token0Value &&
      Amount.fromRawAmount(
        token0,
        token0Value.quotient - positionAmount0.quotient,
      ),
    [positionAmount0, token0, token0Value],
  )

  const refund1 = useMemo(
    () =>
      positionAmount1 &&
      token1 &&
      token1Value &&
      Amount.fromRawAmount(
        token1,
        token1Value.quotient - positionAmount1.quotient,
      ),
    [positionAmount1, token1, token1Value],
  )

  const [v3FiatValue0, v3FiatValue1, refund0FiatValue, refund1FiatValue] =
    useTokenAmountDollarValues({
      chainId: pool.chainId as SushiSwapV3ChainId,
      amounts: [positionAmount0, positionAmount1, refund0, refund1],
    })

  const { [Field.CURRENCY_A]: input0, [Field.CURRENCY_B]: input1 } =
    parsedAmounts
  const { [Bound.LOWER]: priceLower, [Bound.UPPER]: priceUpper } = pricesAtTicks

  const isSorted =
    token0 && token1 && token0.wrapped.sortsBefore(token1.wrapped)
  const leftPrice = useMemo(
    () => (isSorted ? priceLower : priceUpper?.invert()),
    [isSorted, priceLower, priceUpper],
  )
  const rightPrice = useMemo(
    () => (isSorted ? priceUpper : priceLower?.invert()),
    [isSorted, priceLower, priceUpper],
  )
  const midPrice = useMemo(
    () => (isSorted ? price : price?.invert()),
    [isSorted, price],
  )
  const isFullRange = Boolean(
    ticksAtLimit[Bound.LOWER] && ticksAtLimit[Bound.UPPER],
  )

  const fiatAmounts = useMemo(
    () => [tryParseAmount('1', token0), tryParseAmount('1', token1)],
    [token0, token1],
  )
  const fiatAmountsAsNumber = useTokenAmountDollarValues({
    chainId: pool.chainId,
    amounts: fiatAmounts,
  })

  const { approved: approvedMigrate } = useApproved(APPROVE_TAG_MIGRATE)
  const { data: deadline } = useTransactionDeadline({
    chainId: pool.chainId as ChainId,
  })

  const {
    write: { writeAsync, isLoading: isMigrateLoading, data },
    prepare: { isError },
  } = useV3Migrate({
    account: address,
    args: {
      pair: pool.address as Address,
      liquidityToMigrate: balance?.[FundSource.WALLET],
      percentageToMigrate: 100,
      token0: _token0?.wrapped,
      token1: _token1?.wrapped,
      fee: feeAmount,
      tickLower: tickLower,
      tickUpper: tickUpper,
      amount0Min: v3Amount0Min,
      amount1Min: v3Amount1Min,
      recipient: address,
      deadline,
      refundAsETH: true,
      sqrtPrice,
      noLiquidity,
    },
    chainId: pool.chainId as V3MigrateChainId,
    enabled: approvedMigrate,
  })

  const { status } = useWaitForTransaction({
    chainId: pool.chainId as SushiSwapV3ChainId,
    hash: data?.hash,
  })

  return (
    <DialogProvider>
      <Card>
        <CardOverlay show={Boolean(stakedBalance?.equalTo(ZERO))}>
          Already unstaked. You{`'`}re all set! ✅
        </CardOverlay>
        <CardHeader>
          <CardTitle>Unstake & Claim Rewards</CardTitle>
          <CardDescription>
            Please unstake & claim your rewards first before migrating.
          </CardDescription>
        </CardHeader>
        <CardContent>
          <CardGroup className="max-w-[500px]">
            <CardLabel>Staked position</CardLabel>
            <CardCurrencyAmountItem
              isLoading={isStakedLoading || !stakedUnderlying0}
              amount={stakedUnderlying0}
              fiatValue={formatUSD(stakedValue0)}
            />
            <CardCurrencyAmountItem
              isLoading={isStakedLoading || !stakedUnderlying1}
              amount={stakedUnderlying1}
              fiatValue={formatUSD(stakedValue1)}
            />
          </CardGroup>
        </CardContent>
        <CardFooter>
          <Checker.Guard
            fullWidth={false}
            size="default"
            guardText="No staked balance found"
            guardWhen={Boolean(stakedBalance?.equalTo(ZERO))}
          >
            <Checker.Connect fullWidth={false} size="default">
              <Checker.Network
                fullWidth={false}
                size="default"
                chainId={pool.chainId}
              >
                <Checker.ApproveERC20
                  fullWidth={false}
                  size="default"
                  id="approve-token0"
                  amount={stakedBalance}
                  contract={
                    getMasterChefContractConfig(
                      pool.chainId,
                      pool.incentives[0]?.chefType,
                    )?.address
                  }
                  enabled={Boolean(
                    getMasterChefContractConfig(
                      pool.chainId,
                      pool.incentives[0]?.chefType,
                    )?.address,
                  )}
                >
                  <Checker.Success tag={APPROVE_TAG_UNSTAKE}>
                    <Button
                      fullWidth={false}
                      size="default"
                      onClick={() => sendTransaction?.()}
                      disabled={!approved || isWritePending}
                      testId="unstake-liquidity"
                    >
                      {isWritePending ? (
                        <Dots>Confirm transaction</Dots>
                      ) : (
                        'Unstake & Claim Rewards'
                      )}
                    </Button>
                  </Checker.Success>
                </Checker.ApproveERC20>
              </Checker.Network>
            </Checker.Connect>
          </Checker.Guard>
        </CardFooter>
      </Card>
      <Card>
        <CardOverlay show={Boolean(stakedBalance?.greaterThan(ZERO))}>
          Please unstake first before migrating!
        </CardOverlay>
        <CardHeader>
          <CardTitle>Migrate position</CardTitle>
          <CardDescription>
            Migrate your V2 position to a concentrated liquidity position to
            improve your capital efficiency.
          </CardDescription>
        </CardHeader>
        <CardContent>
          <div className="flex flex-col md:flex-row gap-6">
            <CardGroup>
              <CardLabel>V2 Price</CardLabel>
              {token0 && token1 && pool ? (
                <div>
                  <Button
                    icon={SwitchHorizontalIcon}
                    variant="link"
                    size="sm"
                    onClick={() => setInvertPrice((prev) => !prev)}
                  >
                    1 {invertPrice ? _token1.symbol : _token0.symbol} ={' '}
                    {invertPrice
                      ? `${v2SpotPrice?.invert()?.toSignificant(6)} ${
                          _token0.symbol
                        }`
                      : `${v2SpotPrice?.toSignificant(6)} ${_token1.symbol}`}
                  </Button>
                </div>
              ) : (
                <></>
              )}
            </CardGroup>
            {v3SpotPrice ? (
              <CardGroup>
                <CardLabel>V3 Price</CardLabel>
                {token0 && token1 && pool ? (
                  <div>
                    <Button
                      icon={SwitchHorizontalIcon}
                      variant="link"
                      size="sm"
                      onClick={() => setInvertPrice((prev) => !prev)}
                    >
                      1 {invertPrice ? _token1.symbol : _token0.symbol} ={' '}
                      {invertPrice
                        ? `${v3SpotPrice?.invert()?.toSignificant(6)} ${
                            _token0.symbol
                          }`
                        : `${v3SpotPrice?.toSignificant(6)} ${_token1.symbol}`}
                    </Button>
                  </div>
                ) : (
                  <></>
                )}
              </CardGroup>
            ) : null}
          </div>
          <CardGroup className="max-w-[500px]">
            <CardLabel>Position</CardLabel>
            <CardCurrencyAmountItem
              isLoading={isLoading || !underlying0}
              amount={underlying0}
              fiatValue={formatUSD(value0)}
            />
            <CardCurrencyAmountItem
              isLoading={isLoading || !underlying1}
              amount={underlying1}
              fiatValue={formatUSD(value1)}
            />
          </CardGroup>
        </CardContent>
        <div className="pb-4">
          <Separator />
        </div>
        <CardContent className="!pb-0">
          <SelectFeeConcentratedWidget
            setFeeAmount={setFeeAmount}
            feeAmount={feeAmount}
            token0={token0}
            token1={token1}
          />
          <Separator />
          <div className="flex flex-col gap-6">
            <SelectPricesWidget
              chainId={pool.chainId as SushiSwapV3ChainId}
              token0={token0}
              token1={token1}
              feeAmount={feeAmount}
              tokenId={undefined}
              showStartPrice={false}
              switchTokens={() => setInvertTokens((prev) => !prev)}
            >
              {outOfRange ? (
                <Message variant="warning" size="sm">
                  Your position will not earn fees or be used in trades until
                  the market price moves into your range.
                </Message>
              ) : null}
              {invalidRange ? (
                <Message variant="warning" size="sm">
                  Invalid range selected. The minimum price must be lower than
                  the maximum price.
                </Message>
              ) : null}
              {largePriceDifference ? (
                <Message variant="warning" size="sm">
                  You should only deposit liquidity into SushiSwap V3 at a price
                  you believe is correct. <br />
                  If the price seems incorrect, you can either make a swap to
                  move the price or wait for someone else to do so.
                </Message>
              ) : null}
            </SelectPricesWidget>
          </div>
        </CardContent>
        <CardContent className="pt-0">
          <div className="grid grid-cols-3 gap-x-10 lg:gap-x-[56px]">
            <div className="col-span-3 md:col-span-1" />
            <div className="col-span-3 md:col-span-2 space-y-6">
              <Separator />
              <Card className="bg-transparent shadow-none">
                <CardHeader>
                  <CardTitle>Migrated value</CardTitle>
                  <CardDescription>
                    Your position after migration will consist of the following
                    tokens
                  </CardDescription>
                </CardHeader>
                <CardContent>
                  <CardGroup>
                    <CardLabel>Tokens</CardLabel>
                    <CardCurrencyAmountItem
                      amount={positionAmount0}
                      fiatValue={formatUSD(v3FiatValue0)}
                    />
                    <CardCurrencyAmountItem
                      amount={positionAmount1}
                      fiatValue={formatUSD(v3FiatValue1)}
                    />
                  </CardGroup>
                </CardContent>
              </Card>
              <Card className="bg-transparent shadow-none">
                <CardHeader>
                  <CardTitle>Refunded tokens</CardTitle>
                  <CardDescription>
                    Sometimes you get a refund as the token ratio on a V3
                    position is not always 50:50
                  </CardDescription>
                </CardHeader>
                <CardContent>
                  <CardGroup>
                    <CardLabel>Tokens</CardLabel>
                    <CardCurrencyAmountItem
                      amount={token0Value}
                      fiatValue={formatUSD(refund0FiatValue)}
                    />
                    <CardCurrencyAmountItem
                      amount={token1Value}
                      fiatValue={formatUSD(refund1FiatValue)}
                    />
                  </CardGroup>
                </CardContent>
              </Card>
              <CardFooter className="!px-0 !pb-0">
                <Checker.Connect fullWidth size="default">
                  <Checker.Network
                    fullWidth
                    size="default"
                    chainId={pool.chainId}
                  >
                    <Checker.Guard
                      size="default"
                      guardWhen={
                        !balance?.[FundSource.WALLET].greaterThan(ZERO)
                      }
                      guardText="Not enough balance"
                    >
                      <Checker.Guard
                        size="default"
                        guardWhen={Boolean(
                          !position ||
                            positionAmount0?.equalTo(ZERO) ||
                            positionAmount1?.equalTo(ZERO),
                        )}
                        guardText="Enter valid range"
                      >
                        <Checker.ApproveERC20
                          fullWidth
                          size="default"
                          id="approve-migrate"
                          amount={balance?.[FundSource.WALLET] ?? undefined}
                          contract={
                            V3MigrateContractConfig(
                              pool.chainId as V3MigrateChainId,
                            ).address
                          }
                          enabled={Boolean(
                            V3MigrateContractConfig(
                              pool.chainId as V3MigrateChainId,
                            ).address,
                          )}
                        >
                          <Checker.Success tag={APPROVE_TAG_MIGRATE}>
                            <DialogReview>
                              {({ confirm }) => (
                                <>
                                  <DialogTrigger asChild>
                                    <Button
                                      fullWidth
                                      size="default"
                                      testId="migrate"
                                    >
                                      Migrate Liquidity
                                    </Button>
                                  </DialogTrigger>
                                  <DialogContent>
                                    <DialogHeader>
                                      <DialogTitle>
                                        Migrate Liquidity
                                      </DialogTitle>
                                      <DialogDescription>
                                        {token0?.symbol}/{token1?.symbol} •
                                        SushiSwap V3 • {feeAmount / 10000}%
                                      </DialogDescription>
                                    </DialogHeader>
                                    <div className="flex flex-col gap-4">
                                      <List className="!pt-0">
                                        <List.Control>
                                          <List.KeyValue flex title="Network">
                                            {Chain.from(pool.chainId)?.name}
                                          </List.KeyValue>
                                          {feeAmount && (
                                            <List.KeyValue title="Fee Tier">{`${
                                              +feeAmount / 10000
                                            }%`}</List.KeyValue>
                                          )}
                                        </List.Control>
                                      </List>
                                      <List className="!pt-0">
                                        <List.Control>
                                          <List.KeyValue
                                            flex
                                            title={'Minimum Price'}
                                            subtitle={`Your position will be 100% composed of ${input0?.currency.symbol} at this price`}
                                          >
                                            <div className="flex flex-col gap-1">
                                              {isFullRange
                                                ? '0'
                                                : leftPrice?.toSignificant(
                                                    6,
                                                  )}{' '}
                                              {token1?.symbol}
                                            </div>
                                          </List.KeyValue>
                                          <List.KeyValue
                                            flex
                                            title={
                                              noLiquidity
                                                ? 'Starting Price'
                                                : 'Market Price'
                                            }
                                            subtitle={
                                              noLiquidity
                                                ? 'Starting price as determined by you'
                                                : 'Current price as determined by the ratio of the pool'
                                            }
                                          >
                                            <div className="flex flex-col gap-1">
                                              {midPrice?.toSignificant(6)}{' '}
                                              {token1?.symbol}
                                              <span className="text-xs text-gray-500 dark:text-slate-400">
                                                $
                                                {fiatAmountsAsNumber[0].toFixed(
                                                  2,
                                                )}
                                              </span>
                                            </div>
                                          </List.KeyValue>
                                          <List.KeyValue
                                            flex
                                            title="Maximum Price"
                                            subtitle={`Your position will be 100% composed of ${token1?.symbol} at this price`}
                                          >
                                            <div className="flex flex-col gap-1">
                                              {isFullRange
                                                ? '∞'
                                                : rightPrice?.toSignificant(
                                                    6,
                                                  )}{' '}
                                              {token1?.symbol}
                                            </div>
                                          </List.KeyValue>{' '}
                                        </List.Control>
                                      </List>
                                      <List className="!pt-0">
                                        <List.Control>
                                          {positionAmount0 && (
                                            <List.KeyValue
                                              flex
                                              title={'Migration'}
                                              subtitle="The value of your position after migration"
                                              className="!items-start"
                                            >
                                              <div className="flex flex-col gap-0.5">
                                                <div className="flex items-center gap-2">
                                                  <Currency.Icon
                                                    currency={unwrapToken(
                                                      positionAmount0.currency,
                                                    )}
                                                    width={18}
                                                    height={18}
                                                  />
                                                  {positionAmount0.toSignificant(
                                                    6,
                                                  )}{' '}
                                                  {
                                                    unwrapToken(
                                                      positionAmount0.currency,
                                                    ).symbol
                                                  }
                                                </div>
                                                <span className="text-gray-600 dark:text-slate-400 text-xs font-normal">
                                                  {formatUSD(v3FiatValue0)}
                                                </span>
                                              </div>
                                            </List.KeyValue>
                                          )}
                                          {positionAmount1 && (
<<<<<<< HEAD
                                            <List.KeyValue flex title={''} className="!items-start">
=======
                                            <List.KeyValue
                                              flex
                                              title={``}
                                              className="!items-start"
                                            >
>>>>>>> 89e31983
                                              <div className="flex flex-col gap-0.5">
                                                <div className="flex items-center gap-2">
                                                  <Currency.Icon
                                                    currency={unwrapToken(
                                                      positionAmount1.currency,
                                                    )}
                                                    width={18}
                                                    height={18}
                                                  />
                                                  {positionAmount1.toSignificant(
                                                    6,
                                                  )}{' '}
                                                  {
                                                    unwrapToken(
                                                      positionAmount1.currency,
                                                    ).symbol
                                                  }
                                                </div>
                                                <span className="text-gray-600 dark:text-slate-400 text-xs font-normal">
                                                  {formatUSD(v3FiatValue1)}
                                                </span>
                                              </div>
                                            </List.KeyValue>
                                          )}
                                          <div className="p-4">
                                            <div className="h-0.5 w-full bg-gray-100 dark:bg-slate-200/5" />
                                          </div>
                                          {token0Value && (
                                            <List.KeyValue
                                              flex
                                              title={'Refund'}
                                              subtitle="The refund you receive after migration"
                                              className="!items-start"
                                            >
                                              <div className="flex flex-col gap-0.5">
                                                <div className="flex items-center gap-2">
                                                  <Currency.Icon
                                                    currency={unwrapToken(
                                                      token0Value.currency,
                                                    )}
                                                    width={18}
                                                    height={18}
                                                  />
                                                  {refund0?.toSignificant(6) ??
                                                    '0.00'}{' '}
                                                  {
                                                    unwrapToken(
                                                      token0Value.currency,
                                                    ).symbol
                                                  }
                                                </div>
                                                <span className="text-gray-600 dark:text-slate-400 text-xs font-normal">
                                                  {formatUSD(refund0FiatValue)}
                                                </span>
                                              </div>
                                            </List.KeyValue>
                                          )}
                                          {token1Value && (
<<<<<<< HEAD
                                            <List.KeyValue flex title={''} className="!items-start">
=======
                                            <List.KeyValue
                                              flex
                                              title={``}
                                              className="!items-start"
                                            >
>>>>>>> 89e31983
                                              <div className="flex flex-col gap-0.5">
                                                <div className="flex items-center gap-2">
                                                  <Currency.Icon
                                                    currency={unwrapToken(
                                                      token1Value.currency,
                                                    )}
                                                    width={18}
                                                    height={18}
                                                  />
                                                  {refund1?.toSignificant(6) ??
                                                    '0.00'}{' '}
                                                  {
                                                    unwrapToken(
                                                      token1Value.currency,
                                                    ).symbol
                                                  }
                                                </div>
                                                <span className="text-gray-600 dark:text-slate-400 text-xs font-normal">
                                                  {formatUSD(refund1FiatValue)}
                                                </span>
                                              </div>
                                            </List.KeyValue>
                                          )}
                                        </List.Control>
                                      </List>
                                    </div>
                                    <DialogFooter>
                                      <Button
                                        fullWidth
                                        size="xl"
                                        loading={isLoading && !isError}
                                        onClick={() =>
                                          writeAsync?.().then(() => confirm())
                                        }
                                        disabled={isMigrateLoading || isError}
                                        color={isError ? 'red' : 'blue'}
                                        testId="migrate-confirm"
                                      >
                                        {isError ? (
                                          'Shoot! Something went wrong :('
                                        ) : isMigrateLoading ? (
                                          <Dots>Confirm Migrate</Dots>
                                        ) : (
                                          'Confirm Migrate'
                                        )}
                                      </Button>
                                    </DialogFooter>
                                  </DialogContent>
                                </>
                              )}
                            </DialogReview>
                          </Checker.Success>
                        </Checker.ApproveERC20>
                      </Checker.Guard>
                    </Checker.Guard>
                  </Checker.Network>
                </Checker.Connect>
              </CardFooter>
            </div>
          </div>
        </CardContent>
      </Card>
      {pool && token0 && token1 ? (
        <DialogConfirm
          chainId={pool.chainId as SushiSwapV3ChainId}
          status={status}
          testId="migrate-confirmation-modal"
          successMessage={`Successfully migrated your ${token0.symbol}/${token1.symbol} position`}
          buttonText="Go to pool"
          buttonLink={`/pools/${pool.chainId}:${v3Address}?activeTab=myPositions`}
          txHash={data?.hash}
        />
      ) : null}
    </DialogProvider>
  )
})<|MERGE_RESOLUTION|>--- conflicted
+++ resolved
@@ -824,15 +824,11 @@
                                             </List.KeyValue>
                                           )}
                                           {positionAmount1 && (
-<<<<<<< HEAD
-                                            <List.KeyValue flex title={''} className="!items-start">
-=======
                                             <List.KeyValue
                                               flex
-                                              title={``}
+                                              title={''}
                                               className="!items-start"
                                             >
->>>>>>> 89e31983
                                               <div className="flex flex-col gap-0.5">
                                                 <div className="flex items-center gap-2">
                                                   <Currency.Icon
@@ -891,15 +887,11 @@
                                             </List.KeyValue>
                                           )}
                                           {token1Value && (
-<<<<<<< HEAD
-                                            <List.KeyValue flex title={''} className="!items-start">
-=======
                                             <List.KeyValue
                                               flex
-                                              title={``}
+                                              title={''}
                                               className="!items-start"
                                             >
->>>>>>> 89e31983
                                               <div className="flex flex-col gap-0.5">
                                                 <div className="flex items-center gap-2">
                                                   <Currency.Icon
