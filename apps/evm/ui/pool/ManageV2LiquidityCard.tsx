--- conflicted
+++ resolved
@@ -30,16 +30,11 @@
   pool: Pool
 }
 
-<<<<<<< HEAD
-export const ManageV2LiquidityCard: FC<ManageV2LiquidityCardProps> = ({ pool }) => {
-  // const isFarm = pool.wasIncentivized || pool.isIncentivized
-  const isFarm = false
-=======
 export const ManageV2LiquidityCard: FC<ManageV2LiquidityCardProps> = ({
   pool,
 }) => {
-  const isFarm = pool.wasIncentivized || pool.isIncentivized
->>>>>>> 89e31983
+  // const isFarm = pool.wasIncentivized || pool.isIncentivized
+  const isFarm = false
   return (
     <Card>
       <CardHeader>
@@ -89,17 +84,18 @@
             <PoolPositionRewardsProvider pool={pool}>
               <TabsContent value="add">
                 <CardContent>
-                  {pool.protocol === Protocol.BENTOBOX_CLASSIC ||
+                  {/* {pool.protocol === Protocol.BENTOBOX_CLASSIC ||
                   pool.protocol === Protocol.BENTOBOX_STABLE ? (
                     <AddSectionTrident pool={pool} />
-                  ) : null}
+                  ) : null} */}
                   {pool.protocol === Protocol.SUSHISWAP_V2 ? (
-                    <AddSectionLegacy pool={pool} />
+                    // <AddSectionLegacy pool={pool} /> 
+                    null
                   ) : null}
                 </CardContent>
               </TabsContent>
               <TabsContent value="remove">
-                <CardContent>
+                {/* <CardContent>
                   {pool.protocol === Protocol.BENTOBOX_CLASSIC ||
                   pool.protocol === Protocol.BENTOBOX_STABLE ? (
                     <RemoveSectionTrident pool={pool} />
@@ -107,7 +103,7 @@
                   {pool.protocol === Protocol.SUSHISWAP_V2 ? (
                     <RemoveSectionLegacy pool={pool} />
                   ) : null}
-                </CardContent>
+                </CardContent> */}
               </TabsContent>
               <TabsContent value="stake">
                 <CardContent>
