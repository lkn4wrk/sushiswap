'use client'

import { Pool, Protocol } from '@sushiswap/client'
import {
  Card,
  CardContent,
  CardDescription,
  CardHeader,
  CardTitle,
  Message,
  Separator,
  Tabs,
  TabsContent,
  TabsList,
  TabsTrigger,
} from '@sushiswap/ui'
import Link from 'next/link'
import { FC } from 'react'

import { AddSectionLegacy } from './AddSectionLegacy'
import { AddSectionStake } from './AddSectionStake'
import { AddSectionTrident } from './AddSectionTrident'
import { PoolPositionProvider } from './PoolPositionProvider'
import { PoolPositionRewardsProvider } from './PoolPositionRewardsProvider'
import { PoolPositionStakedProvider } from './PoolPositionStakedProvider'
import { RemoveSectionLegacy } from './RemoveSectionLegacy'
import { RemoveSectionTrident } from './RemoveSectionTrident'
import { RemoveSectionUnstake } from './RemoveSectionUnstake'

interface ManageV2LiquidityCardProps {
  pool: Pool
  tab?: 'stake' | 'unstake' | 'add' | 'remove'
}

<<<<<<< HEAD
export const ManageV2LiquidityCard: FC<ManageV2LiquidityCardProps> = ({ pool, tab = 'add' }) => {
  const isFarm = pool.wasIncentivized || pool.isIncentivized
  console.debug('ManageV2LiquidityCard (client)', pool)

=======
export const ManageV2LiquidityCard: FC<ManageV2LiquidityCardProps> = ({
  pool,
}) => {
  const isFarm = pool.wasIncentivized || pool.isIncentivized
>>>>>>> 89e31983
  return (
    <Card>
      <CardHeader>
        <CardTitle>Manage</CardTitle>
        <CardDescription>Manage your position</CardDescription>
      </CardHeader>
      <Tabs value={tab} onValueChange={() => {}} className="w-full" defaultValue={tab}>
        <CardContent>
          <TabsList className="!flex">
<<<<<<< HEAD
            <Link href={`/pool/${pool.id}/add`} className="flex flex-1">
              <TabsTrigger testdata-id="add-tab" value="add" className="flex flex-1">
                Add
              </TabsTrigger>
            </Link>
            <Link href={`/pool/${pool.id}/remove`} className="flex flex-1">
              <TabsTrigger testdata-id="remove-tab" value="remove" className="flex flex-1">
                Remove
              </TabsTrigger>
            </Link>
            {isFarm ? (
              <Link href={`/pool/${pool.id}/stake`} className="flex flex-1">
                <TabsTrigger testdata-id="stake-tab" value="stake" className="flex flex-1">
                  Stake
                </TabsTrigger>
              </Link>
            ) : (
              <TabsTrigger testdata-id="stake-tab" disabled value="stake" className="flex flex-1">
                Stake
              </TabsTrigger>
            )}
            {isFarm ? (
              <Link href={`/pool/${pool.id}/unstake`} className="flex flex-1">
                <TabsTrigger testdata-id="unstake-tab" value="unstake" className="flex flex-1">
                  Unstake
                </TabsTrigger>
              </Link>
            ) : (
              <TabsTrigger testdata-id="unstake-tab" disabled value="unstake" className="flex flex-1">
                Unstake
              </TabsTrigger>
            )}
=======
            <TabsTrigger
              testdata-id="add-tab"
              value="add"
              className="flex flex-1"
            >
              Add
            </TabsTrigger>
            <TabsTrigger
              testdata-id="remove-tab"
              value="remove"
              className="flex flex-1"
            >
              Remove
            </TabsTrigger>
            <TabsTrigger
              testdata-id="stake-tab"
              disabled={!isFarm}
              value="stake"
              className="flex flex-1"
            >
              Stake
            </TabsTrigger>
            <TabsTrigger
              testdata-id="unstake-tab"
              disabled={!isFarm}
              value="unstake"
              className="flex flex-1"
            >
              Unstake
            </TabsTrigger>
>>>>>>> 89e31983
          </TabsList>
        </CardContent>
        <div className="pb-4 px-6">
          <Separator />
        </div>
        <PoolPositionProvider pool={pool}>
          <PoolPositionStakedProvider pool={pool}>
            <PoolPositionRewardsProvider pool={pool}>
              <TabsContent value="add">
                <CardContent>
                  {pool.protocol === Protocol.BENTOBOX_CLASSIC ||
                  pool.protocol === Protocol.BENTOBOX_STABLE ? (
                    <AddSectionTrident pool={pool} />
                  ) : null}
                  {pool.protocol === Protocol.SUSHISWAP_V2 ? (
                    <AddSectionLegacy pool={pool} />
                  ) : null}
                </CardContent>
              </TabsContent>
              <TabsContent value="remove">
                <CardContent>
                  {pool.protocol === Protocol.BENTOBOX_CLASSIC ||
                  pool.protocol === Protocol.BENTOBOX_STABLE ? (
                    <RemoveSectionTrident pool={pool} />
                  ) : null}
                  {pool.protocol === Protocol.SUSHISWAP_V2 ? (
                    <RemoveSectionLegacy pool={pool} />
                  ) : null}
                </CardContent>
              </TabsContent>
              <TabsContent value="stake">
                <CardContent>
                  {isFarm ? (
                    <AddSectionStake poolId={pool.id} />
                  ) : (
                    <Message variant="warning" size="sm" className="text-center">
                      No farms available for this pool
                    </Message>
                  )}
                </CardContent>
              </TabsContent>
              <TabsContent value="unstake">
                <CardContent>
                  {isFarm ? (
                    <RemoveSectionUnstake poolId={pool.id} />
                  ) : (
                    <Message variant="warning" size="sm" className="text-center">
                      No farms available for this pool
                    </Message>
                  )}
                </CardContent>
              </TabsContent>
            </PoolPositionRewardsProvider>
          </PoolPositionStakedProvider>
        </PoolPositionProvider>
      </Tabs>
    </Card>
  )
}<|MERGE_RESOLUTION|>--- conflicted
+++ resolved
@@ -14,7 +14,6 @@
   TabsList,
   TabsTrigger,
 } from '@sushiswap/ui'
-import Link from 'next/link'
 import { FC } from 'react'
 
 import { AddSectionLegacy } from './AddSectionLegacy'
@@ -32,60 +31,26 @@
   tab?: 'stake' | 'unstake' | 'add' | 'remove'
 }
 
-<<<<<<< HEAD
-export const ManageV2LiquidityCard: FC<ManageV2LiquidityCardProps> = ({ pool, tab = 'add' }) => {
-  const isFarm = pool.wasIncentivized || pool.isIncentivized
-  console.debug('ManageV2LiquidityCard (client)', pool)
-
-=======
 export const ManageV2LiquidityCard: FC<ManageV2LiquidityCardProps> = ({
   pool,
+  tab = 'add',
 }) => {
   const isFarm = pool.wasIncentivized || pool.isIncentivized
->>>>>>> 89e31983
+
   return (
     <Card>
       <CardHeader>
         <CardTitle>Manage</CardTitle>
         <CardDescription>Manage your position</CardDescription>
       </CardHeader>
-      <Tabs value={tab} onValueChange={() => {}} className="w-full" defaultValue={tab}>
+      <Tabs
+        value={tab}
+        onValueChange={() => {}}
+        className="w-full"
+        defaultValue={tab}
+      >
         <CardContent>
           <TabsList className="!flex">
-<<<<<<< HEAD
-            <Link href={`/pool/${pool.id}/add`} className="flex flex-1">
-              <TabsTrigger testdata-id="add-tab" value="add" className="flex flex-1">
-                Add
-              </TabsTrigger>
-            </Link>
-            <Link href={`/pool/${pool.id}/remove`} className="flex flex-1">
-              <TabsTrigger testdata-id="remove-tab" value="remove" className="flex flex-1">
-                Remove
-              </TabsTrigger>
-            </Link>
-            {isFarm ? (
-              <Link href={`/pool/${pool.id}/stake`} className="flex flex-1">
-                <TabsTrigger testdata-id="stake-tab" value="stake" className="flex flex-1">
-                  Stake
-                </TabsTrigger>
-              </Link>
-            ) : (
-              <TabsTrigger testdata-id="stake-tab" disabled value="stake" className="flex flex-1">
-                Stake
-              </TabsTrigger>
-            )}
-            {isFarm ? (
-              <Link href={`/pool/${pool.id}/unstake`} className="flex flex-1">
-                <TabsTrigger testdata-id="unstake-tab" value="unstake" className="flex flex-1">
-                  Unstake
-                </TabsTrigger>
-              </Link>
-            ) : (
-              <TabsTrigger testdata-id="unstake-tab" disabled value="unstake" className="flex flex-1">
-                Unstake
-              </TabsTrigger>
-            )}
-=======
             <TabsTrigger
               testdata-id="add-tab"
               value="add"
@@ -116,7 +81,6 @@
             >
               Unstake
             </TabsTrigger>
->>>>>>> 89e31983
           </TabsList>
         </CardContent>
         <div className="pb-4 px-6">
@@ -152,7 +116,11 @@
                   {isFarm ? (
                     <AddSectionStake poolId={pool.id} />
                   ) : (
-                    <Message variant="warning" size="sm" className="text-center">
+                    <Message
+                      variant="warning"
+                      size="sm"
+                      className="text-center"
+                    >
                       No farms available for this pool
                     </Message>
                   )}
@@ -163,7 +131,11 @@
                   {isFarm ? (
                     <RemoveSectionUnstake poolId={pool.id} />
                   ) : (
-                    <Message variant="warning" size="sm" className="text-center">
+                    <Message
+                      variant="warning"
+                      size="sm"
+                      className="text-center"
+                    >
                       No farms available for this pool
                     </Message>
                   )}
