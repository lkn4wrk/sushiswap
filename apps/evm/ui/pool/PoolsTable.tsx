--- conflicted
+++ resolved
@@ -1,14 +1,23 @@
 'use client'
 
-import { ArrowDownRightIcon } from '@heroicons/react/20/solid'
-import { EllipsisHorizontalIcon, GiftIcon, LightBulbIcon, MinusIcon, PlusIcon } from '@heroicons/react/24/outline'
 import { UploadIcon } from '@heroicons/react-v1/outline'
 import { DownloadIcon } from '@heroicons/react-v1/solid'
+import { ArrowDownRightIcon } from '@heroicons/react/20/solid'
+import {
+  EllipsisHorizontalIcon,
+  GiftIcon,
+  LightBulbIcon,
+  MinusIcon,
+  PlusIcon,
+} from '@heroicons/react/24/outline'
 import { Slot } from '@radix-ui/react-slot'
-<<<<<<< HEAD
-import { GetPoolsArgs, Pool, Protocol } from '@sushiswap/client'
-import { usePoolCount, usePoolsInfinite } from '@sushiswap/client/hooks'
-import { Native } from '@sushiswap/currency'
+import {
+  GetPoolsArgs,
+  Pool,
+  Protocol,
+  usePoolCount,
+  usePoolsInfinite,
+} from '@sushiswap/client'
 import {
   Button,
   Card,
@@ -31,22 +40,15 @@
   TooltipProvider,
   TooltipTrigger,
 } from '@sushiswap/ui'
-=======
-import {
-  GetPoolsArgs,
-  Pool,
-  usePoolCount,
-  usePoolsInfinite,
-} from '@sushiswap/client'
-import { Card, CardHeader, CardTitle, DataTable, Loader } from '@sushiswap/ui'
->>>>>>> 89e31983
 import { ColumnDef, Row, SortingState, TableState } from '@tanstack/react-table'
 import Link from 'next/link'
 import React, { FC, ReactNode, useCallback, useMemo, useState } from 'react'
 import InfiniteScroll from 'react-infinite-scroll-component'
+import { Native } from 'sushi/currency'
 import { useSWRConfig } from 'swr'
 
 import { isAngleEnabledChainId } from '../../config'
+import { usePoolFilters } from './PoolsFiltersProvider'
 import {
   APR_COLUMN_POOL,
   FEES_COLUMN,
@@ -56,7 +58,6 @@
   VOLUME_1M_COLUMN,
   VOLUME_7D_COLUMN,
 } from './columns'
-import { usePoolFilters } from './PoolsFiltersProvider'
 
 const COLUMNS = [
   NAME_COLUMN_POOL,
@@ -110,7 +111,10 @@
               <TooltipProvider>
                 <Tooltip delayDuration={0}>
                   <TooltipTrigger asChild={row.original.hasEnabledSteerVault}>
-                    <DropdownMenuItem asChild disabled={!row.original.hasEnabledSteerVault}>
+                    <DropdownMenuItem
+                      asChild
+                      disabled={!row.original.hasEnabledSteerVault}
+                    >
                       <Link
                         onClick={(e) => e.stopPropagation()}
                         shallow={true}
@@ -118,7 +122,11 @@
                         href={`/pool/${row.original.id}/smart`}
                       >
                         <span className="relative">
-                          <LightBulbIcon width={16} height={16} className="mr-2" />
+                          <LightBulbIcon
+                            width={16}
+                            height={16}
+                            className="mr-2"
+                          />
                           <sup className="rounded-full bg-background absolute right-[3px]">
                             <PlusIcon width={12} height={12} />
                           </sup>
@@ -142,18 +150,27 @@
             <DropdownMenuGroup>
               <TooltipProvider>
                 <Tooltip delayDuration={0}>
-                  <TooltipTrigger asChild={isAngleEnabledChainId(row.original.chainId)}>
-                    <DropdownMenuItem asChild disabled={!isAngleEnabledChainId(row.original.chainId)}>
+                  <TooltipTrigger
+                    asChild={isAngleEnabledChainId(row.original.chainId)}
+                  >
+                    <DropdownMenuItem
+                      asChild
+                      disabled={!isAngleEnabledChainId(row.original.chainId)}
+                    >
                       <Link
                         onClick={(e) => e.stopPropagation()}
                         shallow={true}
                         className="flex items-center"
-                        href={`/pool/incentivize?chainId=${row.original.chainId}&fromCurrency=${
-                          row.original.token0.address === Native.onChain(row.original.chainId).wrapped.address
+                        href={`/pool/incentivize?chainId=${
+                          row.original.chainId
+                        }&fromCurrency=${
+                          row.original.token0.address ===
+                          Native.onChain(row.original.chainId).wrapped.address
                             ? 'NATIVE'
                             : row.original.token0.address
                         }&toCurrency=${
-                          row.original.token1.address === Native.onChain(row.original.chainId).wrapped.address
+                          row.original.token1.address ===
+                          Native.onChain(row.original.chainId).wrapped.address
                             ? 'NATIVE'
                             : row.original.token1.address
                         }&feeAmount=${row.original.swapFee * 10_000 * 100}`}
@@ -232,7 +249,10 @@
               <TooltipProvider>
                 <Tooltip delayDuration={0}>
                   <TooltipTrigger asChild={row.original.isIncentivized}>
-                    <DropdownMenuItem asChild disabled={!row.original.isIncentivized}>
+                    <DropdownMenuItem
+                      asChild
+                      disabled={!row.original.isIncentivized}
+                    >
                       <Link
                         onClick={(e) => e.stopPropagation()}
                         shallow={true}
@@ -248,7 +268,7 @@
                     <p>
                       {!row.original.isIncentivized
                         ? 'No rewards available on this pool'
-                        : `After adding liquidity, stake your liquidity tokens to benefit from extra rewards`}
+                        : 'After adding liquidity, stake your liquidity tokens to benefit from extra rewards'}
                     </p>
                   </TooltipContent>
                 </Tooltip>
@@ -280,15 +300,11 @@
 }
 
 export const PoolsTable: FC<PositionsTableProps> = ({ onRowClick }) => {
-<<<<<<< HEAD
-  const { chainIds, tokenSymbols, protocols, farmsOnly, smartPoolsOnly } = usePoolFilters()
-  const [sorting, setSorting] = useState<SortingState>([{ id: 'liquidityUSD', desc: true }])
-=======
-  const { chainIds, tokenSymbols, protocols, farmsOnly } = usePoolFilters()
+  const { chainIds, tokenSymbols, protocols, farmsOnly, smartPoolsOnly } =
+    usePoolFilters()
   const [sorting, setSorting] = useState<SortingState>([
     { id: 'liquidityUSD', desc: true },
   ])
->>>>>>> 89e31983
 
   const args = useMemo<GetPoolsArgs>(() => {
     return {
