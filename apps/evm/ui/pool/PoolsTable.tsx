--- conflicted
+++ resolved
@@ -1,30 +1,34 @@
 'use client'
 
 import { Slot } from '@radix-ui/react-slot'
-<<<<<<< HEAD
 import { SimplePool } from '@sushiswap/rockset-client'
 import { Card, CardHeader, CardTitle, DataTable } from '@sushiswap/ui'
-import { ColumnDef, PaginationState, Row, SortingState, TableState } from '@tanstack/react-table'
+import {
+  ColumnDef,
+  PaginationState,
+  Row,
+  SortingState,
+  TableState,
+} from '@tanstack/react-table'
 import { GetPoolsArgs, usePoolCount, usePools } from 'lib/hooks'
-=======
-import {
-  GetPoolsArgs,
-  Pool,
-  usePoolCount,
-  usePoolsInfinite,
-} from '@sushiswap/client'
-import { Card, CardHeader, CardTitle, DataTable, Loader } from '@sushiswap/ui'
-import { ColumnDef, Row, SortingState, TableState } from '@tanstack/react-table'
->>>>>>> 89e31983
 import React, { FC, ReactNode, useCallback, useMemo, useState } from 'react'
 
 import { usePoolFilters } from './PoolsFiltersProvider'
-import { APR_COLUMN_POOL, FEES_COLUMN, NAME_COLUMN_POOL, TVL_COLUMN, VOLUME_1D_COLUMN } from './columns'
+import {
+  APR_COLUMN_POOL,
+  FEES_COLUMN,
+  NAME_COLUMN_POOL,
+  TVL_COLUMN,
+  VOLUME_1D_COLUMN,
+} from './columns'
 
-const COLUMNS = [NAME_COLUMN_POOL, TVL_COLUMN, VOLUME_1D_COLUMN, FEES_COLUMN, APR_COLUMN_POOL] satisfies ColumnDef<
-  SimplePool,
-  unknown
->[]
+const COLUMNS = [
+  NAME_COLUMN_POOL,
+  TVL_COLUMN,
+  VOLUME_1D_COLUMN,
+  FEES_COLUMN,
+  APR_COLUMN_POOL,
+] satisfies ColumnDef<SimplePool, unknown>[]
 
 interface PositionsTableProps {
   onRowClick?(row: SimplePool): void
@@ -48,23 +52,7 @@
     }
   }, [pagination, sorting])
 
-<<<<<<< HEAD
   const args = useMemo<GetPoolsArgs>(() => {
-=======
-  const {
-    data: pools,
-    isValidating,
-    setSize,
-  } = usePoolsInfinite({ args, shouldFetch: true, swrConfig: useSWRConfig() })
-  const { data: poolCount } = usePoolCount({
-    args,
-    shouldFetch: true,
-    swrConfig: useSWRConfig(),
-  })
-  const data = useMemo(() => pools?.flat() || [], [pools])
-
-  const state: Partial<TableState> = useMemo(() => {
->>>>>>> 89e31983
     return {
       index: pagination.pageIndex,
       // chainIds: chainIds,
@@ -79,7 +67,9 @@
   }, [pagination])
 
   const { data: pools, isLoading: isValidatingPools } = usePools({ args })
-  const { data: poolCount, isLoading: isValidatingCount } = usePoolCount({ args })
+  const { data: poolCount, isLoading: isValidatingCount } = usePoolCount({
+    args,
+  })
 
   const data = useMemo(() => pools?.flat() || [], [pools])
 
@@ -115,7 +105,9 @@
         <DataTable
           state={state}
           pagination={true}
-          pageCount={poolCount ? Math.ceil(poolCount?.count / pagination.pageSize) : 0}
+          pageCount={
+            poolCount ? Math.ceil(poolCount?.count / pagination.pageSize) : 0
+          }
           onSortingChange={setSorting}
           onPaginationChange={setPagination}
           loading={!pools && isValidatingPools}
