'use client'

import { ArrowTopRightOnSquareIcon } from '@heroicons/react/20/solid'
import { Chain } from '@sushiswap/chain'
import { Pool as PoolV2 } from '@sushiswap/client'
import { Token } from '@sushiswap/currency'
import { formatPercent, shortenAddress } from '@sushiswap/format'
import {
  Button,
  classNames,
  Currency,
  LinkExternal,
  LinkInternal,
  Stat,
  StatLabel,
  StatValue,
  typographyVariants,
} from '@sushiswap/ui'
import { Tooltip, TooltipContent, TooltipProvider, TooltipTrigger } from '@sushiswap/ui/components/tooltip'
import { SushiSwapV3Pool } from '@sushiswap/v3-sdk'
import { unwrapToken } from 'lib/functions'
import React, { FC, useMemo } from 'react'

import { APRHoverCard } from './APRHoverCard'

type PoolHeader = {
  backUrl: string
  address: string
  pool: SushiSwapV3Pool | null | undefined | PoolV2
  apy?: {
    fees: number | undefined
    rewards: number | undefined
  }
  priceRange?: string
  hasEnabledStrategies?: boolean
}

export const PoolHeader: FC<PoolHeader> = ({ backUrl, address, pool, apy, priceRange }) => {
  const [token0, token1] = useMemo(() => {
    if (!pool) return [undefined, undefined]
    if (pool instanceof SushiSwapV3Pool) {
      return [unwrapToken(pool.token0), unwrapToken(pool.token1)]
    }

    return [
      unwrapToken(
        new Token({
          chainId: pool.chainId,
          address: pool.token0.address,
          decimals: pool.token0.decimals,
          symbol: pool.token0.symbol,
        })
      ),
      unwrapToken(
        new Token({
          chainId: pool.chainId,
          address: pool.token1.address,
          decimals: pool.token1.decimals,
          symbol: pool.token1.symbol,
        })
      ),
    ]
  }, [pool])

  if (pool && token0 && token1)
    return (
      <div className="flex flex-col gap-6">
        <div className="flex flex-col gap-4">
          <LinkInternal href={backUrl} className="text-blue hover:underline text-sm">
            ← Pools
          </LinkInternal>
          <div className="relative flex items-center gap-3">
            <Currency.IconList iconWidth={36} iconHeight={36}>
              <Currency.Icon currency={token0} />
              <Currency.Icon currency={token1} />
            </Currency.IconList>
            <Button
              asChild
              variant="link"
              className={typographyVariants({
                variant: 'h1',
                className: '!text-4xl !font-bold text-gray-900 dark:text-slate-50',
              })}
            >
              <LinkExternal href={Chain.from(pool.chainId).getTokenUrl(address)}>
                {token0.symbol}/{token1.symbol}
              </LinkExternal>
            </Button>
            {pool instanceof SushiSwapV3Pool ? null : (
              <div
                className={classNames(
                  pool.protocol === 'SUSHISWAP_V3'
                    ? 'bg-blue/20 text-blue'
                    : pool.protocol === 'SUSHISWAP_V2'
                    ? 'bg-pink/20 text-pink'
                    : 'bg-green/20 text-green',
                  'text-sm px-2 py-1 font-semibold rounded-full mt-0.5'
                )}
              >
                {pool.protocol === 'SUSHISWAP_V3'
                  ? 'V3'
                  : pool.protocol === 'SUSHISWAP_V2'
                  ? 'V2'
                  : pool.protocol === 'BENTOBOX_CLASSIC'
                  ? 'Classic'
                  : 'Stable'}
              </div>
            )}
          </div>
        </div>
        <div className="grid grid-cols-1 sm:grid-cols-2 lg:grid-cols-3 gap-6 text-secondary-foreground mb-8 mt-1.5">
          {apy ? (
<<<<<<< HEAD
            <Stat>
              <StatLabel size="sm">APR</StatLabel>
              <StatValue size="sm">
                {pool instanceof Pool ? (
                  <TooltipProvider>
                    <Tooltip delayDuration={0}>
                      <TooltipTrigger asChild>
                        <span className="underline decoration-dotted">
                          {formatPercent((apy.fees || 0) + (apy.rewards || 0))}
                        </span>
                      </TooltipTrigger>
                      <TooltipContent>The APR displayed is algorithmic and subject to change.</TooltipContent>
                    </Tooltip>
                  </TooltipProvider>
                ) : (
                  <APRHoverCard pool={pool}>
                    <span className="underline decoration-dotted">
                      {formatPercent((apy.fees || 0) + (apy.rewards || 0))}
                    </span>
                  </APRHoverCard>
                )}
              </StatValue>
            </Stat>
=======
            <div className="flex items-center gap-1.5">
              <span className="tracking-tighter font-semibold">APR</span>
              {pool instanceof SushiSwapV3Pool ? (
                <TooltipProvider>
                  <Tooltip delayDuration={0}>
                    <TooltipTrigger asChild>
                      <span className="underline decoration-dotted">
                        {formatPercent((apy.fees || 0) + (apy.rewards || 0))}
                      </span>
                    </TooltipTrigger>
                    <TooltipContent>The APR displayed is algorithmic and subject to change.</TooltipContent>
                  </Tooltip>
                </TooltipProvider>
              ) : (
                <APRHoverCard pool={pool}>
                  <span className="underline decoration-dotted">
                    {formatPercent((apy.fees || 0) + (apy.rewards || 0))}
                  </span>
                </APRHoverCard>
              )}
            </div>
>>>>>>> 54ab778b
          ) : null}
          {priceRange ? (
            <Stat>
              <StatLabel size="sm">Price Range</StatLabel>
              <StatValue size="sm">{priceRange}</StatValue>
            </Stat>
          ) : null}
<<<<<<< HEAD
          <Stat>
            <StatLabel size="sm">Swap Fee</StatLabel>
            <StatValue size="sm">
              {(pool instanceof Pool ? pool.fee / 10000 : pool.swapFee * 100).toFixed(2)}%
            </StatValue>
          </Stat>
          <Stat>
            <StatLabel size="sm">Network</StatLabel>
            <StatValue size="sm">{Chain.from(pool.chainId).name}</StatValue>
          </Stat>
          <Stat>
            <StatLabel size="sm">{token0.symbol} Contract Address</StatLabel>
            <StatValue size="sm">
              <LinkExternal href={Chain.from(pool.chainId).getTokenUrl(token0.wrapped.address)}>
                <Button asChild variant="link" size="sm" className="!font-medium !text-secondary-foreground">
                  {shortenAddress(token0.wrapped.address, 4)}
                  <ArrowTopRightOnSquareIcon className="w-3 h-3" />
                </Button>
              </LinkExternal>
            </StatValue>
          </Stat>
          <Stat>
            <StatLabel size="sm">{token1.symbol} Contract Address</StatLabel>
            <StatValue size="sm">
              <LinkExternal target="_blank" href={Chain.from(pool.chainId).getTokenUrl(token1.wrapped.address)}>
                <Button asChild variant="link" size="sm" className="!font-medium !text-secondary-foreground">
                  {shortenAddress(token1.wrapped.address, 4)}
                  <ArrowTopRightOnSquareIcon className="w-3 h-3" />
                </Button>
              </LinkExternal>
            </StatValue>
          </Stat>
=======
          <div className="flex items-center gap-1.5">
            <span className="tracking-tighter font-semibold">Fee</span>
            {pool instanceof SushiSwapV3Pool ? pool.fee / 10000 : pool.swapFee * 100}%
          </div>
          <div className="flex items-center gap-1.5">
            <span className="tracking-tighter font-semibold">Network</span>
            {Chain.from(pool.chainId).name}
          </div>
          <div className="flex items-center gap-1.5">
            <span className="tracking-tighter font-semibold">{token0.symbol}</span>
            <LinkExternal href={Chain.from(pool.chainId).getTokenUrl(token0.wrapped.address)}>
              <Button asChild variant="link" size="sm" className="!font-medium !text-secondary-foreground">
                {shortenAddress(token0.wrapped.address, 4)}
                <ArrowTopRightOnSquareIcon className="w-3 h-3" />
              </Button>
            </LinkExternal>
          </div>
          <div className="flex items-center gap-1.5">
            <span className="tracking-tighter font-semibold">{token1.symbol}</span>
            <LinkExternal target="_blank" href={Chain.from(pool.chainId).getTokenUrl(token1.wrapped.address)}>
              <Button asChild variant="link" size="sm" className="!font-medium !text-secondary-foreground">
                {shortenAddress(token1.wrapped.address, 4)}
                <ArrowTopRightOnSquareIcon className="w-3 h-3" />
              </Button>
            </LinkExternal>
          </div>
>>>>>>> 54ab778b
        </div>
      </div>
    )

  return <></>
}<|MERGE_RESOLUTION|>--- conflicted
+++ resolved
@@ -2,7 +2,7 @@
 
 import { ArrowTopRightOnSquareIcon } from '@heroicons/react/20/solid'
 import { Chain } from '@sushiswap/chain'
-import { Pool as PoolV2 } from '@sushiswap/client'
+import { Pool } from '@sushiswap/client'
 import { Token } from '@sushiswap/currency'
 import { formatPercent, shortenAddress } from '@sushiswap/format'
 import {
@@ -26,7 +26,7 @@
 type PoolHeader = {
   backUrl: string
   address: string
-  pool: SushiSwapV3Pool | null | undefined | PoolV2
+  pool: SushiSwapV3Pool | null | undefined | Pool
   apy?: {
     fees: number | undefined
     rewards: number | undefined
@@ -110,31 +110,6 @@
         </div>
         <div className="grid grid-cols-1 sm:grid-cols-2 lg:grid-cols-3 gap-6 text-secondary-foreground mb-8 mt-1.5">
           {apy ? (
-<<<<<<< HEAD
-            <Stat>
-              <StatLabel size="sm">APR</StatLabel>
-              <StatValue size="sm">
-                {pool instanceof Pool ? (
-                  <TooltipProvider>
-                    <Tooltip delayDuration={0}>
-                      <TooltipTrigger asChild>
-                        <span className="underline decoration-dotted">
-                          {formatPercent((apy.fees || 0) + (apy.rewards || 0))}
-                        </span>
-                      </TooltipTrigger>
-                      <TooltipContent>The APR displayed is algorithmic and subject to change.</TooltipContent>
-                    </Tooltip>
-                  </TooltipProvider>
-                ) : (
-                  <APRHoverCard pool={pool}>
-                    <span className="underline decoration-dotted">
-                      {formatPercent((apy.fees || 0) + (apy.rewards || 0))}
-                    </span>
-                  </APRHoverCard>
-                )}
-              </StatValue>
-            </Stat>
-=======
             <div className="flex items-center gap-1.5">
               <span className="tracking-tighter font-semibold">APR</span>
               {pool instanceof SushiSwapV3Pool ? (
@@ -156,7 +131,6 @@
                 </APRHoverCard>
               )}
             </div>
->>>>>>> 54ab778b
           ) : null}
           {priceRange ? (
             <Stat>
@@ -164,40 +138,6 @@
               <StatValue size="sm">{priceRange}</StatValue>
             </Stat>
           ) : null}
-<<<<<<< HEAD
-          <Stat>
-            <StatLabel size="sm">Swap Fee</StatLabel>
-            <StatValue size="sm">
-              {(pool instanceof Pool ? pool.fee / 10000 : pool.swapFee * 100).toFixed(2)}%
-            </StatValue>
-          </Stat>
-          <Stat>
-            <StatLabel size="sm">Network</StatLabel>
-            <StatValue size="sm">{Chain.from(pool.chainId).name}</StatValue>
-          </Stat>
-          <Stat>
-            <StatLabel size="sm">{token0.symbol} Contract Address</StatLabel>
-            <StatValue size="sm">
-              <LinkExternal href={Chain.from(pool.chainId).getTokenUrl(token0.wrapped.address)}>
-                <Button asChild variant="link" size="sm" className="!font-medium !text-secondary-foreground">
-                  {shortenAddress(token0.wrapped.address, 4)}
-                  <ArrowTopRightOnSquareIcon className="w-3 h-3" />
-                </Button>
-              </LinkExternal>
-            </StatValue>
-          </Stat>
-          <Stat>
-            <StatLabel size="sm">{token1.symbol} Contract Address</StatLabel>
-            <StatValue size="sm">
-              <LinkExternal target="_blank" href={Chain.from(pool.chainId).getTokenUrl(token1.wrapped.address)}>
-                <Button asChild variant="link" size="sm" className="!font-medium !text-secondary-foreground">
-                  {shortenAddress(token1.wrapped.address, 4)}
-                  <ArrowTopRightOnSquareIcon className="w-3 h-3" />
-                </Button>
-              </LinkExternal>
-            </StatValue>
-          </Stat>
-=======
           <div className="flex items-center gap-1.5">
             <span className="tracking-tighter font-semibold">Fee</span>
             {pool instanceof SushiSwapV3Pool ? pool.fee / 10000 : pool.swapFee * 100}%
@@ -224,7 +164,6 @@
               </Button>
             </LinkExternal>
           </div>
->>>>>>> 54ab778b
         </div>
       </div>
     )
