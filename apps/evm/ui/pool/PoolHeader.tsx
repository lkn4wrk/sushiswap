--- conflicted
+++ resolved
@@ -1,21 +1,13 @@
 'use client'
 
 import { ArrowTopRightOnSquareIcon } from '@heroicons/react/20/solid'
-<<<<<<< HEAD
-import { Chain } from '@sushiswap/chain'
-import { Token } from '@sushiswap/currency'
-import { formatPercent, shortenAddress } from '@sushiswap/format'
-import { SimplePool } from '@sushiswap/rockset-client'
-import { Button, classNames, Currency, LinkExternal, LinkInternal, typographyVariants } from '@sushiswap/ui'
-import { Tooltip, TooltipContent, TooltipProvider, TooltipTrigger } from '@sushiswap/ui/components/tooltip'
-=======
-import { Pool as PoolV2 } from '@sushiswap/client'
+import { Pool } from '@sushiswap/rockset-client'
 import {
   Button,
+  classNames,
   Currency,
   LinkExternal,
   LinkInternal,
-  classNames,
   typographyVariants,
 } from '@sushiswap/ui'
 import {
@@ -24,20 +16,19 @@
   TooltipProvider,
   TooltipTrigger,
 } from '@sushiswap/ui/components/tooltip'
->>>>>>> 89e31983
 import { SushiSwapV3Pool } from '@sushiswap/v3-sdk'
 import { unwrapToken } from 'lib/functions'
 import React, { FC, useMemo } from 'react'
-import { formatPercent, shortenAddress } from 'sushi'
 import { Chain } from 'sushi/chain'
 import { Token } from 'sushi/currency'
 
 import { APRHoverCard } from './APRHoverCard'
+import { formatPercent, shortenAddress } from 'sushi'
 
 type PoolHeader = {
   backUrl: string
   address: string
-  pool: SimplePool
+  pool: Pool
   apy?: {
     fees: number | undefined
     rewards: number | undefined
@@ -63,32 +54,18 @@
       unwrapToken(
         new Token({
           chainId: pool.chainId,
-<<<<<<< HEAD
           address: pool.token0Address,
           decimals: pool.token0Decimals,
           symbol: pool.token0Symbol,
-        })
-=======
-          address: pool.token0.address,
-          decimals: pool.token0.decimals,
-          symbol: pool.token0.symbol,
         }),
->>>>>>> 89e31983
       ),
       unwrapToken(
         new Token({
           chainId: pool.chainId,
-<<<<<<< HEAD
           address: pool.token1Address,
           decimals: pool.token1Decimals,
           symbol: pool.token1Symbol,
-        })
-=======
-          address: pool.token1.address,
-          decimals: pool.token1.decimals,
-          symbol: pool.token1.symbol,
         }),
->>>>>>> 89e31983
       ),
     ]
   }, [pool])
@@ -97,14 +74,10 @@
     return (
       <div className="flex flex-col gap-6">
         <div className="flex flex-col gap-4">
-<<<<<<< HEAD
-          <LinkInternal href={backUrl} className="text-sm text-blue hover:underline">
-=======
           <LinkInternal
             href={backUrl}
-            className="text-blue hover:underline text-sm"
+            className="text-sm text-blue hover:underline"
           >
->>>>>>> 89e31983
             ← Pools
           </LinkInternal>
           <div className="relative flex items-center gap-3 max-w-[100vh]">
@@ -177,42 +150,25 @@
           ) : null}
           {priceRange ? (
             <div className="flex items-center gap-1.5">
-<<<<<<< HEAD
-              <span className="font-semibold tracking-tighter">Price Range</span>
-=======
-              <span className="tracking-tighter font-semibold">
+              <span className="font-semibold tracking-tighter">
                 Price Range
               </span>
->>>>>>> 89e31983
               {priceRange}
             </div>
           ) : null}
           <div className="flex items-center gap-1.5">
-<<<<<<< HEAD
             <span className="font-semibold tracking-tighter">Fee</span>
-            {pool instanceof SushiSwapV3Pool ? pool.fee / 10000 : pool.swapFee * 100}%
-          </div>
-          <div className="flex items-center gap-1.5">
-            <span className="font-semibold tracking-tighter">Network</span>
-            {Chain.from(pool.chainId).name}
-          </div>
-          <div className="flex items-center gap-1.5">
-            <span className="font-semibold tracking-tighter">{token0.symbol}</span>
-            <LinkExternal href={Chain.from(pool.chainId).getTokenUrl(token0.wrapped.address)}>
-              <Button asChild variant="link" size="sm" className="!font-medium !text-secondary-foreground">
-=======
-            <span className="tracking-tighter font-semibold">Fee</span>
             {pool instanceof SushiSwapV3Pool
               ? pool.fee / 10000
-              : pool.swapFee * 100}
+              : pool.fee * 100}
             %
           </div>
           <div className="flex items-center gap-1.5">
-            <span className="tracking-tighter font-semibold">Network</span>
+            <span className="font-semibold tracking-tighter">Network</span>
             {Chain.from(pool.chainId)?.name}
           </div>
           <div className="flex items-center gap-1.5">
-            <span className="tracking-tighter font-semibold">
+            <span className="font-semibold tracking-tighter">
               {token0.symbol}
             </span>
             <LinkExternal
@@ -226,19 +182,13 @@
                 size="sm"
                 className="!font-medium !text-secondary-foreground"
               >
->>>>>>> 89e31983
                 {shortenAddress(token0.wrapped.address, 4)}
                 <ArrowTopRightOnSquareIcon className="w-3 h-3" />
               </Button>
             </LinkExternal>
           </div>
           <div className="flex items-center gap-1.5">
-<<<<<<< HEAD
-            <span className="font-semibold tracking-tighter">{token1.symbol}</span>
-            <LinkExternal target="_blank" href={Chain.from(pool.chainId).getTokenUrl(token1.wrapped.address)}>
-              <Button asChild variant="link" size="sm" className="!font-medium !text-secondary-foreground">
-=======
-            <span className="tracking-tighter font-semibold">
+            <span className="font-semibold tracking-tighter">
               {token1.symbol}
             </span>
             <LinkExternal
@@ -253,7 +203,6 @@
                 size="sm"
                 className="!font-medium !text-secondary-foreground"
               >
->>>>>>> 89e31983
                 {shortenAddress(token1.wrapped.address, 4)}
                 <ArrowTopRightOnSquareIcon className="w-3 h-3" />
               </Button>
