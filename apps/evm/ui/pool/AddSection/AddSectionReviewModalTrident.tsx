--- conflicted
+++ resolved
@@ -49,13 +49,8 @@
   token1: Type | undefined
   input0: Amount<Type> | undefined
   input1: Amount<Type> | undefined
-<<<<<<< HEAD
   children: ReactNode
-=======
   onSuccess: () => void
-  open: boolean
-  close(): void
->>>>>>> f56c1083
 }
 
 const ZERO_PERCENT = new Percent('0')
@@ -69,13 +64,8 @@
   token1,
   input0,
   input1,
-<<<<<<< HEAD
   children,
-=======
-  onSuccess,
-  open,
-  close,
->>>>>>> f56c1083
+    onSuccess,
 }) => {
   const { address } = useAccount()
   const { chain } = useNetwork()
