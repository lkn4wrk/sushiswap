--- conflicted
+++ resolved
@@ -45,13 +45,8 @@
   token1: Type | undefined
   input0: Amount<Type> | undefined
   input1: Amount<Type> | undefined
-<<<<<<< HEAD
   children: ReactNode
-=======
   onSuccess: () => void
-  open: boolean
-  close(): void
->>>>>>> f56c1083
 }
 
 export const AddSectionReviewModalLegacy: FC<AddSectionReviewModalLegacyProps> = ({
@@ -62,13 +57,8 @@
   token1,
   input0,
   input1,
-<<<<<<< HEAD
   children,
-=======
-  onSuccess,
-  open,
-  close,
->>>>>>> f56c1083
+    onSuccess
 }) => {
   const deadline = useTransactionDeadline(chainId)
   const contract = useSushiSwapRouterContract(chainId)
@@ -185,7 +175,7 @@
     chainId,
     prepare,
     onSettled,
-    onSuccess: onSuccess,
+    onSuccess,
     enabled: approved,
     gasMargin: true,
   })
