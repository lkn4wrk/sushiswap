'use client'

import { useConcentratedLiquidityPoolStats } from '@sushiswap/react-query'
import { SkeletonBox } from '@sushiswap/ui/components/skeleton'
import { SushiSwapV3ChainId } from '@sushiswap/v3-sdk'
import { Bound } from 'lib/constants'
import React, { FC, useMemo } from 'react'

import { useConcentratedDerivedMintInfo } from './ConcentratedLiquidityProvider'
import LiquidityChartRangeInput from './LiquidityChartRangeInput'
import { useDensityChartData } from './LiquidityChartRangeInput/hooks'
import { ExtendedPool } from 'lib/hooks/api/useFlairPoolGraphData'

interface LiquidityDepthWidget {
  pool: ExtendedPool
  address: string
  chainId: SushiSwapV3ChainId
}

// ID has to be set (and unique) if there are multiple charts on the same page
<<<<<<< HEAD
export const LiquidityDepthWidget: FC<LiquidityDepthWidget> = ({ pool, address, chainId }) => {
  // const { data: poolStats } = useConcentratedLiquidityPoolStats({ chainId, address })
=======
export const LiquidityDepthWidget: FC<LiquidityDepthWidget> = ({
  address,
  chainId,
}) => {
  const { data: poolStats } = useConcentratedLiquidityPoolStats({
    chainId,
    address,
  })
>>>>>>> 89e31983

  const { price, invertPrice, noLiquidity } = useConcentratedDerivedMintInfo({
    account: undefined,
    chainId,
    token0: pool.token0,
    token1: pool.token1,
    baseToken: pool.token0,
    feeAmount: pool.fee * 1000000,
    existingPosition: undefined,
  })

  const { isLoading, data } = useDensityChartData({
    chainId,
    token0: pool.token0,
    token1: pool.token1,
    feeAmount: pool.fee * 1000000,
  })

  const current = useMemo(() => {
    if (!price) return null

    return parseFloat((invertPrice ? price.invert() : price)?.toSignificant(8))
  }, [invertPrice, price])

  return (
    <>
      {isLoading && <SkeletonBox className="w-full h-full" />}
      {!noLiquidity && !isLoading && data && current && pool && (
        <LiquidityChartRangeInput
          chainId={chainId}
          currencyA={pool.token0}
          currencyB={pool.token1}
          feeAmount={pool.fee * 1000000}
          ticksAtLimit={{ [Bound.LOWER]: false, [Bound.UPPER]: false }}
          price={
            price
              ? parseFloat(
                  (invertPrice ? price.invert() : price).toSignificant(8),
                )
              : undefined
          }
          priceLower={undefined}
          priceUpper={undefined}
          interactive={false}
          hideBrushes={true}
          onLeftRangeInput={() => {}}
          onRightRangeInput={() => {}}
        />
      )}
    </>
  )
}<|MERGE_RESOLUTION|>--- conflicted
+++ resolved
@@ -18,19 +18,12 @@
 }
 
 // ID has to be set (and unique) if there are multiple charts on the same page
-<<<<<<< HEAD
-export const LiquidityDepthWidget: FC<LiquidityDepthWidget> = ({ pool, address, chainId }) => {
-  // const { data: poolStats } = useConcentratedLiquidityPoolStats({ chainId, address })
-=======
 export const LiquidityDepthWidget: FC<LiquidityDepthWidget> = ({
+  pool,
   address,
   chainId,
 }) => {
-  const { data: poolStats } = useConcentratedLiquidityPoolStats({
-    chainId,
-    address,
-  })
->>>>>>> 89e31983
+  // const { data: poolStats } = useConcentratedLiquidityPoolStats({ chainId, address })
 
   const { price, invertPrice, noLiquidity } = useConcentratedDerivedMintInfo({
     account: undefined,
