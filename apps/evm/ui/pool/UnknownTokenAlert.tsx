--- conflicted
+++ resolved
@@ -4,12 +4,8 @@
 import { Pool } from '@sushiswap/client'
 import { shortenAddress } from '@sushiswap/format'
 import { useCustomTokens } from '@sushiswap/hooks'
-<<<<<<< HEAD
 import { isTokenSecurityChainId } from '@sushiswap/react-query'
-import { GoPlusLabsIcon } from '@sushiswap/ui'
-=======
-import { Message } from '@sushiswap/ui'
->>>>>>> 3023ca63
+import { GoPlusLabsIcon, Message } from '@sushiswap/ui'
 import { useTokenWithCache } from '@sushiswap/wagmi/future/hooks'
 import { FC, useMemo } from 'react'
 import { TaxTokenDialog } from './TaxTokenDialog'
@@ -51,42 +47,28 @@
   if (!(token0NotInList || token1NotInList)) return <></>
 
   return (
-<<<<<<< HEAD
     <>
-      <div className="relative flex items-center justify-center gap-2 bg-yellow/20 dark:text-yellow text-yellow-900 px-4 py-3.5 rounded-xl">
-        <div className="font-semibold">
-          {`${
-            token0NotInList && token1NotInList
-              ? `${tokenName(token0)} & ${tokenName(token1)} are unknown.`
-              : `${tokenName(token0NotInList ? token0 : token1)} is unknown.`
-          } Please conduct your own research before interacting with ${
-            token0NotInList && token1NotInList ? 'these tokens.' : 'this token.'
-          }`}
-        </div>
-        {protocol === 'SUSHISWAP_V3' && tokenFrom?.token?.chainId && isTokenSecurityChainId(tokenFrom.token.chainId) ? (
-          <div className="text-right whitespace-nowrap absolute bottom-0 right-4">
-            <span className="text-xs">Token security powered by GoPlus</span>
-            <GoPlusLabsIcon width={16} height={20} className="inline-flex" />
-          </div>
-        ) : null}
-      </div>
       {protocol === 'SUSHISWAP_V3' &&
       tokenTo?.token &&
       tokenFrom?.token &&
       isTokenSecurityChainId(tokenFrom.token.chainId) ? (
         <TaxTokenDialog token0={tokenFrom.token} token1={tokenTo.token} />
       ) : null}
+      <Message size="sm" variant="warning" className="relative">
+        {`${
+          token0NotInList && token1NotInList
+            ? `${tokenName(token0)} & ${tokenName(token1)} are unknown.`
+            : `${tokenName(token0NotInList ? token0 : token1)} is unknown.`
+        } Please conduct your own research before interacting with ${
+          token0NotInList && token1NotInList ? 'these tokens.' : 'this token.'
+        }`}
+        {protocol === 'SUSHISWAP_V3' && tokenFrom?.token?.chainId && isTokenSecurityChainId(tokenFrom.token.chainId) ? (
+          <div className="text-right whitespace-nowrap absolute bottom-2 right-2">
+            <span className="text-xs">Token security powered by GoPlus</span>
+            <GoPlusLabsIcon width={16} height={20} className="inline-flex" />
+          </div>
+        ) : null}
+      </Message>
     </>
-=======
-    <Message size="sm" variant="warning">
-      {`${
-        token0NotInList && token1NotInList
-          ? `${tokenName(token0)} & ${tokenName(token1)} are unknown.`
-          : `${tokenName(token0NotInList ? token0 : token1)} is unknown.`
-      } Please conduct your own research before interacting with ${
-        token0NotInList && token1NotInList ? 'these tokens.' : 'this token.'
-      }`}
-    </Message>
->>>>>>> 3023ca63
   )
 }