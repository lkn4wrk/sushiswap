--- conflicted
+++ resolved
@@ -9,24 +9,12 @@
 import { PositionWithPool } from 'types'
 
 import { usePoolFilters } from './PoolsFiltersProvider'
-import {
-  APR_COLUMN,
-  NAME_COLUMN_POSITION_WITH_POOL,
-  VALUE_COLUMN,
-} from './columns'
+import { APR_COLUMN, VALUE_COLUMN } from './columns'
 
-<<<<<<< HEAD
 const COLUMNS = [VALUE_COLUMN, APR_COLUMN] satisfies ColumnDef<
   PositionWithPool,
   unknown
 >[]
-=======
-const COLUMNS = [
-  NAME_COLUMN_POSITION_WITH_POOL,
-  VALUE_COLUMN,
-  APR_COLUMN,
-] satisfies ColumnDef<PositionWithPool, unknown>[]
->>>>>>> 89e31983
 
 interface PositionsTableProps {
   protocol: Protocol
