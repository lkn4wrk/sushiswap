'use client'

import { Chain } from '@sushiswap/chain'
import { Amount } from '@sushiswap/currency'
import { formatUSD } from '@sushiswap/format'
import { useAngleRewards } from '@sushiswap/react-query'
import {
  Card,
  CardContent,
  CardCurrencyAmountItem,
  CardDescription,
  CardFooter,
  CardGroup,
  CardHeader,
  CardItem,
  CardLabel,
  CardTitle,
  classNames,
  HoverCard,
  HoverCardContent,
  HoverCardTrigger,
  LinkInternal,
  Separator,
  Tabs,
  TabsContent,
  TabsList,
  TabsTrigger,
  Toggle,
} from '@sushiswap/ui'
import { Button } from '@sushiswap/ui/components/button'
import { SkeletonText } from '@sushiswap/ui/components/skeleton'
import { SushiSwapV3ChainId } from '@sushiswap/v3-sdk'
import { useAccount } from '@sushiswap/wagmi'
import {
  useConcentratedLiquidityPositionsFromTokenId,
  useConcentratedPositionInfo,
  useConcentratedPositionOwner,
  useTokenWithCache,
} from '@sushiswap/wagmi/future/hooks'
import { Checker } from '@sushiswap/wagmi/future/systems'
import useIsTickAtLimit from 'lib/hooks/useIsTickAtLimit'
import React, { FC, Fragment, useMemo, useState } from 'react'

import { isAngleEnabledChainId } from '../../config'
import { Bound } from '../../lib/constants'
import { formatTickPrice, getPriceOrderingFromPositionForUI, unwrapToken } from '../../lib/functions'
import { usePriceInverter, useTokenAmountDollarValues } from '../../lib/hooks'
import { ConcentratedLiquidityCollectButton } from './ConcentratedLiquidityCollectButton'
import { ConcentratedLiquidityHarvestButton } from './ConcentratedLiquidityHarvestButton'
import { ConcentratedLiquidityProvider, useConcentratedDerivedMintInfo } from './ConcentratedLiquidityProvider'
import { ConcentratedLiquidityRemoveWidget } from './ConcentratedLiquidityRemoveWidget'
import { ConcentratedLiquidityWidget } from './ConcentratedLiquidityWidget'
import { DistributionDataTable } from './DistributionDataTable'

const Component: FC<{ id: string }> = ({ id }) => {
  const { address } = useAccount()
  const [_chainId, poolId, tokenId] = id.split('%3A') as [SushiSwapV3ChainId, string, string]
  const chainId = +_chainId as SushiSwapV3ChainId
  const [invert, setInvert] = useState(false)

  const { data: positionDetails } = useConcentratedLiquidityPositionsFromTokenId({
    chainId,
    tokenId,
  })

  const { data: token0, isLoading: token0Loading } = useTokenWithCache({ chainId, address: positionDetails?.token0 })
  const { data: token1, isLoading: token1Loading } = useTokenWithCache({ chainId, address: positionDetails?.token1 })

  const { data: position, isLoading: isPositionLoading } = useConcentratedPositionInfo({
    chainId,
    token0,
    tokenId,
    token1,
  })

  const pricesFromPosition = position ? getPriceOrderingFromPositionForUI(position) : undefined

  const { pool, outOfRange } = useConcentratedDerivedMintInfo({
    chainId,
    account: address,
    token0,
    token1,
    baseToken: token0,
    feeAmount: positionDetails?.fee,
    existingPosition: position ?? undefined,
  })

  const [_token0, _token1] = useMemo(
    () => [token0 ? unwrapToken(token0) : undefined, token1 ? unwrapToken(token1) : undefined],
    [token0, token1]
  )

  const amounts = useMemo(() => {
    if (positionDetails?.fees && _token0 && _token1)
      return [
        Amount.fromRawAmount(_token0, BigInt(positionDetails.fees[0])),
        Amount.fromRawAmount(_token1, BigInt(positionDetails.fees[1])),
      ]

    return [undefined, undefined]
  }, [_token0, _token1, positionDetails])

  const { priceLower, priceUpper, base } = usePriceInverter({
    priceLower: pricesFromPosition?.priceLower,
    priceUpper: pricesFromPosition?.priceUpper,
    quote: pricesFromPosition?.quote,
    base: pricesFromPosition?.base,
    invert,
  })

  const tickAtLimit = useIsTickAtLimit(positionDetails?.fee, position?.tickLower, position?.tickUpper)

  const inverted = token1 ? base?.equals(token1) : undefined
  const currencyQuote = inverted ? token0 : token1
  const currencyBase = inverted ? token1 : token0
  const below = pool && position && true ? pool.tickCurrent < position.tickLower : undefined
  const above = pool && position && true ? pool.tickCurrent >= position.tickUpper : undefined
  const inRange = typeof below === 'boolean' && typeof above === 'boolean' ? !below && !above : false
  const fullRange = Boolean(tickAtLimit[Bound.LOWER] && tickAtLimit[Bound.UPPER])

  const { data: owner } = useConcentratedPositionOwner({ chainId, tokenId })
  const { data: rewardsData, isLoading: rewardsLoading } = useAngleRewards({
    chainId,
    account: owner,
  })

  const fiatValuesAmounts = useTokenAmountDollarValues({ chainId, amounts })
  const positionAmounts = useMemo(() => [position?.amount0, position?.amount1], [position])
  const fiatValuesPosition = useTokenAmountDollarValues({ chainId, amounts: positionAmounts })
  const currentAngleRewardsPool = rewardsData?.pools[poolId]

  return (
    <>
      <div className="flex flex-col gap-6">
        <div className="grid grid-cols-1 lg:grid-cols-2 gap-6">
          <Card>
            <CardHeader>
              <CardTitle>Manage</CardTitle>
              <CardDescription>Manage your concentrated liquidity position.</CardDescription>
            </CardHeader>
            <Tabs className="w-full" defaultValue="add">
              <CardContent>
                <TabsList className="!flex">
                  <TabsTrigger testdata-id="add-tab" value="add" className="flex flex-1">
                    Add
                  </TabsTrigger>
                  <TabsTrigger testdata-id="remove-tab" value="remove" className="flex flex-1">
                    Remove
                  </TabsTrigger>
                  <TabsTrigger testdata-id="fees-tab" value="fees" className="flex flex-1">
                    Fees
                  </TabsTrigger>
                  {isAngleEnabledChainId(chainId) ? (
                    <TabsTrigger testdata-id="rewards-tab" value="rewards" className="flex flex-1">
                      Rewards
                    </TabsTrigger>
                  ) : null}
                </TabsList>
              </CardContent>
              <div className="px-6">
                <Separator />
              </div>
              <TabsContent value="add">
                <CardContent>
                  <CardHeader className="px-0 pb-0">
                    <CardTitle>Add liquidity</CardTitle>
                    <CardDescription>Provide liquidity to earn fees & rewards.</CardDescription>
                  </CardHeader>
                  <ConcentratedLiquidityWidget
                    withTitleAndDescription={false}
                    chainId={chainId}
                    account={address}
                    token0={_token0}
                    token1={_token1}
                    feeAmount={positionDetails?.fee}
                    tokensLoading={token0Loading || token1Loading}
                    existingPosition={position ?? undefined}
                    tokenId={tokenId}
                  />
                </CardContent>
              </TabsContent>
              <TabsContent value="remove">
                <CardHeader>
                  <CardTitle>Remove liquidity</CardTitle>
                  <CardDescription>Please enter how much of the position you want to remove.</CardDescription>
                </CardHeader>
                <ConcentratedLiquidityRemoveWidget
                  token0={_token0}
                  token1={_token1}
                  account={address}
                  chainId={chainId}
                  position={position ?? undefined}
                  positionDetails={positionDetails}
                />
              </TabsContent>
              <TabsContent value="fees">
                <CardHeader>
                  <CardTitle>Unclaimed fees</CardTitle>
                  <CardDescription>{formatUSD(fiatValuesAmounts[0] + fiatValuesAmounts[1])}</CardDescription>
                </CardHeader>
                <CardContent>
                  <CardGroup>
                    <CardLabel>Tokens</CardLabel>
                    <CardCurrencyAmountItem
                      amount={amounts[0]}
                      isLoading={isPositionLoading}
                      fiatValue={formatUSD(fiatValuesAmounts[0])}
                    />
                    <CardCurrencyAmountItem
                      amount={amounts[1]}
                      isLoading={isPositionLoading}
                      fiatValue={formatUSD(fiatValuesAmounts[1])}
                    />
                  </CardGroup>
                </CardContent>
                <CardFooter>
                  <ConcentratedLiquidityCollectButton
                    position={position ?? undefined}
                    positionDetails={positionDetails}
                    token0={token0}
                    token1={token1}
                    account={address}
                    chainId={chainId}
                  >
                    {({ sendTransaction, isLoading }) => (
                      <Checker.Connect variant="outline" fullWidth size="default">
                        <Checker.Network variant="outline" fullWidth size="default" chainId={chainId}>
                          <Button fullWidth disabled={isLoading} onClick={() => sendTransaction?.()} size="default">
                            Collect
                          </Button>
                        </Checker.Network>
                      </Checker.Connect>
                    )}
                  </ConcentratedLiquidityCollectButton>
                </CardFooter>
              </TabsContent>
              {isAngleEnabledChainId(chainId) ? (
                <TabsContent value="rewards">
                  <CardHeader>
                    <CardTitle>Unclaimed rewards</CardTitle>
                    <CardDescription>
                      This will claim your rewards for <b>every</b> V3 liquidity position on {Chain.from(chainId).name}
                    </CardDescription>
                  </CardHeader>
                  <CardContent>
                    <CardGroup>
                      <CardLabel>Tokens (accrued over all positions)</CardLabel>
                      {rewardsData &&
                        positionDetails &&
                        rewardsData.pools[positionDetails.address]?.rewardsPerToken &&
                        Object.values(rewardsData.pools[positionDetails.address].rewardsPerToken).map((el, i) => (
<<<<<<< HEAD
                          <CardCurrencyAmountItem key={el.symbol} amount={el.unclaimed} />
                        ))
=======
                          <CardCurrencyAmountItem key={el.unclaimed.currency.address} amount={el.unclaimed} />
                        ))}
                      {rewardsData &&
                      positionDetails &&
                      !rewardsData.pools[positionDetails.address]?.rewardsPerToken ? (
                        <></>
>>>>>>> 0ba84207
                      ) : (
                        <CardItem skeleton />
                      )}
                    </CardGroup>
                  </CardContent>
                  <CardFooter>
                    <ConcentratedLiquidityHarvestButton account={address} chainId={chainId}>
                      {({ write, isLoading }) => (
                        <Checker.Connect fullWidth variant="outline" size="default">
                          <Checker.Network fullWidth variant="outline" size="default" chainId={chainId}>
                            <Button fullWidth disabled={isLoading} onClick={() => write?.()} size="default">
                              Harvest
                            </Button>
                          </Checker.Network>
                        </Checker.Connect>
                      )}
                    </ConcentratedLiquidityHarvestButton>
                  </CardFooter>
                </TabsContent>
              ) : null}
            </Tabs>
          </Card>
          <Card>
            <CardHeader>
              <CardTitle className="flex justify-between items-center">
                Position Details
                <div
                  className={classNames(
                    !inRange ? 'bg-yellow/10' : 'bg-green/10',
                    'px-2 py-1 flex items-center gap-1 rounded-full'
                  )}
                >
                  <div className={classNames(outOfRange ? 'bg-yellow' : 'bg-green', 'w-3 h-3 rounded-full')} />
                  {outOfRange ? (
                    <span className="text-xs font-medium text-yellow-900 dark:text-yellow">Out of Range</span>
                  ) : (
                    <span className="text-xs font-medium text-green">In Range</span>
                  )}
                </div>
              </CardTitle>
              <CardDescription>{formatUSD(fiatValuesPosition.reduce((acc, cur) => acc + cur, 0))}</CardDescription>
            </CardHeader>
            <CardContent>
              <CardGroup>
                <CardLabel>Tokens</CardLabel>
                <CardCurrencyAmountItem
                  isLoading={isPositionLoading}
                  amount={position?.amount0}
                  fiatValue={formatUSD(fiatValuesPosition[0])}
                />
                <CardCurrencyAmountItem
                  isLoading={isPositionLoading}
                  amount={position?.amount1}
                  fiatValue={formatUSD(fiatValuesPosition[1])}
                />
              </CardGroup>
              <CardGroup>
                <CardLabel>Current price</CardLabel>
                {pool && currencyBase && currencyQuote ? (
                  <CardItem
                    title={
                      <>
                        1 {unwrapToken(currencyBase)?.symbol} ={' '}
                        {(inverted ? pool?.token1Price : pool?.token0Price)?.toSignificant(6)}{' '}
                        {unwrapToken(currencyQuote)?.symbol}
                      </>
                    }
                  >
                    <div className="flex items-center gap-1">
                      <Toggle pressed={invert} onClick={() => setInvert(true)} size="xs" variant="outline">
                        {_token0?.symbol}
                      </Toggle>
                      <Toggle pressed={!invert} onClick={() => setInvert(false)} size="xs" variant="outline">
                        {_token1?.symbol}
                      </Toggle>
                    </div>
                  </CardItem>
                ) : (
                  <SkeletonText fontSize="sm" />
                )}
              </CardGroup>
              <div className="grid grid-cols-2 gap-3">
                <div className="border border-accent p-4 flex flex-col gap-3 rounded-xl">
                  <div className="flex">
                    <div className="gap-1 px-2 py-1 text-xs font-medium rounded-full bg-pink/10 text-pink">
                      Min Price
                    </div>
                  </div>
                  <div className="flex flex-col">
                    {pool && currencyBase && currencyQuote ? (
                      <span className="font-medium">
                        {fullRange ? (
                          '0'
                        ) : (
                          <>
                            {formatTickPrice({
                              price: priceLower,
                              atLimit: tickAtLimit,
                              direction: Bound.UPPER,
                            })}{' '}
                            {unwrapToken(currencyQuote)?.symbol}{' '}
                            <HoverCard closeDelay={0} openDelay={0}>
                              <HoverCardTrigger asChild>
                                <span className="text-sm underline decoration-dotted underline-offset-2 text-muted-foreground font-normal">
                                  (
                                  {priceLower
                                    ?.subtract(invert ? pool.token1Price : pool.token0Price)
                                    .divide(invert ? pool.token1Price : pool.token0Price)
                                    .multiply(100)
                                    .toSignificant(2)}
                                  %)
                                </span>
                              </HoverCardTrigger>
                              <HoverCardContent className="!p-0 max-w-[320px]">
                                <CardHeader>
                                  <CardTitle>Min. Price</CardTitle>
                                  <CardDescription>
                                    If the current price moves down{' '}
                                    {priceLower
                                      ?.subtract(invert ? pool.token1Price : pool.token0Price)
                                      .divide(invert ? pool.token1Price : pool.token0Price)
                                      .multiply(100)
                                      .toSignificant(2)}
                                    % from the current price, your position will be 100%{' '}
                                    {unwrapToken(currencyBase).symbol}
                                  </CardDescription>
                                </CardHeader>
                              </HoverCardContent>
                            </HoverCard>
                          </>
                        )}
                      </span>
                    ) : (
                      <SkeletonText />
                    )}
                  </div>
                  {currencyBase && (
                    <span className="text-xs text-slate-500">
                      Your position will be 100% {unwrapToken(currencyBase).symbol} at this price.
                    </span>
                  )}
                </div>
                <div className="border border-accent p-4 flex flex-col gap-3 rounded-xl">
                  <div className="flex">
                    <div className="flex items-center gap-1 px-2 py-1 text-xs font-medium rounded-full bg-blue/10 text-blue">
                      Max Price
                    </div>
                  </div>
                  <div className="flex flex-col">
                    {priceUpper && pool && currencyQuote && currencyBase ? (
                      <span className="font-medium">
                        {fullRange ? (
                          '∞'
                        ) : (
                          <>
                            {formatTickPrice({ price: priceUpper, atLimit: tickAtLimit, direction: Bound.UPPER })}{' '}
                            {unwrapToken(currencyQuote)?.symbol}{' '}
                            <HoverCard closeDelay={0} openDelay={0}>
                              <HoverCardTrigger asChild>
                                <span className="text-sm underline decoration-dotted underline-offset-2 text-muted-foreground font-normal">
                                  ( +
                                  {priceUpper
                                    ?.subtract(invert ? pool.token1Price : pool.token0Price)
                                    .divide(invert ? pool.token1Price : pool.token0Price)
                                    .multiply(100)
                                    .toSignificant(2)}
                                  %)
                                </span>
                              </HoverCardTrigger>
                              <HoverCardContent className="!p-0 max-w-[320px]">
                                <CardHeader>
                                  <CardTitle>Max. Price</CardTitle>
                                  <CardDescription>
                                    If the current price moves up +
                                    {priceUpper
                                      ?.subtract(invert ? pool.token1Price : pool.token0Price)
                                      .divide(invert ? pool.token1Price : pool.token0Price)
                                      .multiply(100)
                                      .toSignificant(2)}
                                    % from the current price, your position will be 100%{' '}
                                    {unwrapToken(currencyQuote).symbol}
                                  </CardDescription>
                                </CardHeader>
                              </HoverCardContent>
                            </HoverCard>
                          </>
                        )}
                      </span>
                    ) : (
                      <SkeletonText />
                    )}
                  </div>
                  {currencyQuote && (
                    <span className="text-xs text-slate-500">
                      Your position will be 100% {unwrapToken(currencyQuote).symbol} at this price.
                    </span>
                  )}
                </div>
              </div>
            </CardContent>
          </Card>
        </div>
        {isAngleEnabledChainId(chainId) ? (
          <>
            <div className="py-4">
              <Separator />
            </div>
            <Card>
              <CardHeader>
                <CardTitle>Reward distributions</CardTitle>
                <CardDescription>
                  Anyone can add distributions to this pool.{' '}
                  {_token0 && _token1 ? (
                    <LinkInternal
                      href={`/pool/incentivize?chainId=${chainId}&fromCurrency=${
                        _token0.isNative ? 'NATIVE' : _token0.address
                      }&toCurrency=${_token1.isNative ? 'NATIVE' : _token1.address}&feeAmount=${positionDetails?.fee}`}
                    >
                      <Button asChild variant="link">
                        Want to add one?
                      </Button>
                    </LinkInternal>
                  ) : null}
                </CardDescription>
              </CardHeader>
              <Tabs className="w-full" defaultValue="active">
                <CardContent>
                  <TabsList className="!flex">
                    <TabsTrigger value="active" className="flex flex-1">
                      Active
                    </TabsTrigger>
                    <TabsTrigger value="inactive" className="flex flex-1">
                      Upcoming & Expired
                    </TabsTrigger>
                  </TabsList>
                </CardContent>
                <TabsContent value="active">
                  <DistributionDataTable
                    isLoading={rewardsLoading}
                    data={currentAngleRewardsPool?.distributionData.filter((el) => el.isLive)}
                  />
                </TabsContent>
                <TabsContent value="inactive">
                  <DistributionDataTable
                    isLoading={rewardsLoading}
                    data={currentAngleRewardsPool?.distributionData.filter((el) => !el.isLive)}
                  />
                </TabsContent>
              </Tabs>
            </Card>
          </>
        ) : null}
      </div>
    </>
  )
}

export const PositionView = ({ params }: { params: { id: string } }) => {
  return (
    <ConcentratedLiquidityProvider>
      <Component id={params.id} />
    </ConcentratedLiquidityProvider>
  )
}<|MERGE_RESOLUTION|>--- conflicted
+++ resolved
@@ -249,17 +249,12 @@
                         positionDetails &&
                         rewardsData.pools[positionDetails.address]?.rewardsPerToken &&
                         Object.values(rewardsData.pools[positionDetails.address].rewardsPerToken).map((el, i) => (
-<<<<<<< HEAD
-                          <CardCurrencyAmountItem key={el.symbol} amount={el.unclaimed} />
-                        ))
-=======
                           <CardCurrencyAmountItem key={el.unclaimed.currency.address} amount={el.unclaimed} />
                         ))}
                       {rewardsData &&
                       positionDetails &&
                       !rewardsData.pools[positionDetails.address]?.rewardsPerToken ? (
                         <></>
->>>>>>> 0ba84207
                       ) : (
                         <CardItem skeleton />
                       )}
