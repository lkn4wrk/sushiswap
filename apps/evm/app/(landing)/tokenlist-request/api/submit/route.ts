import { createAppAuth } from '@octokit/auth-app'
import { ChainId, ChainKey } from 'sushi/chain'
import { formatUSD } from 'sushi'
import { CHAIN_NAME } from '@sushiswap/graph-config'
import { Ratelimit } from '@upstash/ratelimit'
import { Redis } from '@upstash/redis'
import stringify from 'fast-json-stable-stringify'
import { NextRequest, NextResponse } from 'next/server'
import { Octokit } from 'octokit'

import { ApplyForTokenListTokenSchemaType } from '../../../../../lib/tokenlist-request/ApplyForTokenListSchema'

const owner = 'sushiswap'

interface ListEntry {
  address: string
  chainId: number
  decimals: number
  logoURI: string
  name: string
  symbol: string
}

interface MutationParams extends ApplyForTokenListTokenSchemaType {
  tokenName?: string
  tokenSymbol: string
  tokenDecimals: number
}

<<<<<<< HEAD
// To allow for development without rate limiting
let ratelimit: Ratelimit | undefined
try {
  if (!process.env.UPSTASH_REDIS_REST_URL) throw new Error('UPSTASH_REDIS_REST_URL undefined')
  if (!process.env.UPSTASH_REDIS_REST_TOKEN) throw new Error('UPSTASH_REDIS_REST_TOKEN undefined')

  const redis = new Redis({
    url: process.env.UPSTASH_REDIS_REST_URL,
    token: process.env.UPSTASH_REDIS_REST_TOKEN,
  })

  ratelimit = new Ratelimit({
    redis,
    limiter: Ratelimit.slidingWindow(5, '1 h'),
  })
} catch {
  console.log('Warning: Rate limit not enabled')
}

export const maxDuration = 15 // in seconds

export async function POST(request: NextRequest) {
  if (ratelimit) {
    const { remaining } = await ratelimit.limit(request.ip || '127.0.0.1')
    if (!remaining) {
      return NextResponse.json({ error: 'Too many requests' }, { status: 429 })
    }
  }

  if (!process.env.TOKEN_LIST_PR_WEBHOOK_URL) throw new Error('TOKEN_LIST_PR_WEBHOOK_URL undefined')
=======
export async function POST(request: Request) {
  if (!process.env.TOKEN_LIST_PR_WEBHOOK_URL)
    throw new Error('TOKEN_LIST_PR_WEBHOOK_URL undefined')
>>>>>>> 2dfbc43c
  if (!process.env.OCTOKIT_KEY) throw new Error('OCTOKIT_KEY undefined')

  const {
    tokenAddress,
    tokenName,
    tokenDecimals,
    tokenSymbol,
    logoFile,
    chainId,
    listType,
  } = (await request.json()) as MutationParams

  const octoKit = new Octokit({
    authStrategy: createAppAuth,
    auth: {
      appId: 169875,
      privateKey: process.env.OCTOKIT_KEY?.replace(/\\n/g, '\n'),
      installationId: 23112528,
    },
  })

  // Get latest commit for the new branch
  const {
    data: { commit: { sha: latestIconsSha } },
  } = await octoKit.request('GET /repos/{owner}/{repo}/branches/{branch}', {
    owner,
    repo: 'list',
    branch: 'master',
  })

  // Filter out characters that github / ... might not like
  const displayName = tokenSymbol.toLowerCase().replace(/( )|(\.)/g, '_')

  // Find unused branch name
  const branch = await (async function () {
    const branches: string[] = []

    for (let i = 1; ; i++) {
      const { data }: { data: { name: string }[] } = await octoKit.request(
        'GET /repos/{owner}/{repo}/branches',
        {
          owner,
          repo: 'list',
          per_page: 100,
          page: i,
        },
      )

      const newBranches = data.reduce(
        (acc: string[], e: { name: string }) => [...acc, e.name],
        [] as string[],
      )

      branches.push(...newBranches)

      if (newBranches.length < 100) break
    }

    const createBranchName = (name: string, depth = 0): string => {
      if (!branches.includes(name)) return name
      else if (!branches.includes(`${name}-${depth}`)) return `${name}-${depth}`
      else return createBranchName(name, ++depth)
    }

    return createBranchName(displayName)
  })()

  // Create new branch
  await octoKit.request('POST /repos/{owner}/{repo}/git/refs', {
    owner,
    repo: 'list',
    ref: `refs/heads/${branch}`,
    sha: latestIconsSha,
  })

  const imagePath = `logos/token-logos/network/${ChainKey[
    chainId
  ].toLowerCase()}/${tokenAddress}.jpg`

  try {
    // Figure out if image already exists, overwrite if it does
    let previousImageFileSha: string | undefined

    try {
      const res = await octoKit.request(
        'GET /repos/{owner}/{repo}/contents/{path}',
        {
          owner,
          repo: 'list',
          branch: 'master',
          path: imagePath,
        },
      )

      if (!Array.isArray(res.data)) {
        previousImageFileSha = res.data.sha
      }
    } catch {
      //
    }

    // Upload image
    await octoKit.request('PUT /repos/{owner}/{repo}/contents/{path}', {
      owner,
      repo: 'list',
      branch: branch,
      path: imagePath,
      content: logoFile.split(',')[1],
      message: `Upload ${displayName} icon`,
      sha: previousImageFileSha,
    })
  } catch (e) {
    return NextResponse.json(
      { error: 'Failed to add token image' },
      { status: 500 },
    )
  }

  const listPath = `lists/token-lists/${listType}/tokens/${ChainKey[
    chainId
  ].toLowerCase()}.json`

  // Get current token list to append to
  let currentListData

  try {
    const res = await octoKit.request(
      'GET /repos/{owner}/{repo}/contents/{path}',
      {
        owner,
        repo: 'list',
        branch: 'master',
        path: listPath,
      },
    )

    if (!Array.isArray(res.data) && res.data.type === 'file') {
      currentListData = { sha: res.data.sha, content: res.data.content }
    }
  } catch {
    //
  }

  let currentList: ListEntry[] = currentListData
    ? JSON.parse(
        Buffer.from(currentListData?.content, 'base64').toString('ascii'),
      )
    : []

  // Remove from current list if exists to overwrite later
  currentList = currentList.filter((entry) => entry.address !== tokenAddress)

  // Append to current list
  const newList = [
    ...currentList,
    {
      address: tokenAddress,
      chainId: chainId,
      decimals: Number(tokenDecimals),
      logoURI: `https://raw.githubusercontent.com/${owner}/list/master/${imagePath}`,
      name: tokenName,
      symbol: tokenSymbol,
    },
  ].sort((a, b) => a.symbol.localeCompare(b.symbol))

  // Upload new list
  await octoKit.request('PUT /repos/{owner}/{repo}/contents/{path}', {
    owner,
    repo: 'list',
    branch: branch,
    path: listPath,
    content: Buffer.from(JSON.stringify(newList, null, 2)).toString('base64'),
    message: `Add ${displayName} on ${CHAIN_NAME[chainId].toLowerCase()}`,
    sha: currentListData?.sha,
  })

  // Open List PR
  const {
    data: { html_url: listPr },
  } = await octoKit.request('POST /repos/{owner}/{repo}/pulls', {
    owner,
    repo: 'list',
    title: `Token: ${displayName}`,
    head: branch,
    base: 'master',
    body: `Chain: ${CHAIN_NAME[chainId] ?? chainId}
      Name: ${tokenName}
      Symbol: ${tokenSymbol}
      Decimals: ${tokenDecimals}
      List: ${listType}
      Volume: ${formatUSD(0)}
      Liquidity: ${formatUSD(0)}
      CoinGecko: ${await getCoinGecko(chainId, tokenAddress)}
      Image: https://github.com/${owner}/list/tree/${branch}/${imagePath}
      ![${displayName}](https://raw.githubusercontent.com/${owner}/list/${branch}/${imagePath})
    `,
  })

  // Send Discord notification using webhook
  await fetch(process.env.TOKEN_LIST_PR_WEBHOOK_URL, {
    method: 'POST',
    body: stringify({
      content: null,
      embeds: [
        {
          description: 'New pull request',
          color: 5814783,
          author: {
            name: `${tokenName} - ${CHAIN_NAME[chainId]}`,
            url: listPr,
            icon_url: `https://raw.githubusercontent.com/${owner}/list/${branch}/${imagePath}`,
          },
        },
      ],
      username: 'GitHub List Repo',
      avatar_url:
        'https://banner2.cleanpng.com/20180824/jtl/kisspng-computer-icons-logo-portable-network-graphics-clip-icons-for-free-iconza-circle-social-5b7fe46b0bac53.1999041115351082030478.jpg',
    }),
    headers: { 'Content-Type': 'application/json' },
  })

  return NextResponse.json(
    { listPr },
    {
      status: 200,
      headers: {
        'Access-Control-Allow-Origin': '*',
        'Access-Control-Allow-Methods': 'POST',
        'Access-Control-Allow-Headers': 'Content-Type',
      },
    },
  )
}

async function getCoinGecko(chainId: ChainId, address: string) {
  return await fetch(
    `https://api.coingecko.com/api/v3/coins/${CHAIN_NAME[
      chainId
    ].toLowerCase()}/contract/${address}`,
  )
    .then((data) => data.json())
    .then((data) =>
      data.id ? `https://www.coingecko.com/en/coins/${data.id}` : 'Not Found',
    )
}<|MERGE_RESOLUTION|>--- conflicted
+++ resolved
@@ -1,12 +1,12 @@
 import { createAppAuth } from '@octokit/auth-app'
-import { ChainId, ChainKey } from 'sushi/chain'
-import { formatUSD } from 'sushi'
 import { CHAIN_NAME } from '@sushiswap/graph-config'
 import { Ratelimit } from '@upstash/ratelimit'
 import { Redis } from '@upstash/redis'
 import stringify from 'fast-json-stable-stringify'
 import { NextRequest, NextResponse } from 'next/server'
 import { Octokit } from 'octokit'
+import { formatUSD } from 'sushi'
+import { ChainId, ChainKey } from 'sushi/chain'
 
 import { ApplyForTokenListTokenSchemaType } from '../../../../../lib/tokenlist-request/ApplyForTokenListSchema'
 
@@ -27,12 +27,13 @@
   tokenDecimals: number
 }
 
-<<<<<<< HEAD
 // To allow for development without rate limiting
 let ratelimit: Ratelimit | undefined
 try {
-  if (!process.env.UPSTASH_REDIS_REST_URL) throw new Error('UPSTASH_REDIS_REST_URL undefined')
-  if (!process.env.UPSTASH_REDIS_REST_TOKEN) throw new Error('UPSTASH_REDIS_REST_TOKEN undefined')
+  if (!process.env.UPSTASH_REDIS_REST_URL)
+    throw new Error('UPSTASH_REDIS_REST_URL undefined')
+  if (!process.env.UPSTASH_REDIS_REST_TOKEN)
+    throw new Error('UPSTASH_REDIS_REST_TOKEN undefined')
 
   const redis = new Redis({
     url: process.env.UPSTASH_REDIS_REST_URL,
@@ -57,12 +58,8 @@
     }
   }
 
-  if (!process.env.TOKEN_LIST_PR_WEBHOOK_URL) throw new Error('TOKEN_LIST_PR_WEBHOOK_URL undefined')
-=======
-export async function POST(request: Request) {
   if (!process.env.TOKEN_LIST_PR_WEBHOOK_URL)
     throw new Error('TOKEN_LIST_PR_WEBHOOK_URL undefined')
->>>>>>> 2dfbc43c
   if (!process.env.OCTOKIT_KEY) throw new Error('OCTOKIT_KEY undefined')
 
   const {
