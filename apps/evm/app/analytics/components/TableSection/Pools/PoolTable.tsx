--- conflicted
+++ resolved
@@ -1,11 +1,6 @@
-<<<<<<< HEAD
 import { GetPoolsArgs, Pool } from '@sushiswap/client'
 import { usePoolCount, usePoolsInfinite } from '@sushiswap/client/hooks'
-import { useBreakpoint } from '@sushiswap/hooks'
-=======
-import { GetPoolsArgs, Pool, usePoolCount, usePoolsInfinite } from '@sushiswap/client'
 import { Card, CardHeader, CardTitle, DataTable } from '@sushiswap/ui'
->>>>>>> 0ba84207
 import { Loader } from '@sushiswap/ui/components/loader'
 import { ColumnDef, PaginationState, SortingState, TableState } from '@tanstack/react-table'
 import React, { FC, useMemo, useState } from 'react'
