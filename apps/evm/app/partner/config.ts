--- conflicted
+++ resolved
@@ -32,11 +32,8 @@
   ChainId.BTTC,
   ChainId.POLYGON_ZKEVM,
   ChainId.LINEA,
-<<<<<<< HEAD
+  ChainId.SCROLL,
   ChainId.FILECOIN,
-=======
-  ChainId.SCROLL,
->>>>>>> 7e568113
 ] as const
 
 export type SupportedChainIds = typeof SUPPORTED_CHAINS
