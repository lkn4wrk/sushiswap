--- conflicted
+++ resolved
@@ -38,11 +38,6 @@
 import { Checker } from '@sushiswap/wagmi/future/systems'
 import { useApproved, withCheckerRoot } from '@sushiswap/wagmi/future/systems/Checker/Provider'
 import { format } from 'date-fns'
-<<<<<<< HEAD
-import { BigNumber } from 'ethers'
-=======
-import Link from 'next/link'
->>>>>>> 660f0899
 import { useCallback, useMemo, useState } from 'react'
 import { useWaitForTransaction } from 'wagmi'
 
@@ -419,7 +414,6 @@
                           amount={amount[0]}
                           contract="0x8BB4C975Ff3c250e0ceEA271728547f3802B36Fd"
                         >
-<<<<<<< HEAD
                           <Checker.Custom
                             showChildren={Boolean(signature)}
                             onClick={sign}
@@ -482,57 +476,6 @@
                                               subtitle="Distribute rewards to out of range positions"
                                             >
                                               {customizeOOR ? 'Yes' : 'No'}
-=======
-                          <Checker.Success tag={APPROVE_TAG}>
-                            <DialogReview>
-                              {({ confirm }) => (
-                                <>
-                                  <DialogTrigger asChild>
-                                    <Button fullWidth size="xl" testId="incentivize-pool-review">
-                                      Incentivize pool
-                                    </Button>
-                                  </DialogTrigger>
-                                  <DialogContent>
-                                    <DialogHeader>
-                                      <DialogTitle>Incentivize Pool</DialogTitle>
-                                      <DialogDescription>
-                                        {token0?.symbol}/{token1?.symbol} • SushiSwap V3 • {feeAmount / 10000}%
-                                      </DialogDescription>
-                                    </DialogHeader>
-                                    <div className="flex flex-col gap-4">
-                                      <List className="!pt-0">
-                                        <List.Control>
-                                          {pool ? (
-                                            <List.KeyValue flex title="Network">
-                                              {Chain.from(pool.chainId).name}
-                                            </List.KeyValue>
-                                          ) : null}
-                                          {feeAmount && (
-                                            <List.KeyValue title="Fee Tier">{`${+feeAmount / 10000}%`}</List.KeyValue>
-                                          )}
-                                        </List.Control>
-                                      </List>
-                                      <List className="!pt-0">
-                                        <List.Control>
-                                          {startDate ? (
-                                            <List.KeyValue flex title="Start date">
-                                              {format(startDate, 'dd MMM yyyy hh:mmaaa')}
-                                            </List.KeyValue>
-                                          ) : null}
-                                          {endDate ? (
-                                            <List.KeyValue flex title="End date">
-                                              {format(endDate, 'dd MMM yyyy hh:mmaaa')}
-                                            </List.KeyValue>
-                                          ) : null}
-                                          {amount[0] ? (
-                                            <List.KeyValue title={'Total distributed'}>
-                                              <div className="flex items-center gap-2">
-                                                <Currency.Icon currency={amount[0].currency} width={18} height={18} />
-                                                <span>
-                                                  {amount[0].toSignificant(6)} {amount[0].currency.symbol}
-                                                </span>
-                                              </div>
->>>>>>> 660f0899
                                             </List.KeyValue>
                                             <List.KeyValue
                                               flex
@@ -541,7 +484,6 @@
                                             >
                                               {blacklist ? `${blacklist.length} Addresses` : 'No'}
                                             </List.KeyValue>
-<<<<<<< HEAD
                                             {token0 && token1 ? (
                                               <List.KeyValue
                                                 flex
@@ -581,38 +523,6 @@
                           </Checker.Custom>
                         </Checker.ApproveERC20>
                       </Checker.Guard>
-=======
-                                          ) : null}
-                                        </List.Control>
-                                      </List>
-                                    </div>
-                                    <DialogFooter>
-                                      <Button
-                                        fullWidth
-                                        size="xl"
-                                        variant={isError ? 'destructive' : 'default'}
-                                        loading={isIncentivizeLoading && !isError}
-                                        onClick={() => writeAsync?.().then(() => confirm())}
-                                        disabled={isIncentivizeLoading || isError}
-                                        testId="incentivize-pool-confirm"
-                                      >
-                                        {isError ? (
-                                          'Shoot! Something went wrong :('
-                                        ) : isIncentivizeLoading ? (
-                                          <Dots>Incentivize Pool</Dots>
-                                        ) : (
-                                          'Incentivize Pool'
-                                        )}
-                                      </Button>
-                                    </DialogFooter>
-                                  </DialogContent>
-                                </>
-                              )}
-                            </DialogReview>
-                          </Checker.Success>
-                        </Checker.Custom>
-                      </Checker.ApproveERC20>
->>>>>>> 660f0899
                     </Checker.Guard>
                   </Checker.Guard>
                 </Checker.Amounts>
