import { ChainId } from 'sushi/chain'
import { Separator } from '@sushiswap/ui'
import { notFound } from 'next/navigation'
import { ManageV2LiquidityCard } from 'ui/pool/ManageV2LiquidityCard'
import { PoolTransactionsV2 } from 'ui/pool/PoolTransactionsV2'
import { isAddress } from 'viem'

import {
  PoolPositionProvider,
  PoolPositionRewardsProvider,
  PoolPositionStakedProvider,
  UnknownTokenAlert,
} from '../../../ui/pool'
import { PoolChartV2 } from '../../../ui/pool/PoolChartV2'
import { PoolComposition } from '../../../ui/pool/PoolComposition'
import { PoolMyRewards } from '../../../ui/pool/PoolMyRewards'
import { PoolPageV3 } from '../../../ui/pool/PoolPageV3'
import { PoolPosition } from '../../../ui/pool/PoolPosition'
import { PoolRewards } from '../../../ui/pool/PoolRewards'
import { PoolStats } from '../../../ui/pool/PoolStats'
import { Pool } from '@sushiswap/client'

export default async function PoolPage({ params }: { params: { id: string } }) {
  const [chainId, address] = params.id.split(
    params.id.includes('%3A') ? '%3A' : ':',
  ) as [string, string]

  const res = await fetch(
    `https://pools.sushi.com/api/v0/${chainId}/${address}`,
    { next: { revalidate: 60 } },
  )
  const pool = (await res.json()) as Pool

  if (!pool) {
    notFound()
  }

  if (pool.protocol === 'SUSHISWAP_V3') {
    return <PoolPageV3 pool={pool} />
  }

  return (
    <div className="flex flex-col gap-6">
      <UnknownTokenAlert pool={pool} />
      <div className="grid grid-cols-1 md:grid-cols-[auto_400px] gap-6">
        <div>
          <ManageV2LiquidityCard pool={pool} />
        </div>
        <div className="flex flex-col gap-6">
          <PoolPositionProvider pool={pool}>
            <PoolPositionStakedProvider pool={pool}>
              <PoolPositionRewardsProvider pool={pool}>
                <PoolPosition pool={pool} />
                <PoolMyRewards pool={pool} />
              </PoolPositionRewardsProvider>
            </PoolPositionStakedProvider>
          </PoolPositionProvider>
        </div>
<<<<<<< HEAD
      </div>
      <div className="py-4">
        <Separator />
      </div>
      <div className="grid grid-cols-1 md:grid-cols-[auto_400px] gap-6">
        <div>
          <PoolChartV2 address={pool.address} chainId={pool.chainId as ChainId} />
=======
        <div className="grid grid-cols-1 md:grid-cols-[auto_400px] gap-6">
          <div>
            <PoolChartV2
              address={pool.address}
              chainId={pool.chainId as ChainId}
            />
          </div>
          <div className="flex flex-col gap-6">
            <PoolComposition pool={pool} />
            <PoolStats pool={pool} />
            <PoolRewards pool={pool} />
          </div>
>>>>>>> 58beadcd
        </div>
        <div className="flex flex-col gap-6">
          <PoolComposition pool={pool} />
          <PoolStats pool={pool} />
          <PoolRewards pool={pool} />
        </div>
      </div>
      <div className="py-4">
        <Separator />
      </div>
      <PoolTransactionsV2 pool={pool} poolId={pool.address} />
    </div>
  )
}<|MERGE_RESOLUTION|>--- conflicted
+++ resolved
@@ -1,10 +1,11 @@
-import { ChainId } from 'sushi/chain'
 import { Separator } from '@sushiswap/ui'
 import { notFound } from 'next/navigation'
+import { ChainId } from 'sushi/chain'
 import { ManageV2LiquidityCard } from 'ui/pool/ManageV2LiquidityCard'
 import { PoolTransactionsV2 } from 'ui/pool/PoolTransactionsV2'
-import { isAddress } from 'viem'
 
+import { Pool } from '@sushiswap/client'
+import React from 'react'
 import {
   PoolPositionProvider,
   PoolPositionRewardsProvider,
@@ -18,7 +19,6 @@
 import { PoolPosition } from '../../../ui/pool/PoolPosition'
 import { PoolRewards } from '../../../ui/pool/PoolRewards'
 import { PoolStats } from '../../../ui/pool/PoolStats'
-import { Pool } from '@sushiswap/client'
 
 export default async function PoolPage({ params }: { params: { id: string } }) {
   const [chainId, address] = params.id.split(
@@ -56,28 +56,16 @@
             </PoolPositionStakedProvider>
           </PoolPositionProvider>
         </div>
-<<<<<<< HEAD
       </div>
       <div className="py-4">
         <Separator />
       </div>
       <div className="grid grid-cols-1 md:grid-cols-[auto_400px] gap-6">
         <div>
-          <PoolChartV2 address={pool.address} chainId={pool.chainId as ChainId} />
-=======
-        <div className="grid grid-cols-1 md:grid-cols-[auto_400px] gap-6">
-          <div>
-            <PoolChartV2
-              address={pool.address}
-              chainId={pool.chainId as ChainId}
-            />
-          </div>
-          <div className="flex flex-col gap-6">
-            <PoolComposition pool={pool} />
-            <PoolStats pool={pool} />
-            <PoolRewards pool={pool} />
-          </div>
->>>>>>> 58beadcd
+          <PoolChartV2
+            address={pool.address}
+            chainId={pool.chainId as ChainId}
+          />
         </div>
         <div className="flex flex-col gap-6">
           <PoolComposition pool={pool} />
