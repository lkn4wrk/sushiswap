--- conflicted
+++ resolved
@@ -33,14 +33,6 @@
     revalidate: 60 * 15,
   })()
 
-<<<<<<< HEAD
-=======
-export default async function PoolPage({ params }: { params: { id: string } }) {
-  const [_chainId, address] = params.id.split(params.id.includes('%3A') ? '%3A' : ':') as [string, string]
-  const chainId = Number(_chainId) as ChainId
-  const pool = await getPool({ chainId, address })
-
->>>>>>> dc6d92b6
   if (!pool) {
     notFound()
   }
