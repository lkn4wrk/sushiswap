<<<<<<< HEAD
=======
import { ChainId } from '@sushiswap/chain'
import { Separator } from '@sushiswap/ui'
import { notFound } from 'next/navigation'
import { ManageV2LiquidityCard } from 'ui/pool/ManageV2LiquidityCard'
import { PoolTransactionsV2 } from 'ui/pool/PoolTransactionsV2'
import { isAddress } from 'viem'

import {
  PoolPositionProvider,
  PoolPositionRewardsProvider,
  PoolPositionStakedProvider,
  UnknownTokenAlert,
} from '../../../ui/pool'
import { PoolChartV2 } from '../../../ui/pool/PoolChartV2'
import { PoolComposition } from '../../../ui/pool/PoolComposition'
import { PoolMyRewards } from '../../../ui/pool/PoolMyRewards'
import { PoolPageV3 } from '../../../ui/pool/PoolPageV3'
import { PoolPosition } from '../../../ui/pool/PoolPosition'
import { PoolRewards } from '../../../ui/pool/PoolRewards'
import { PoolStats } from '../../../ui/pool/PoolStats'

export async function getPool({ chainId, address }: { chainId: ChainId; address: string }) {
  try {
    if (typeof +chainId !== 'number' || !isAddress(address)) {
      return
    }

    const res = await fetch(`https://pools.sushi.com/api/v0/${chainId}/${address}`)
    const data = await res.json()
    return data
  } catch (e) {
    return
  }
}

export default async function PoolPage({ params }: { params: { id: string } }) {
  const [_chainId, address] = params.id.split(params.id.includes('%3A') ? '%3A' : ':') as [string, string]
  const chainId = Number(_chainId) as ChainId
  const pool = await getPool({ chainId, address })
  if (!pool) {
    notFound()
  }
  if (pool.protocol === 'SUSHISWAP_V3') {
    return <PoolPageV3 pool={pool} />
  }
  return (
    <>
      <UnknownTokenAlert pool={pool} />
      <div className="flex flex-col gap-6">
        <div className="grid grid-cols-1 md:grid-cols-[auto_400px] gap-6">
          <ManageV2LiquidityCard pool={pool} />
          <div className="flex flex-col gap-6">
            <PoolPositionProvider pool={pool}>
              <PoolPositionStakedProvider pool={pool}>
                <PoolPositionRewardsProvider pool={pool}>
                  <PoolPosition pool={pool} />
                  <PoolMyRewards pool={pool} />
                </PoolPositionRewardsProvider>
              </PoolPositionStakedProvider>
            </PoolPositionProvider>
          </div>
        </div>
        <div className="py-4">
          <Separator />
        </div>
        <div className="grid grid-cols-1 md:grid-cols-[auto_400px] gap-6">
          <PoolChartV2 address={pool.address} chainId={pool.chainId as ChainId} />
          <div className="flex flex-col gap-6">
            <PoolComposition pool={pool} />
            <PoolStats pool={pool} />
            <PoolRewards pool={pool} />
          </div>
        </div>
        <div className="py-4">
          <Separator />
        </div>
        <PoolTransactionsV2 pool={pool} poolId={pool.address} />
      </div>
    </>
  )
}
>>>>>>> 03d79783
<|MERGE_RESOLUTION|>--- conflicted
+++ resolved
@@ -1,5 +1,3 @@
-<<<<<<< HEAD
-=======
 import { ChainId } from '@sushiswap/chain'
 import { Separator } from '@sushiswap/ui'
 import { notFound } from 'next/navigation'
@@ -80,5 +78,4 @@
       </div>
     </>
   )
-}
->>>>>>> 03d79783
+}