'use client'

import { ChevronRightIcon, GiftIcon } from '@heroicons/react-v1/outline'
import { ChainId } from '@sushiswap/chain'
import { isTridentChainId } from '@sushiswap/trident-sdk'
import { LinkExternal, LinkInternal, typographyVariants } from '@sushiswap/ui'
import { Button } from '@sushiswap/ui/components/button'
import { Chip } from '@sushiswap/ui/components/chip'
import {
  DropdownMenu,
  DropdownMenuContent,
  DropdownMenuGroup,
  DropdownMenuItem,
  DropdownMenuTrigger,
} from '@sushiswap/ui/components/dropdown-menu'
import { DiscordIcon } from '@sushiswap/ui/components/icons'
import { SelectIcon } from '@sushiswap/ui/components/select'
import { isSushiSwapV2ChainId } from '@sushiswap/v2-sdk'
import { isSushiSwapV3ChainId, SushiSwapV3ChainId } from '@sushiswap/v3-sdk'
import { useNetwork } from '@sushiswap/wagmi'
import { FC } from 'react'

export const Hero: FC = () => {
  const { chain } = useNetwork()
  const chainId = chain?.id || ChainId.ETHEREUM
  return (
    <section className="flex flex-col justify-between gap-12 lg:flex-row lg:items-start mb-12">
      <div className="flex flex-col items-center flex-grow gap-6 lg:items-start">
        <div className="flex flex-col">
          <h1 className={typographyVariants({ variant: 'h1' })}>
            Put your funds <br /> to work by <br /> providing liquidity.
          </h1>
          <p className={typographyVariants({ variant: 'lead', className: 'max-w-[500px]' })}>
            Providing liquidity to a pool allows you to earn a percentage of the pools traded volume as well as any
            extra rewards if the pool is incentivized.
          </p>
        </div>
        <div className="flex flex-col sm:flex-row w-full sm:w-[unset] gap-4">
          <div className="flex items-center w-full">
<<<<<<< HEAD
            <Button asChild size="lg" className="flex-1 w-full sm:flex-0 sm:w-[unset] rounded-r-none">
              <LinkInternal
                href={isRouteProcessor3ChainId(chainId) ? `/pool/add?chainId=${chainId}` : `/pool/add/v2/${chainId}`}
=======
            <Button asChild size="lg" className="rounded-r-none">
              <Link
                href={
                  isSushiSwapV3ChainId(chainId as SushiSwapV3ChainId)
                    ? `/pool/add?chainId=${chainId}`
                    : `/pool/add/v2/${chainId}`
                }
>>>>>>> 964e6c96
              >
                I want to create a position
              </LinkInternal>
            </Button>
            <DropdownMenu>
              <DropdownMenuTrigger asChild>
                <Button asChild size="lg" className="rounded-l-none">
                  <SelectIcon />
                </Button>
              </DropdownMenuTrigger>
              <DropdownMenuContent className="w-80">
                <DropdownMenuGroup>
<<<<<<< HEAD
                  <DropdownMenuItem disabled={!isRouteProcessor3ChainId(chainId)} asChild>
                    <LinkInternal
=======
                  <DropdownMenuItem disabled={!isSushiSwapV3ChainId(chainId as SushiSwapV3ChainId)} asChild>
                    <Link
>>>>>>> 964e6c96
                      href={`/pool/add?chainId=${chainId}`}
                      className="flex flex-col !items-start gap-1 cursor-pointer"
                    >
                      <div className="flex items-center gap-1 font-medium leading-none">
                        V3 Position
                        <Chip variant="secondary">
                          {isSushiSwapV3ChainId(chainId as SushiSwapV3ChainId) ? 'New 🔥' : 'Unavailable'}
                        </Chip>
                      </div>
                      <p className="text-sm leading-snug text-muted-foreground">
                        Provide liquidity to a V3 liquidity pool.
                      </p>
                    </LinkInternal>
                  </DropdownMenuItem>
                  {isSushiSwapV2ChainId(chainId as ChainId) ? (
                    <DropdownMenuItem asChild>
                      <LinkInternal
                        href={`/pools/add/v2/${chainId}`}
                        className="flex flex-col !items-start gap-1 cursor-pointer"
                      >
                        <div className="flex items-center gap-1 font-medium leading-none">V2 Position</div>
                        <p className="text-sm leading-snug text-muted-foreground">
                          Provide liquidity to a V2 liquidity pool.
                        </p>
                      </LinkInternal>
                    </DropdownMenuItem>
                  ) : null}
                  {isTridentChainId(chainId as ChainId) ? (
                    <DropdownMenuItem asChild>
                      <LinkInternal
                        href={`/pool/add/trident/${chainId}`}
                        className="flex flex-col !items-start gap-1 cursor-pointer"
                      >
                        <div className="flex items-center gap-1 font-medium leading-none">
                          Trident Position <Chip variant="secondary">Deprecated 💀</Chip>
                        </div>
                        <p className="text-sm leading-snug text-muted-foreground">
                          Provide liquidity to a Trident liquidity pool.
                        </p>
                      </LinkInternal>
                    </DropdownMenuItem>
                  ) : null}
                </DropdownMenuGroup>
              </DropdownMenuContent>
            </DropdownMenu>
          </div>
          <Button fullWidth asChild icon={GiftIcon} variant="secondary" size="lg">
            <LinkInternal href="/pools/incentivize">I want to incentivize a pool</LinkInternal>
          </Button>
        </div>
      </div>
      <div className="flex flex-col items-center gap-4 lg:items-end">
        <div className="flex flex-col items-center gap-1 lg:items-end">
          <span className="font-semibold lg:text-sm">Looking for a partnership with Sushi?</span>
          <Button
            className="flex-1 w-full sm:flex-0 sm:w-[unset]"
            icon={ChevronRightIcon}
            variant="link"
            size="sm"
            asChild
          >
            <LinkExternal href="https://rbieu62gj0f.typeform.com/to/KkrPkOFe">Join Onsen</LinkExternal>
          </Button>
        </div>
        <div className="flex flex-col items-center gap-1 lg:items-end">
          <span className="font-semibold lg:text-sm">Need Help?</span>
          <Button icon={DiscordIcon} variant="link" size="sm" asChild>
            <LinkExternal href="https://discord.gg/NVPXN4e">Join our discord</LinkExternal>
          </Button>
        </div>
      </div>
    </section>
  )
}<|MERGE_RESOLUTION|>--- conflicted
+++ resolved
@@ -37,19 +37,13 @@
         </div>
         <div className="flex flex-col sm:flex-row w-full sm:w-[unset] gap-4">
           <div className="flex items-center w-full">
-<<<<<<< HEAD
             <Button asChild size="lg" className="flex-1 w-full sm:flex-0 sm:w-[unset] rounded-r-none">
               <LinkInternal
-                href={isRouteProcessor3ChainId(chainId) ? `/pool/add?chainId=${chainId}` : `/pool/add/v2/${chainId}`}
-=======
-            <Button asChild size="lg" className="rounded-r-none">
-              <Link
                 href={
                   isSushiSwapV3ChainId(chainId as SushiSwapV3ChainId)
                     ? `/pool/add?chainId=${chainId}`
                     : `/pool/add/v2/${chainId}`
                 }
->>>>>>> 964e6c96
               >
                 I want to create a position
               </LinkInternal>
@@ -62,13 +56,8 @@
               </DropdownMenuTrigger>
               <DropdownMenuContent className="w-80">
                 <DropdownMenuGroup>
-<<<<<<< HEAD
-                  <DropdownMenuItem disabled={!isRouteProcessor3ChainId(chainId)} asChild>
+                  <DropdownMenuItem disabled={!isSushiSwapV3ChainId(chainId as SushiSwapV3ChainId)} asChild>
                     <LinkInternal
-=======
-                  <DropdownMenuItem disabled={!isSushiSwapV3ChainId(chainId as SushiSwapV3ChainId)} asChild>
-                    <Link
->>>>>>> 964e6c96
                       href={`/pool/add?chainId=${chainId}`}
                       className="flex flex-col !items-start gap-1 cursor-pointer"
                     >
