'use client'

import { ArrowLeftIcon, PlusIcon } from '@heroicons/react-v1/solid'
import { Pair } from '@sushiswap/amm'
import { ChainId } from '@sushiswap/chain'
import { defaultQuoteCurrency, Native, tryParseAmount, Type } from '@sushiswap/currency'
import { Button } from '@sushiswap/ui/components/button'
import { IconButton } from '@sushiswap/ui/components/iconbutton'
import { Loader } from '@sushiswap/ui/components/loader'
import { isSushiSwapV2ChainId, SushiSwapV2ChainId } from '@sushiswap/v2-sdk'
import { SushiSwapV2ChainIds } from '@sushiswap/v2-sdk'
import { Address, getSushiSwapRouterContractConfig, PairState, PoolFinder } from '@sushiswap/wagmi'
import { Web3Input } from '@sushiswap/wagmi/future/components/Web3Input'
import { Checker } from '@sushiswap/wagmi/future/systems'
<<<<<<< HEAD
import { CheckerProvider } from '@sushiswap/wagmi/future/systems/Checker/Provider'
=======
>>>>>>> f56c1083
import { APPROVE_TAG_ADD_LEGACY } from 'lib/constants'
import { isLegacyPool } from 'lib/functions'
import Link from 'next/link'
import { useRouter } from 'next/navigation'
import React, { Dispatch, FC, ReactNode, SetStateAction, useCallback, useEffect, useMemo, useState } from 'react'
import { SWRConfig } from 'swr'
import { AddSectionReviewModalLegacy, Layout, SelectNetworkWidget, SelectTokensWidget } from 'ui/pool'
import { ContentBlock } from 'ui/pool/AddPage/ContentBlock'

// // This function gets called at build time on server-side.
// // It may be called again, on a serverless function, if
// // revalidation is enabled and a new request comes in
// export const getStaticProps: GetStaticProps = async ({ params }) => {
//   const chainId = params?.chainId ? (parseInt(params.chainId as string) as ChainId) : ChainId.ETHEREUM
//   return {
//     props: {
//       chainId,
//     },
//   }
// }

// // This function gets called at build time on server-side.
// // It may be called again, on a serverless function, if
// // the path has not been generated.
// export const getStaticPaths: GetStaticPaths = async () => {
//   // Get the paths we want to pre-render based on supported chain ids
//   const paths = SUSHISWAP_V2_SUPPORTED_CHAIN_IDS.map((chainId) => ({
//     params: {
//       chainId: chainId.toString(),
//     },
//   }))

//   // We'll pre-render only these paths at build time.
//   // { fallback: 'blocking' } will server-render pages
//   // on-demand if the path doesn't exist.
//   return { paths, fallback: false }
// }

export default function Page({ params }: { params: { chainId: string } }) {
  const router = useRouter()
  const [chainId, setChainId] = useState(+params.chainId as SushiSwapV2ChainId)
  const [token0, setToken0] = useState<Type | undefined>(Native.onChain(chainId))
  const [token1, setToken1] = useState<Type | undefined>(
    defaultQuoteCurrency[chainId as keyof typeof defaultQuoteCurrency]
  )

  useEffect(() => {
    setToken0(Native.onChain(chainId))
    setToken1(defaultQuoteCurrency[chainId as keyof typeof defaultQuoteCurrency])
  }, [chainId])

  return (
    <SWRConfig>
      <Layout className="flex justify-center">
        <div className="flex flex-col gap-2">
          <Link className="flex items-center gap-4 mb-2 group" href={'/pool'} shallow={true}>
            <IconButton size="sm" icon={ArrowLeftIcon} name="Back" />
            <span className="group-hover:opacity-[1] transition-all opacity-0 text-sm font-medium">
              Go back to pools list
            </span>
          </Link>
          <h1 className="mt-2 text-3xl font-medium">Add Liquidity</h1>
          <h1 className="text-lg text-gray-600 dark:dark:text-slate-400 text-slate-600">
            Create a new pool or create a liquidity position on an existing pool.
          </h1>
        </div>
        <div className="grid grid-cols-1 sm:w-[340px] md:w-[572px] gap-10">
          <div className="hidden md:block" />
          <PoolFinder
            components={
              <PoolFinder.Components>
                <PoolFinder.LegacyPool
                  chainId={chainId}
                  token0={token0}
                  token1={token1}
                  enabled={isSushiSwapV2ChainId(chainId)}
                />
              </PoolFinder.Components>
            }
          >
            {({ pool: [poolState, pool] }) => {
              const title =
                !token0 || !token1 ? (
                  'Select Tokens'
                ) : [PairState.LOADING].includes(poolState as PairState) ? (
                  <div className="h-[20px] flex items-center justify-center">
                    <Loader width={14} />
                  </div>
                ) : [PairState.EXISTS].includes(poolState as PairState) ? (
                  'Add Liquidity'
                ) : (
                  'Create Pool'
                )

              return (
                <_Add
                  chainId={chainId}
                  setChainId={(chainId) => {
                    if (!isSushiSwapV2ChainId(chainId)) return
                    router.push(`/pool/add/v2/${chainId}`)
                    setChainId(chainId)
                  }}
                  pool={pool as Pair | null}
                  poolState={poolState as PairState}
                  title={title}
                  token0={token0}
                  token1={token1}
                  setToken0={setToken0}
                  setToken1={setToken1}
                />
              )
            }}
          </PoolFinder>
        </div>
      </Layout>
    </SWRConfig>
  )
}

interface AddProps {
  chainId: ChainId
  setChainId(chainId: ChainId): void
  pool: Pair | null
  poolState: PairState
  title: ReactNode
  token0: Type | undefined
  token1: Type | undefined
  setToken0: Dispatch<SetStateAction<Type | undefined>>
  setToken1: Dispatch<SetStateAction<Type | undefined>>
}

const _Add: FC<AddProps> = ({ chainId, setChainId, pool, poolState, title, token0, token1, setToken0, setToken1 }) => {
  const [{ input0, input1 }, setTypedAmounts] = useState<{
    input0: string
    input1: string
  }>({ input0: '', input1: '' })

  const [parsedInput0, parsedInput1] = useMemo(() => {
    return [tryParseAmount(input0, token0), tryParseAmount(input1, token1)]
  }, [input0, input1, token0, token1])

  const onChangeToken0TypedAmount = useCallback(
    (value: string) => {
      if (poolState === PairState.NOT_EXISTS) {
        setTypedAmounts((prev) => ({
          ...prev,
          input0: value,
        }))
      } else if (token0 && pool) {
        const parsedAmount = tryParseAmount(value, token0)
        setTypedAmounts({
          input0: value,
          input1: parsedAmount ? pool.priceOf(token0.wrapped).quote(parsedAmount.wrapped).toExact() : '',
        })
      }
    },
    [pool, poolState, token0]
  )

  const onChangeToken1TypedAmount = useCallback(
    (value: string) => {
      if (poolState === PairState.NOT_EXISTS) {
        setTypedAmounts((prev) => ({
          ...prev,
          input1: value,
        }))
      } else if (token1 && pool) {
        const parsedAmount = tryParseAmount(value, token1)
        setTypedAmounts({
          input0: parsedAmount ? pool.priceOf(token1.wrapped).quote(parsedAmount.wrapped).toExact() : '',
          input1: value,
        })
      }
    },
    [pool, poolState, token1]
  )

  useEffect(() => {
    if (pool) {
      onChangeToken0TypedAmount(input0)
    }

    // eslint-disable-next-line react-hooks/exhaustive-deps
  }, [onChangeToken0TypedAmount])

  return (
    <div className="flex flex-col order-3 gap-[64px] pb-40 sm:order-2">
      <SelectNetworkWidget networks={SushiSwapV2ChainIds} selectedNetwork={chainId} onSelect={setChainId} />
      <SelectTokensWidget
        chainId={chainId}
        token0={token0}
        token1={token1}
        setToken0={setToken0}
        setToken1={setToken1}
      />
      <ContentBlock title={<span className="text-gray-900 dark:text-white">Deposit.</span>}>
        <div className="flex flex-col gap-4">
          <Web3Input.Currency
            id="add-liquidity-token0"
            type="INPUT"
            className="p-3 bg-white dark:bg-slate-800 rounded-xl"
            chainId={chainId}
            value={input0}
            onChange={onChangeToken0TypedAmount}
            onSelect={setToken0}
            currency={token0}
            disabled={!token0}
          />
          <div className="left-0 right-0 mt-[-24px] mb-[-24px] flex items-center justify-center">
            <button type="button" className="z-10 p-2 bg-gray-100 rounded-full dark:bg-slate-900">
              <PlusIcon strokeWidth={3} className="w-4 h-4 dark:text-slate-400 text-slate-600" />
            </button>
          </div>
          <Web3Input.Currency
            id="add-liquidity-token1"
            type="INPUT"
            className="p-3 bg-white dark:bg-slate-800 rounded-xl"
            chainId={chainId}
            value={input1}
            onChange={onChangeToken1TypedAmount}
            onSelect={setToken1}
            currency={token1}
            disabled={!token1}
            loading={poolState === PairState.LOADING}
          />
          <CheckerProvider>
            <Checker.Connect fullWidth>
              <Checker.Network fullWidth chainId={chainId}>
                <Checker.Amounts fullWidth chainId={chainId} amounts={[parsedInput0, parsedInput1]}>
                  {(!pool || isLegacyPool(pool)) && isSushiSwapV2ChainId(chainId) && (
                    <>
                      <Checker.ApproveERC20
                        id="approve-token-0"
                        className="whitespace-nowrap"
                        fullWidth
                        amount={parsedInput0}
                        contract={getSushiSwapRouterContractConfig(chainId).address as Address}
                      >
                        <Checker.ApproveERC20
                          id="approve-token-1"
                          className="whitespace-nowrap"
                          fullWidth
                          amount={parsedInput1}
                          contract={getSushiSwapRouterContractConfig(chainId).address as Address}
                        >
                          <Checker.Success tag={APPROVE_TAG_ADD_LEGACY}>
                            <AddSectionReviewModalLegacy
                              poolAddress={pool?.liquidityToken.address}
                              poolState={poolState as PairState}
                              chainId={chainId}
                              token0={token0}
                              token1={token1}
                              input0={parsedInput0}
                              input1={parsedInput1}
                            >
                              <Button size="xl" fullWidth testId="add-liquidity">
                                {title}
                              </Button>
                            </AddSectionReviewModalLegacy>
                          </Checker.Success>
                        </Checker.ApproveERC20>
                      </Checker.ApproveERC20>
<<<<<<< HEAD
=======
                      <AddSectionReviewModalLegacy
                        poolState={poolState as PairState}
                        chainId={chainId}
                        token0={token0}
                        token1={token1}
                        input0={parsedInput0}
                        input1={parsedInput1}
                        onSuccess={() => {
                          // Clear inputs
                          setTypedAmounts({ input0: '', input1: '' })
                          close()
                        }}
                        open={open}
                        close={close}
                      />
>>>>>>> f56c1083
                    </>
                  )}
                </Checker.Amounts>
              </Checker.Network>
            </Checker.Connect>
          </CheckerProvider>
        </div>
      </ContentBlock>
    </div>
  )
}<|MERGE_RESOLUTION|>--- conflicted
+++ resolved
@@ -12,10 +12,7 @@
 import { Address, getSushiSwapRouterContractConfig, PairState, PoolFinder } from '@sushiswap/wagmi'
 import { Web3Input } from '@sushiswap/wagmi/future/components/Web3Input'
 import { Checker } from '@sushiswap/wagmi/future/systems'
-<<<<<<< HEAD
 import { CheckerProvider } from '@sushiswap/wagmi/future/systems/Checker/Provider'
-=======
->>>>>>> f56c1083
 import { APPROVE_TAG_ADD_LEGACY } from 'lib/constants'
 import { isLegacyPool } from 'lib/functions'
 import Link from 'next/link'
@@ -270,6 +267,9 @@
                               token1={token1}
                               input0={parsedInput0}
                               input1={parsedInput1}
+                              onSuccess={() => {
+                                setTypedAmounts({ input0: '', input1: '' })
+                              }}
                             >
                               <Button size="xl" fullWidth testId="add-liquidity">
                                 {title}
@@ -278,24 +278,6 @@
                           </Checker.Success>
                         </Checker.ApproveERC20>
                       </Checker.ApproveERC20>
-<<<<<<< HEAD
-=======
-                      <AddSectionReviewModalLegacy
-                        poolState={poolState as PairState}
-                        chainId={chainId}
-                        token0={token0}
-                        token1={token1}
-                        input0={parsedInput0}
-                        input1={parsedInput1}
-                        onSuccess={() => {
-                          // Clear inputs
-                          setTypedAmounts({ input0: '', input1: '' })
-                          close()
-                        }}
-                        open={open}
-                        close={close}
-                      />
->>>>>>> f56c1083
                     </>
                   )}
                 </Checker.Amounts>
