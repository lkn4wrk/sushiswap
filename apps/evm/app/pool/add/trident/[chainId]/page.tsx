--- conflicted
+++ resolved
@@ -341,6 +341,12 @@
                                 token1={token1}
                                 input0={parsedInput0}
                                 input1={parsedInput1}
+                                onSuccess={() => {
+                                  setTypedAmounts({
+                                    input0: '',
+                                    input1: '',
+                                  })
+                                }}
                               >
                                 <Button size="xl" id="add-liquidity" fullWidth>
                                   {title}
@@ -350,29 +356,6 @@
                           </Checker.ApproveERC20>
                         </Checker.ApproveERC20>
                       </Checker.ApproveBentobox>
-<<<<<<< HEAD
-=======
-                      <AddSectionReviewModalTrident
-                        poolAddress={pool.liquidityToken.address}
-                        poolState={poolState}
-                        pool={pool as ConstantProductPool | StablePool}
-                        chainId={chainId}
-                        token0={token0}
-                        token1={token1}
-                        input0={parsedInput0}
-                        input1={parsedInput1}
-                        onSuccess={() => {
-                          // Clear inputs
-                          setTypedAmounts({
-                            input0: '',
-                            input1: '',
-                          })
-                          close()
-                        }}
-                        open={open}
-                        close={close}
-                      />
->>>>>>> f56c1083
                     </>
                   )}
                   {!pool && isBentoBoxV1ChainId(chainId) && (
