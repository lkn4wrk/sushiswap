--- conflicted
+++ resolved
@@ -21,11 +21,7 @@
 const config: PlaywrightTestConfig = {
   // Test directory
   testDir: path.join(__dirname, 'test'),
-<<<<<<< HEAD
-  testMatch: 'swap.test.ts',
-=======
   testIgnore: 'cross-chain-swap.test.ts',
->>>>>>> 7807fa86
   /* Maximum time one test can run for. */
   timeout: 90 * 1_000,
   expect: {
