--- conflicted
+++ resolved
@@ -22,8 +22,6 @@
         url.search = `?${searchParams.toString()}`
         return NextResponse.redirect(url)
       }
-<<<<<<< HEAD
-=======
     }
   }
 
@@ -42,7 +40,6 @@
         url.search = `?${searchParams.toString()}`
         return NextResponse.redirect(url)
       }
->>>>>>> ebe7c131
     }
   }
 
