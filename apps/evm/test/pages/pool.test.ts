--- conflicted
+++ resolved
@@ -1,23 +1,6 @@
 import { expect, Page, test } from '@playwright/test'
 import { Native, SUSHI, Token, Type, USDC_ADDRESS } from '@sushiswap/currency'
 import { zeroAddress } from 'viem'
-<<<<<<< HEAD
-
-export async function approve(page: Page, locator: string) {
-  await timeout(500) // give the approve button time to load contracts, unrealistically fast when running test
-  const pageLocator = page.locator(`[testdata-id=${locator}]`)
-  await expect(pageLocator)
-    .toBeEnabled({ timeout: 1000 })
-    .then(async () => {
-      await pageLocator.click({ timeout: 2000 })
-      const expectedText = '(Successfully approved .*)'
-      const regex = new RegExp(expectedText)
-      await expect(page.locator('span', { hasText: regex }).last()).toContainText(regex, { timeout: 1_000 })
-    })
-    .catch(() => console.log('already approved or not needed'))
-}
-=======
->>>>>>> 28f2dbb3
 
 interface TridentPoolArgs {
   token0: Type
@@ -441,16 +424,12 @@
   await expect(rowSelector).toBeVisible()
   await rowSelector.click()
 
-<<<<<<< HEAD
-  await approve(page, 'approve-erc20-button')
-=======
   const approveTokenId = 'approve-erc20-button'
   const approveTokenLocator = page.locator(`[testdata-id=${approveTokenId}]`)
   await expect(approveTokenLocator).toBeVisible()
   await expect(approveTokenLocator).toBeEnabled()
   await approveTokenLocator.click()
 
->>>>>>> 28f2dbb3
   const previewLocator = page.locator('[testdata-id=incentivize-pool-review]')
   await expect(previewLocator).toBeVisible({ timeout: 10_000 })
   await expect(previewLocator).toBeEnabled()
