--- conflicted
+++ resolved
@@ -18,29 +18,19 @@
   }, {})
 }
 
-<<<<<<< HEAD
-export type GetPoolsQuery = Omit<QuerypairsArgs, 'where'> & { networks: string; where?: string }
-=======
-export type GetPoolsQuery = Omit<QuerycrossChainPairsArgs, 'pagination'> & { networks: string; pagination: string }
->>>>>>> 1f7ccb18
+export type GetPoolsQuery = Omit<QuerycrossChainPairsArgs, 'where' | 'pagination'> & { networks: string; where?: string; pagination: string }
 
 export const getPools = async (query?: GetPoolsQuery) => {
   try {
     const { getBuiltGraphSDK } = await import('../.graphclient')
     const sdk = getBuiltGraphSDK()
 
-<<<<<<< HEAD
-    const first = query?.first && !isNaN(Number(query.first)) ? Number(query.first) : 20
-    const skip = query?.skip && !isNaN(Number(query.skip)) ? Number(query.skip) : 0
-    const where = { liquidityUSD_gt: 5000, ...(query?.where && { ...JSON.parse(query.where) }) }
-=======
     const pagination: QuerycrossChainPairsArgs['pagination'] = query?.pagination
       ? JSON.parse(query?.pagination)
       : undefined
     const first = pagination?.pageIndex && pagination?.pageSize ? pagination.pageIndex * pagination.pageSize : 20
     const skip = 0 // query?.skip && !isNaN(Number(query.skip)) ? Number(query.skip) : 0
-    const where = query?.where ? query.where : { liquidityUSD_gt: 5000 }
->>>>>>> 1f7ccb18
+    const where = { liquidityUSD_gt: 5000, ...(query?.where && { ...JSON.parse(query.where) }) }
     const orderBy = query?.orderBy || 'apr'
     const orderDirection = query?.orderDirection || 'desc'
     const chainIds = query?.networks ? JSON.parse(query.networks) : SUPPORTED_CHAIN_IDS
