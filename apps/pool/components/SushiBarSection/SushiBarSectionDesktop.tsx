--- conflicted
+++ resolved
@@ -13,11 +13,8 @@
 import useSWR from 'swr'
 import { ProviderRpcError, useAccount, useContractWrite, useNetwork, UserRejectedRequestError } from 'wagmi'
 
-<<<<<<< HEAD
-=======
 import { XSushi } from '../../.graphclient'
 import { useNotifications } from '../../lib/state/storage'
->>>>>>> 157d49ef
 import { SushiBarInput } from './SushiBarInput'
 
 const SUSHI_TOKEN = SUSHI[ChainId.ETHEREUM]
