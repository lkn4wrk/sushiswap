--- conflicted
+++ resolved
@@ -86,15 +86,10 @@
                         >
                           {row.getVisibleCells().map((cell, i) => {
                             return (
-<<<<<<< HEAD
                               <Table.td style={{ maxWidth: columns[0].size, width: columns[0].size }} key={cell.id}>
                                 <Link.Internal href={`/${row.original.id}`} passHref={true}>
                                   <a>{flexRender(cell.column.columnDef.cell, cell.getContext())}</a>
                                 </Link.Internal>
-=======
-                              <Table.td style={{ maxWidth: columns[i].size, width: columns[i].size }} key={cell.id}>
-                                {flexRender(cell.column.columnDef.cell, cell.getContext())}
->>>>>>> f1c82e0a
                               </Table.td>
                             )
                           })}
@@ -117,15 +112,10 @@
                   >
                     {row.getVisibleCells().map((cell, i) => {
                       return (
-<<<<<<< HEAD
                         <Table.td style={{ maxWidth: columns[0].size, width: columns[0].size }} key={cell.id}>
                           <Link.Internal href={`/${row.original.id}`} passHref={true}>
                             <a>{flexRender(cell.column.columnDef.cell, cell.getContext())}</a>
                           </Link.Internal>
-=======
-                        <Table.td style={{ maxWidth: columns[i].size, width: columns[i].size }} key={cell.id}>
-                          {flexRender(cell.column.columnDef.cell, cell.getContext())}
->>>>>>> f1c82e0a
                         </Table.td>
                       )
                     })}
@@ -159,7 +149,7 @@
             {!loading && table.getRowModel().rows.length === 0 && (
               <Table.tr className="!h-[260px]">
                 <Table.td colSpan={table.getAllColumns().length} className="!h-[260px]">
-                  <Typography variant="xs" className="text-slate-400 italic w-full text-center">
+                  <Typography variant="xs" className="w-full italic text-center text-slate-400">
                     {placeholder}
                   </Typography>
                 </Table.td>
