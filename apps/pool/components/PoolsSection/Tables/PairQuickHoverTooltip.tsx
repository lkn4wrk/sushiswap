import { formatNumber, formatPercent } from '@sushiswap/format'
import { Button, Chip, Currency, Link, Typography } from '@sushiswap/ui'
import { FC } from 'react'

import { useTokensFromPair } from '../../../lib/hooks'
import { PairWithFarmRewards } from '../../../types'
import { ICON_SIZE } from './contants'

interface PairQuickHoverTooltipProps {
  row: PairWithFarmRewards
}

export const PairQuickHoverTooltip: FC<PairQuickHoverTooltipProps> = ({ row }) => {
  const { token0, token1 } = useTokensFromPair(row)

  const rewardAPR = row.incentives.reduce((acc, cur) => acc + (cur.apr || 0), 0) || 0
  const totalAPR = rewardAPR / 100 + row.apr / 100

  return (
    <div className="flex flex-col p-2 !pb-0">
      <div className="flex justify-between gap-8">
        <div className="flex flex-col gap-1">
          <div className="flex gap-1">
            <Currency.IconList iconWidth={ICON_SIZE} iconHeight={ICON_SIZE}>
              <Currency.Icon currency={token0} />
              <Currency.Icon currency={token1} />
            </Currency.IconList>
            <div className="flex flex-col">
              <Typography variant="sm" weight={500} className="flex gap-1 text-slate-50">
                {token0.symbol} <span className="text-slate-500">/</span> {token1.symbol}
              </Typography>
              <Typography variant="xxs" className="text-slate-400">
                SushiSwap Farm
              </Typography>
            </div>
          </div>
          <Typography variant="xs" weight={600} className="flex gap-1.5 mt-1 items-center text-slate-400">
            <Chip color="gray" label={`Fee ${row.swapFee / 100}%`} />
          </Typography>
        </div>
<<<<<<< HEAD
        <Typography variant="sm" weight={700} className="flex gap-3 text-slate-50">
          <span className="text-slate-400">APR:</span> {formatPercent(row.apr / 100)}
        </Typography>
      </div>
      <hr className="my-3 border-t border-slate-200/10" />
      <div className="flex flex-col gap-1.5">
        <Typography variant="xs" className="mb-1 text-slate-500">
          Reward Emission
=======
        <Typography variant="sm" weight={600} className="flex gap-3 text-slate-50">
          <span className="text-slate-400">APR:</span> {formatPercent(totalAPR)}
>>>>>>> 47f58a72
        </Typography>
      </div>
<<<<<<< HEAD
      <div className="flex justify-end gap-2 mt-8 mb-2">
=======
      {row.incentives.length > 0 && (
        <>
          <hr className="my-3 border-t border-slate-200/10" />
          <div className="flex flex-col gap-1.5">
            <Typography variant="xs" className="mb-1 text-slate-500">
              Reward Emission
            </Typography>
            {row.incentives.map((incentive, index) => (
              <div key={index} className="flex items-center gap-2">
                <Currency.Icon currency={incentive.rewardToken} width={18} height={18} />
                <Typography variant="sm" weight={600} className="text-slate-50">
                  <span>
                    {formatNumber(incentive.rewardPerDay)} {incentive.rewardToken.symbol}
                  </span>{' '}
                  <span className="font-normal text-slate-300">per day</span>
                </Typography>
              </div>
            ))}
          </div>
        </>
      )}
      <div className="flex justify-end gap-2 mt-4 mb-2">
>>>>>>> 47f58a72
        <Link.Internal href={`/${row.id}/add`} passHref={true}>
          <Button as="a" size="sm" fullWidth>
            Deposit
          </Button>
        </Link.Internal>
      </div>
    </div>
  )
}<|MERGE_RESOLUTION|>--- conflicted
+++ resolved
@@ -38,24 +38,10 @@
             <Chip color="gray" label={`Fee ${row.swapFee / 100}%`} />
           </Typography>
         </div>
-<<<<<<< HEAD
-        <Typography variant="sm" weight={700} className="flex gap-3 text-slate-50">
-          <span className="text-slate-400">APR:</span> {formatPercent(row.apr / 100)}
+        <Typography variant="sm" weight={600} className="flex gap-3 text-slate-50">
+          <span className="text-slate-400">APR:</span> {formatPercent(totalAPR)}
         </Typography>
       </div>
-      <hr className="my-3 border-t border-slate-200/10" />
-      <div className="flex flex-col gap-1.5">
-        <Typography variant="xs" className="mb-1 text-slate-500">
-          Reward Emission
-=======
-        <Typography variant="sm" weight={600} className="flex gap-3 text-slate-50">
-          <span className="text-slate-400">APR:</span> {formatPercent(totalAPR)}
->>>>>>> 47f58a72
-        </Typography>
-      </div>
-<<<<<<< HEAD
-      <div className="flex justify-end gap-2 mt-8 mb-2">
-=======
       {row.incentives.length > 0 && (
         <>
           <hr className="my-3 border-t border-slate-200/10" />
@@ -78,7 +64,6 @@
         </>
       )}
       <div className="flex justify-end gap-2 mt-4 mb-2">
->>>>>>> 47f58a72
         <Link.Internal href={`/${row.id}/add`} passHref={true}>
           <Button as="a" size="sm" fullWidth>
             Deposit
