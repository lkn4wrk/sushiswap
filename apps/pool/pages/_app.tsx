import '@sushiswap/ui/index.css'

import { App, ThemeProvider, ToastContainer } from '@sushiswap/ui'
import { client } from '@sushiswap/wagmi'
import { Header } from 'components'
import { SUPPORTED_CHAIN_IDS } from 'config'
import { Updaters as TokenListsUpdaters } from 'lib/state/TokenListsUpdaters'
import type { AppProps } from 'next/app'
import { FC } from 'react'
import { Provider } from 'react-redux'
import { store } from 'store'
import { WagmiConfig } from 'wagmi'

const MyApp: FC<AppProps> = ({ Component, pageProps }) => {
  return (
    <WagmiConfig client={client}>
      <Provider store={store}>
        <ThemeProvider>
          <App.Shell>
<<<<<<< HEAD
            <App.Header
              appType={AppType.Pool}
              nav={
                <App.NavItemList>
                  <App.NavItem href="/swap" label="Swap" />
                  <App.NavItem href="/pool" label="Earn" />
                </App.NavItemList>
              }
            >
              <Wallet.Button
                size="sm"
                className="border-none shadow-md whitespace-nowrap"
                supportedNetworks={SUPPORTED_CHAIN_IDS}
              />
            </App.Header>
=======
            <Header />
>>>>>>> 157d49ef
            <TokenListsUpdaters chainIds={SUPPORTED_CHAIN_IDS} />
            <Component {...pageProps} chainIds={SUPPORTED_CHAIN_IDS} />
            <App.Footer />
            <ToastContainer className="mt-[50px]" />
          </App.Shell>
        </ThemeProvider>
      </Provider>
    </WagmiConfig>
  )
}

export default MyApp<|MERGE_RESOLUTION|>--- conflicted
+++ resolved
@@ -17,25 +17,7 @@
       <Provider store={store}>
         <ThemeProvider>
           <App.Shell>
-<<<<<<< HEAD
-            <App.Header
-              appType={AppType.Pool}
-              nav={
-                <App.NavItemList>
-                  <App.NavItem href="/swap" label="Swap" />
-                  <App.NavItem href="/pool" label="Earn" />
-                </App.NavItemList>
-              }
-            >
-              <Wallet.Button
-                size="sm"
-                className="border-none shadow-md whitespace-nowrap"
-                supportedNetworks={SUPPORTED_CHAIN_IDS}
-              />
-            </App.Header>
-=======
             <Header />
->>>>>>> 157d49ef
             <TokenListsUpdaters chainIds={SUPPORTED_CHAIN_IDS} />
             <Component {...pageProps} chainIds={SUPPORTED_CHAIN_IDS} />
             <App.Footer />
