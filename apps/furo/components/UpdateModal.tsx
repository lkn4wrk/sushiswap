import { BigNumber } from '@ethersproject/bignumber'
import { TransactionRequest } from '@ethersproject/providers'
import { parseUnits } from '@ethersproject/units'
import { CheckIcon, PencilIcon, XIcon } from '@heroicons/react/outline'
<<<<<<< HEAD
import { ChainId } from '@sushiswap/chain'
=======
>>>>>>> 78ea4a37
import { Amount, Token } from '@sushiswap/currency'
import { shortenAddress } from '@sushiswap/format'
import { FundSource } from '@sushiswap/hooks'
import { JSBI } from '@sushiswap/math'
import { Button, classNames, DEFAULT_INPUT_CLASSNAME, Dialog, Dots, Input, Switch, Typography } from '@sushiswap/ui'
import { Approve, Checker, useSendTransaction } from '@sushiswap/wagmi'
import React, { Dispatch, FC, SetStateAction, useCallback, useMemo, useState } from 'react'
import { useAccount, useContract } from 'wagmi'
import { SendTransactionResult } from 'wagmi/actions'

import { CurrencyInput } from '../components'
import { Stream } from '../lib'
<<<<<<< HEAD
import { createToast, NotificationData } from '@sushiswap/ui/future/components/toast'
import { useCreateNotification } from '@sushiswap/react-query'
=======
import { createToast } from '@sushiswap/ui/future/components/toast'
>>>>>>> 78ea4a37
import { bentoBoxV1Address, BentoBoxV1ChainId } from '@sushiswap/bentobox'

interface UpdateModalProps {
  stream?: Stream
  abi: NonNullable<Parameters<typeof useContract>['0']>['abi']
  address: string
  chainId: BentoBoxV1ChainId
}

export const UpdateModal: FC<UpdateModalProps> = ({ stream, abi, address: contractAddress, chainId }) => {
  const { address } = useAccount()
  const [open, setOpen] = useState(false)
  const [topUp, setTopUp] = useState(false)
  const [changeEndDate, setChangeEndDate] = useState(false)
  const [amount, setAmount] = useState<string>('')
  const [endDate, setEndDate] = useState<Date | null>(null)
<<<<<<< HEAD
  const { mutate: storeNotification } = useCreateNotification({ account: address })
=======
>>>>>>> 78ea4a37

  const contract = useContract({
    address: contractAddress,
    abi: abi,
  })

  const amountAsEntity = useMemo(() => {
    if (!stream || !amount) return undefined

    let value: Amount<Token> | undefined = undefined
    try {
      value = Amount.fromRawAmount(stream.token, JSBI.BigInt(parseUnits(amount, stream.token.decimals).toString()))
    } catch (e) {
      console.debug(e)
    }

    return value
  }, [amount, stream])

  const onSettled = useCallback(
    async (data: SendTransactionResult | undefined) => {
      if (!data || !amount) return

      const ts = new Date().getTime()
<<<<<<< HEAD
      const notificationData: NotificationData = {
=======
      void createToast({
        account: address,
>>>>>>> 78ea4a37
        type: 'updateStream',
        txHash: data.hash,
        chainId,
        timestamp: ts,
        groupTimestamp: ts,
        promise: data.wait(),
        summary: {
          pending: `Updating stream`,
          completed: `Successfully updated stream`,
          failed: 'Something went wrong updating the stream',
        },
      }

      storeNotification(createToast(notificationData))
    },
<<<<<<< HEAD
    [amount, chainId, storeNotification]
=======
    [amount, chainId, address]
>>>>>>> 78ea4a37
  )

  const prepare = useCallback(
    (setRequest: Dispatch<SetStateAction<(TransactionRequest & { to: string }) | undefined>>) => {
      if (!stream?.canUpdate(address) || !stream || !chainId || !contractAddress) return
      if (topUp && !amount) return
      if (changeEndDate && !endDate) return

      const difference =
        changeEndDate && endDate ? Math.floor((endDate?.getTime() - stream?.endTime.getTime()) / 1000) : 0
      const topUpAmount = amountAsEntity?.greaterThan(0) ? amountAsEntity.quotient.toString() : '0'

      setRequest({
        from: address,
        to: contractAddress,
        data: contract?.interface.encodeFunctionData('updateStream', [
          BigNumber.from(stream.id),
          BigNumber.from(topUp ? topUpAmount : '0'),
          difference,
          false,
        ]),
      })
    },
    [
      address,
      amount,
      amountAsEntity,
      chainId,
      changeEndDate,
      contract?.interface,
      contractAddress,
      endDate,
      stream,
      topUp,
    ]
  )

  const { sendTransaction, isLoading: isWritePending } = useSendTransaction({
    chainId,
    prepare,
    onSettled,
    onSuccess() {
      setOpen(false)
    },
    enabled: Boolean(
      !(
        !stream?.canUpdate(address) ||
        !contractAddress ||
        !stream ||
        !chainId ||
        (topUp && !amount) ||
        (changeEndDate && !endDate)
      )
    ),
  })

  if (!stream || !address || !stream?.canUpdate(address)) return null

  return (
    <>
      <Checker.Connected>
        <Checker.Network chainId={chainId}>
          <Button
            color="gray"
            fullWidth
            startIcon={<PencilIcon width={18} height={18} />}
            onClick={() => setOpen(true)}
            disabled={!stream?.canUpdate(address)}
          >
            Update
          </Button>
        </Checker.Network>
      </Checker.Connected>
      <Dialog open={open} onClose={() => setOpen(false)}>
        <Dialog.Content className="!space-y-4 !max-w-sm !pb-4">
          <Dialog.Header title="Update Stream" onClose={() => setOpen(false)} />
          <div className="grid grid-cols-2 gap-2">
            <Typography variant="sm" weight={500} className="text-slate-400">
              Recipient
            </Typography>
            <Typography variant="sm" weight={500} className="text-right text-slate-50">
              {shortenAddress(stream.recipient.id)}
            </Typography>
            <Typography variant="sm" weight={500} className="text-slate-400">
              Stream Amount
            </Typography>
            <Typography variant="sm" weight={500} className="text-right text-slate-50">
              {stream.remainingAmount.toSignificant(6)}{' '}
              <span className="font-medium text-slate-500">{stream.token.symbol}</span>
            </Typography>
            <Typography variant="sm" weight={500} className="text-slate-400">
              Start date
            </Typography>
            <Typography variant="sm" weight={500} className="text-right text-slate-50">
              {stream.startTime.toLocaleString()}
            </Typography>
            <Typography variant="sm" weight={500} className="text-slate-400">
              End date
            </Typography>
            <Typography variant="sm" weight={500} className="text-right text-slate-50">
              {stream.endTime.toLocaleString()}
            </Typography>
          </div>
          <div className="h-px my-2 bg-slate-800" />
          <div className="flex flex-col">
            <div className="flex items-center justify-between gap-3 pb-2">
              <Typography variant="sm" weight={500} className="text-slate-50">
                Top up amount
              </Typography>
              <Switch
                checked={topUp}
                onChange={() => setTopUp((prevState) => !prevState)}
                size="sm"
                uncheckedIcon={<XIcon />}
                checkedIcon={<CheckIcon />}
              />
            </div>
            <div className="flex flex-col gap-2">
              <CurrencyInput
                id={'furo-stream-top-up'}
                fundSource={FundSource.WALLET}
                className={classNames(topUp ? '' : 'opacity-40 pointer-events-none', 'ring-offset-slate-800')}
                onChange={setAmount}
                currency={stream.token}
                value={amount}
                account={address}
              />
            </div>
          </div>
          <div className="flex flex-col">
            <div className="flex items-center justify-between gap-3 py-2">
              <Typography variant="sm" weight={500} className="text-slate-50">
                Change end date
              </Typography>
              <Switch
                checked={changeEndDate}
                onChange={() => setChangeEndDate((prevState) => !prevState)}
                size="sm"
                uncheckedIcon={<XIcon />}
                checkedIcon={<CheckIcon />}
              />
            </div>
            <Input.DatePicker
              className={classNames(
                DEFAULT_INPUT_CLASSNAME,
                '!ring-offset-slate-900',
                !changeEndDate ? 'opacity-40 pointer-events-none' : ''
              )}
              onChange={(date) => setEndDate(date)}
              selected={endDate}
              portalId="root-portal"
              showTimeSelect
              timeFormat="HH:mm"
              timeIntervals={15}
              timeCaption="time"
              minDate={stream.endTime}
              dateFormat="MMM d, yyyy HH:mm"
              placeholderText="Select date"
              autoComplete="off"
            />
          </div>
          <div>
            <Approve
<<<<<<< HEAD
              onSuccess={(data) => storeNotification(createToast(data))}
=======
>>>>>>> 78ea4a37
              components={
                <Approve.Components>
                  <Approve.Token
                    enabled={amountAsEntity?.greaterThan(0)}
                    amount={amountAsEntity}
                    address={bentoBoxV1Address[chainId]}
                    fullWidth
                    size="md"
                  />
                </Approve.Components>
              }
              render={({ approved }) => {
                return (
                  <Button
                    type="button"
                    size="md"
                    variant="filled"
                    fullWidth
                    disabled={isWritePending || !approved}
                    onClick={() => sendTransaction?.()}
                  >
                    {isWritePending ? <Dots>Confirm Update</Dots> : 'Update'}
                  </Button>
                )
              }}
            />
          </div>
        </Dialog.Content>
      </Dialog>
    </>
  )
}<|MERGE_RESOLUTION|>--- conflicted
+++ resolved
@@ -2,10 +2,6 @@
 import { TransactionRequest } from '@ethersproject/providers'
 import { parseUnits } from '@ethersproject/units'
 import { CheckIcon, PencilIcon, XIcon } from '@heroicons/react/outline'
-<<<<<<< HEAD
-import { ChainId } from '@sushiswap/chain'
-=======
->>>>>>> 78ea4a37
 import { Amount, Token } from '@sushiswap/currency'
 import { shortenAddress } from '@sushiswap/format'
 import { FundSource } from '@sushiswap/hooks'
@@ -18,12 +14,7 @@
 
 import { CurrencyInput } from '../components'
 import { Stream } from '../lib'
-<<<<<<< HEAD
-import { createToast, NotificationData } from '@sushiswap/ui/future/components/toast'
-import { useCreateNotification } from '@sushiswap/react-query'
-=======
 import { createToast } from '@sushiswap/ui/future/components/toast'
->>>>>>> 78ea4a37
 import { bentoBoxV1Address, BentoBoxV1ChainId } from '@sushiswap/bentobox'
 
 interface UpdateModalProps {
@@ -40,10 +31,6 @@
   const [changeEndDate, setChangeEndDate] = useState(false)
   const [amount, setAmount] = useState<string>('')
   const [endDate, setEndDate] = useState<Date | null>(null)
-<<<<<<< HEAD
-  const { mutate: storeNotification } = useCreateNotification({ account: address })
-=======
->>>>>>> 78ea4a37
 
   const contract = useContract({
     address: contractAddress,
@@ -68,12 +55,8 @@
       if (!data || !amount) return
 
       const ts = new Date().getTime()
-<<<<<<< HEAD
-      const notificationData: NotificationData = {
-=======
       void createToast({
         account: address,
->>>>>>> 78ea4a37
         type: 'updateStream',
         txHash: data.hash,
         chainId,
@@ -89,11 +72,7 @@
 
       storeNotification(createToast(notificationData))
     },
-<<<<<<< HEAD
-    [amount, chainId, storeNotification]
-=======
     [amount, chainId, address]
->>>>>>> 78ea4a37
   )
 
   const prepare = useCallback(
@@ -257,10 +236,6 @@
           </div>
           <div>
             <Approve
-<<<<<<< HEAD
-              onSuccess={(data) => storeNotification(createToast(data))}
-=======
->>>>>>> 78ea4a37
               components={
                 <Approve.Components>
                   <Approve.Token
