import { ChainId } from '@sushiswap/chain'
import { tryParseAmount, Type } from '@sushiswap/currency'
import { FundSource } from '@sushiswap/hooks'
import { Form, Select } from '@sushiswap/ui'
import { TokenSelector, useBalance } from '@sushiswap/wagmi'
import { FC, useCallback, useEffect, useState } from 'react'
import { Controller, useFormContext } from 'react-hook-form'
import { useAccount } from 'wagmi'

import { useCustomTokens } from '../../../lib/state/storage'
import { useTokens } from '../../../lib/state/token-lists'
import { useFundSourceFromZFundSource, useTokenFromZToken, ZFundSourceToFundSource } from '../../../lib/zod'
import { CurrencyInputBase } from '../../CurrencyInput'
import { FormErrors } from './CreateForm'
import { FundSourceOption } from './FundSourceOption'
import { CreateStreamFormSchemaType } from './schema'

export const StreamAmountDetails: FC<{ chainId: ChainId }> = ({ chainId }) => {
  const { address } = useAccount()
  const tokenMap = useTokens(chainId)
  const [customTokenMap, { addCustomToken, removeCustomToken }] = useCustomTokens(chainId)
  const [dialogOpen, setDialogOpen] = useState(false)

  const {
    control,
    watch,
    setValue,
    setError,
    clearErrors,
    formState: { errors },
  } = useFormContext<CreateStreamFormSchemaType & FormErrors>()

  const [amount, currency, fundSource] = watch(['amount', 'currency', 'fundSource'])
  const _currency = useTokenFromZToken(currency)
  const _fundSource = useFundSourceFromZFundSource(fundSource)
  const { data: balance } = useBalance({
    account: address,
    currency: _currency,
    chainId,
    loadBentobox: true,
  })

  const onClose = useCallback(() => {
    setDialogOpen(false)
  }, [])

  const onSelect = useCallback(
    (onChange: (...event: any[]) => void, currency: Type) => {
      if (currency.isNative) {
        const { chainId, decimals, symbol, name, isNative } = currency
        onChange({ chainId, decimals, address: undefined, symbol, name, isNative })
        setValue('fundSource', FundSource.WALLET)
      } else {
        const { chainId, decimals, symbol, name, isNative, wrapped } = currency
        onChange({ chainId, decimals, address: wrapped.address, symbol, name, isNative })
      }

      onClose()
    },
    [onClose, setValue]
  )

  useEffect(() => {
    const cAmount = tryParseAmount(amount, _currency)
    if (!_fundSource || !balance?.[_fundSource] || !cAmount) return
    if (balance[_fundSource].lessThan(cAmount)) {
      setError('FORM_ERROR', { type: 'min', message: 'Insufficient Balance' })
    } else {
      clearErrors('FORM_ERROR')
    }
  }, [_currency, _fundSource, amount, balance, clearErrors, setError])

  return (
    <Form.Section
      title="Stream Details"
      description="Furo allows you to create a stream from BentoBox to allow the recipient to gain yield whilst receiving the stream if the token that's being used has a BentoBox strategy set on it."
    >
      <Form.Control label="Token*">
        <Controller
          control={control}
          name="currency"
          render={({ field: { onChange, value }, fieldState: { error } }) => (
            <>
              <Select.Button
                testdata-id="token-selector-button"
                error={!!error?.message}
                standalone
                className="!cursor-pointer ring-offset-slate-900"
                onClick={() => setDialogOpen(true)}
              >
                {value?.symbol || <span className="text-slate-500">Select a currency</span>}
              </Select.Button>
              <Form.Error message={error?.message} />
              <TokenSelector
                id={'create-single-stream'}
                open={dialogOpen}
                variant="dialog"
                chainId={chainId}
                tokenMap={tokenMap}
                customTokenMap={customTokenMap}
                onSelect={(currency) => onSelect(onChange, currency)}
                currency={_currency}
                onClose={onClose}
                onAddToken={addCustomToken}
                onRemoveToken={removeCustomToken}
              />
            </>
          )}
        />
      </Form.Control>
      <Form.Control label="Change Funds Source*">
        <Controller
          control={control}
          name="fundSource"
          render={({ field: { onChange, value }, fieldState: { error } }) => {
            const _value = ZFundSourceToFundSource.parse(value)
            return (
              <div className="flex flex-col">
                <div className="flex items-center gap-3">
                  <FundSourceOption
                    id={'fund-source-wallet'}
                    chainId={chainId}
                    label="Wallet"
                    active={_value === FundSource.WALLET}
                    value={FundSource.WALLET}
                    currency={_currency}
                    onChange={() => onChange(FundSource.WALLET)}
                  />
                  {!currency?.isNative && (
                    <FundSourceOption
                      id={'fund-source-bentobox'}
                      chainId={chainId}
                      label="BentoBox"
                      active={_value === FundSource.BENTOBOX}
                      value={FundSource.BENTOBOX}
                      currency={_currency}
                      onChange={() => onChange(FundSource.BENTOBOX)}
                    />
                  )}
                </div>
                <Form.Error message={error?.message} />
              </div>
            )
          }}
        />
      </Form.Control>
      <Form.Control label="Stream Amount*">
        <Controller
          control={control}
          name="amount"
          render={({ field: { onChange, value, onBlur, name }, fieldState: { error } }) => {
            return (
              <>
<<<<<<< HEAD
                <CurrencyInputBase
=======
                <CurrencyInput.Base
                  id="create-stream-amount"
>>>>>>> 448ff01e
                  onBlur={onBlur}
                  name={name}
                  className="ring-offset-slate-900"
                  onChange={onChange}
                  value={value || ''}
                  currency={_currency}
                />
                <Form.Error message={error?.message || errors['FORM_ERROR']?.message} />
              </>
            )
          }}
        />
      </Form.Control>
    </Form.Section>
  )
}<|MERGE_RESOLUTION|>--- conflicted
+++ resolved
@@ -151,12 +151,8 @@
           render={({ field: { onChange, value, onBlur, name }, fieldState: { error } }) => {
             return (
               <>
-<<<<<<< HEAD
                 <CurrencyInputBase
-=======
-                <CurrencyInput.Base
                   id="create-stream-amount"
->>>>>>> 448ff01e
                   onBlur={onBlur}
                   name={name}
                   className="ring-offset-slate-900"
