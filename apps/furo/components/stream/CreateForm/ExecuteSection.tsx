import { isAddress } from '@ethersproject/address'
import { Signature } from '@ethersproject/bytes'
import { TransactionRequest } from '@ethersproject/providers'
import { tryParseAmount } from '@sushiswap/currency'
import { FundSource } from '@sushiswap/hooks'
import { Dots } from '@sushiswap/ui'
import {
  getFuroStreamRouterContractConfig,
  useAccount,
  useBentoBoxTotal,
  useFuroStreamRouterContract,
} from '@sushiswap/wagmi'
import { useSendTransaction } from '@sushiswap/wagmi/hooks/useSendTransaction'
import React, { Dispatch, FC, SetStateAction, useCallback, useMemo, useState } from 'react'
import { useFormContext } from 'react-hook-form'
import { SendTransactionResult } from '@sushiswap/wagmi/actions'
import { FuroStreamRouterChainId } from '@sushiswap/furo'

import { approveBentoBoxAction, batchAction, streamCreationAction } from '../../../lib'
import { ZFundSourceToFundSource, ZTokenToToken } from '../../../lib/zod'
import { createToast } from '@sushiswap/ui/future/components/toast'
import { bentoBoxV1Address, BentoBoxV1ChainId } from '@sushiswap/bentobox'
import { Checker } from '@sushiswap/wagmi/future/systems/Checker'
import { Button } from '@sushiswap/ui/future/components/button'
<<<<<<< HEAD
import { useApproved, withCheckerRoot } from '@sushiswap/wagmi/future/systems/Checker/Provider'
import { Modal } from '@sushiswap/ui/future/components/modal/Modal'
import { ArrowLeftIcon } from '@heroicons/react/solid'
import { Currency } from '@sushiswap/ui/future/components/currency'
import { List } from '@sushiswap/ui/future/components/list/List'
import { Chain } from '@sushiswap/chain'
import { format } from 'date-fns'
import { TxStatusModalContent } from '@sushiswap/wagmi/future/components/TxStatusModal'
import { shortenAddress } from '@sushiswap/format'
import { CreateMultipleStreamFormSchemaType } from '../schema'
=======
import { useApproved, useSignature, withCheckerRoot } from '@sushiswap/wagmi/future/systems/Checker/Provider'
>>>>>>> c6abc2cf

const APPROVE_TAG = 'createStreamSingle'
const MODAL_ID = 'createStreamSingle'

<<<<<<< HEAD
export const ExecuteSection: FC<{ chainId: FuroStreamRouterChainId; index: number }> = withCheckerRoot(
  ({ chainId, index }) => {
    const { address } = useAccount()
    const { approved } = useApproved(APPROVE_TAG)
    const contract = useFuroStreamRouterContract(chainId)
    const [signature, setSignature] = useState<Signature>()

    const {
      watch,
      formState: { isValid, isValidating, errors },
    } = useFormContext<CreateMultipleStreamFormSchemaType>()

    const [amount, currency, fundSource, recipient, dates] = watch([
      `streams.${index}.amount`,
      `streams.${index}.currency`,
      `streams.${index}.fundSource`,
      `streams.${index}.recipient`,
      `streams.${index}.dates`,
    ])

    const _amount = useMemo(
      () => (currency ? tryParseAmount(amount, ZTokenToToken.parse(currency)) : undefined),
      [amount, currency]
    )
    const _fundSource = ZFundSourceToFundSource.parse(fundSource)
    const rebase = useBentoBoxTotal(chainId, _amount?.currency)

    const onSettled = useCallback(
      async (data: SendTransactionResult | undefined) => {
        if (!data || !_amount) return

        const ts = new Date().getTime()

        void createToast({
          account: address,
          type: 'createStream',
          chainId: chainId,
          txHash: data.hash,
          promise: data.wait(),
          summary: {
            pending: `Creating ${_amount.toSignificant(6)} ${_amount.currency.symbol} stream`,
            completed: `Created ${_amount.toSignificant(6)} ${_amount.currency.symbol} stream`,
            failed: 'Something went wrong trying to create a stream',
          },
          timestamp: ts,
          groupTimestamp: ts,
        })
      },
      [_amount, chainId, address]
    )

    const prepare = useCallback(
      async (setRequest: Dispatch<SetStateAction<(TransactionRequest & { to: string }) | undefined>>) => {
        if (
          !_amount ||
          !contract ||
          !address ||
          !chainId ||
          !rebase ||
          !dates?.startDate ||
          !dates?.endDate ||
          !recipient ||
          !isAddress(recipient)
        )
          return

        const actions: string[] = []
        if (signature) {
          actions.push(approveBentoBoxAction({ contract, user: address, signature }))
        }

        actions.push(
          streamCreationAction({
            contract,
            recipient,
            currency: _amount.currency,
            startDate: new Date(dates.startDate),
            endDate: new Date(dates.endDate),
            amount: _amount,
            fromBentobox: _fundSource === FundSource.BENTOBOX,
            minShare: _amount.toShare(rebase),
          })
        )

        setRequest({
          from: address,
          to: contract?.address,
          data: batchAction({ contract, actions }),
          value: _amount.currency.isNative ? _amount.quotient.toString() : '0',
        })
      },
      [_amount, _fundSource, address, chainId, contract, dates?.endDate, dates?.startDate, rebase, recipient, signature]
    )

    const { sendTransactionAsync, isLoading, data, isError } = useSendTransaction({
      chainId,
      prepare,
      onSettled,
      onSuccess: () => {
        setSignature(undefined)
      },
      enabled: Boolean(
        isValid &&
          _amount &&
          contract &&
          address &&
          chainId &&
          rebase &&
          dates?.startDate &&
          dates?.endDate &&
          recipient &&
          isAddress(recipient) &&
          approved
      ),
    })

    const formValid = isValid && !isValidating && Object.keys(errors).length === 0

    return (
      <>
        <div className="grid grid-cols-3 gap-x-10">
          <div />
          <Checker.Connect fullWidth type="button" size="xl" className="col-span-3 md:col-span-2">
            <Checker.Network fullWidth type="button" size="xl" chainId={chainId} className="col-span-3 md:col-span-2">
              <Checker.Amounts
                fullWidth
=======
export const ExecuteSection: FC<{ chainId: FuroStreamRouterChainId }> = withCheckerRoot(({ chainId }) => {
  const { address } = useAccount()
  const { approved } = useApproved(APPROVE_TAG)
  const { signature, setSignature } = useSignature(APPROVE_TAG)
  const contract = useFuroStreamRouterContract(chainId)

  const {
    watch,
    formState: { isValid, isValidating, errors },
  } = useFormContext<CreateStreamFormSchemaType>()

  const [amount, currency, fundSource, recipient, dates] = watch([
    'amount',
    'currency',
    'fundSource',
    'recipient',
    'dates',
  ])
  const _amount = useMemo(
    () => (currency ? tryParseAmount(amount, ZTokenToToken.parse(currency)) : undefined),
    [amount, currency]
  )
  const _fundSource = ZFundSourceToFundSource.parse(fundSource)
  const rebase = useBentoBoxTotal(chainId, _amount?.currency)

  const onSettled = useCallback(
    async (data: SendTransactionResult | undefined) => {
      if (!data || !_amount) return

      const ts = new Date().getTime()

      void createToast({
        account: address,
        type: 'createStream',
        chainId: chainId,
        txHash: data.hash,
        promise: data.wait(),
        summary: {
          pending: `Creating ${_amount.toSignificant(6)} ${_amount.currency.symbol} stream`,
          completed: `Created ${_amount.toSignificant(6)} ${_amount.currency.symbol} stream`,
          failed: 'Something went wrong trying to create a stream',
        },
        timestamp: ts,
        groupTimestamp: ts,
      })
    },
    [_amount, chainId, address]
  )

  const prepare = useCallback(
    async (setRequest: Dispatch<SetStateAction<(TransactionRequest & { to: string }) | undefined>>) => {
      if (
        !_amount ||
        !contract ||
        !address ||
        !chainId ||
        !rebase ||
        !dates?.startDate ||
        !dates?.endDate ||
        !recipient ||
        !isAddress(recipient)
      )
        return

      const actions: string[] = []
      if (signature) {
        actions.push(approveBentoBoxAction({ contract, user: address, signature }))
      }

      // console.log([
      //   recipient,
      //   _amount.currency,
      //   new Date(dates.startDate),
      //   new Date(dates.endDate),
      //   _amount.quotient.toString(),
      //   _fundSource === FundSource.BENTOBOX,
      //   _amount.toShare(rebase).quotient.toString(),
      // ])

      actions.push(
        streamCreationAction({
          contract,
          recipient,
          currency: _amount.currency,
          startDate: new Date(dates.startDate),
          endDate: new Date(dates.endDate),
          amount: _amount,
          fromBentobox: _fundSource === FundSource.BENTOBOX,
          minShare: _amount.toShare(rebase),
        })
      )

      setRequest({
        from: address,
        to: contract?.address,
        data: batchAction({ contract, actions }),
        value: _amount.currency.isNative ? _amount.quotient.toString() : '0',
      })
    },
    [_amount, _fundSource, address, chainId, contract, dates?.endDate, dates?.startDate, rebase, recipient, signature]
  )

  const { sendTransaction, isLoading: isWritePending } = useSendTransaction({
    chainId,
    prepare,
    onSettled,
    onSuccess: () => {
      setSignature(undefined)
    },
    enabled: Boolean(
      isValid &&
        _amount &&
        contract &&
        address &&
        chainId &&
        rebase &&
        dates?.startDate &&
        dates?.endDate &&
        recipient &&
        isAddress(recipient) &&
        approved
    ),
  })

  const formValid = isValid && !isValidating && Object.keys(errors).length === 0

  return (
    <Form.Buttons className="flex flex-col items-end gap-3">
      <Checker.Connect type="button" size="xl">
        <Checker.Network type="button" size="xl" chainId={chainId}>
          <Checker.Amounts type="button" size="xl" chainId={chainId} amounts={[_amount]}>
            <Checker.ApproveBentobox
              tag={APPROVE_TAG}
              type="button"
              id="furo-create-single-stream-approve-bentobox"
              size="xl"
              chainId={chainId as BentoBoxV1ChainId}
              masterContract={getFuroStreamRouterContractConfig(chainId).address}
            >
              <Checker.ApproveERC20
>>>>>>> c6abc2cf
                type="button"
                size="xl"
                chainId={chainId}
                amounts={[_amount]}
                className="col-span-3 md:col-span-2"
              >
                <Checker.ApproveBentobox
                  type="button"
                  fullWidth
                  id="furo-create-single-stream-approve-bentobox"
                  size="xl"
                  chainId={chainId as BentoBoxV1ChainId}
                  contract={getFuroStreamRouterContractConfig(chainId).address}
                  onSignature={setSignature}
                  className="col-span-3 md:col-span-2"
                >
                  <Checker.ApproveERC20
                    fullWidth
                    type="button"
                    contract={bentoBoxV1Address[chainId]}
                    id="furo-create-single-stream-approve-token"
                    size="xl"
                    amount={_amount}
                    className="col-span-3 md:col-span-2"
                  >
                    <Checker.Success tag={APPROVE_TAG}>
                      <Modal.Trigger tag={MODAL_ID}>
                        {({ open }) => (
                          <Button
                            type="button"
                            fullWidth
                            disabled={!formValid}
                            size="xl"
                            onClick={open}
                            testId="review-single-stream"
                            className="col-span-3 md:col-span-2"
                          >
                            {isLoading ? <Dots>Confirm transaction</Dots> : 'Review stream'}
                          </Button>
                        )}
                      </Modal.Trigger>
                    </Checker.Success>
                  </Checker.ApproveERC20>
                </Checker.ApproveBentobox>
              </Checker.Amounts>
            </Checker.Network>
          </Checker.Connect>
        </div>
        <Modal.Review tag={MODAL_ID} variant="opaque">
          {({ close, confirm }) => (
            <div className="max-w-[504px] mx-auto">
              <button onClick={close} className="p-3 pl-0">
                <ArrowLeftIcon strokeWidth={3} width={24} height={24} />
              </button>
              <div className="flex items-start justify-between gap-4 py-2">
                <div className="flex flex-col flex-grow gap-1">
                  <h1 className="text-3xl font-semibold text-gray-900 dark:text-slate-50">Create Stream</h1>
                  <h1 className="text-lg font-medium text-gray-600 dark:text-slate-300">{currency?.symbol}</h1>
                </div>
                <div>{_amount && <Currency.Icon currency={_amount.currency} width={56} height={56} />}</div>
              </div>
              <div className="flex flex-col gap-3">
                <List>
                  <List.Control>
                    <List.KeyValue flex title="Network">
                      {Chain.from(chainId).name}
                    </List.KeyValue>
                    {recipient && isAddress(recipient) && (
                      <List.KeyValue flex title="Recipient">
                        <a target="_blank" href={Chain.from(chainId).getAccountUrl(recipient)} rel="noreferrer">
                          {shortenAddress(recipient)}
                        </a>
                      </List.KeyValue>
                    )}
                    {_amount && (
                      <List.KeyValue flex title="Total amount">
                        <div className="flex items-center gap-2">
                          <Currency.Icon currency={_amount.currency} width={18} height={18} />
                          {_amount?.toSignificant(6)} {_amount.currency.symbol}
                        </div>
                      </List.KeyValue>
                    )}
                    {dates?.startDate && (
                      <List.KeyValue flex title="End date">
                        {format(dates.startDate, 'dd MMM yyyy hh:mm')}
                      </List.KeyValue>
                    )}
                    {dates?.endDate && (
                      <List.KeyValue flex title="End date">
                        {format(dates.endDate, 'dd MMM yyyy hh:mm')}
                      </List.KeyValue>
                    )}
                  </List.Control>
                </List>
              </div>
              <div className="pt-4">
                <div className="space-y-4">
                  <Button
                    fullWidth
                    size="xl"
                    loading={isLoading && !isError}
                    onClick={() => sendTransactionAsync?.().then(() => confirm())}
                    disabled={isError || !sendTransactionAsync}
                    color={isError ? 'red' : 'blue'}
                    testId="confirm-stream-creation"
                  >
                    {isError ? 'Shoot! Something went wrong :(' : isLoading ? <Dots>Create</Dots> : 'Create'}
                  </Button>
                </div>
              </div>
            </div>
          )}
        </Modal.Review>
        <Modal.Confirm tag={MODAL_ID} variant="transparent">
          {({ close }) => (
            <TxStatusModalContent
              testId="stream-confirmation-modal"
              tag={MODAL_ID}
              chainId={chainId}
              hash={data?.hash}
              successMessage={'Successfully created stream'}
              onClose={close}
            />
          )}
        </Modal.Confirm>
      </>
    )
  }
)<|MERGE_RESOLUTION|>--- conflicted
+++ resolved
@@ -22,8 +22,7 @@
 import { bentoBoxV1Address, BentoBoxV1ChainId } from '@sushiswap/bentobox'
 import { Checker } from '@sushiswap/wagmi/future/systems/Checker'
 import { Button } from '@sushiswap/ui/future/components/button'
-<<<<<<< HEAD
-import { useApproved, withCheckerRoot } from '@sushiswap/wagmi/future/systems/Checker/Provider'
+import { useApproved, useSignature, withCheckerRoot } from '@sushiswap/wagmi/future/systems/Checker/Provider'
 import { Modal } from '@sushiswap/ui/future/components/modal/Modal'
 import { ArrowLeftIcon } from '@heroicons/react/solid'
 import { Currency } from '@sushiswap/ui/future/components/currency'
@@ -33,20 +32,17 @@
 import { TxStatusModalContent } from '@sushiswap/wagmi/future/components/TxStatusModal'
 import { shortenAddress } from '@sushiswap/format'
 import { CreateMultipleStreamFormSchemaType } from '../schema'
-=======
-import { useApproved, useSignature, withCheckerRoot } from '@sushiswap/wagmi/future/systems/Checker/Provider'
->>>>>>> c6abc2cf
 
 const APPROVE_TAG = 'createStreamSingle'
 const MODAL_ID = 'createStreamSingle'
 
-<<<<<<< HEAD
 export const ExecuteSection: FC<{ chainId: FuroStreamRouterChainId; index: number }> = withCheckerRoot(
   ({ chainId, index }) => {
     const { address } = useAccount()
     const { approved } = useApproved(APPROVE_TAG)
-    const contract = useFuroStreamRouterContract(chainId)
-    const [signature, setSignature] = useState<Signature>()
+    const { signature, setSignature } = useSignature(APPROVE_TAG)
+  const contract = useFuroStreamRouterContract(chainId)
+
 
     const {
       watch,
@@ -167,148 +163,6 @@
             <Checker.Network fullWidth type="button" size="xl" chainId={chainId} className="col-span-3 md:col-span-2">
               <Checker.Amounts
                 fullWidth
-=======
-export const ExecuteSection: FC<{ chainId: FuroStreamRouterChainId }> = withCheckerRoot(({ chainId }) => {
-  const { address } = useAccount()
-  const { approved } = useApproved(APPROVE_TAG)
-  const { signature, setSignature } = useSignature(APPROVE_TAG)
-  const contract = useFuroStreamRouterContract(chainId)
-
-  const {
-    watch,
-    formState: { isValid, isValidating, errors },
-  } = useFormContext<CreateStreamFormSchemaType>()
-
-  const [amount, currency, fundSource, recipient, dates] = watch([
-    'amount',
-    'currency',
-    'fundSource',
-    'recipient',
-    'dates',
-  ])
-  const _amount = useMemo(
-    () => (currency ? tryParseAmount(amount, ZTokenToToken.parse(currency)) : undefined),
-    [amount, currency]
-  )
-  const _fundSource = ZFundSourceToFundSource.parse(fundSource)
-  const rebase = useBentoBoxTotal(chainId, _amount?.currency)
-
-  const onSettled = useCallback(
-    async (data: SendTransactionResult | undefined) => {
-      if (!data || !_amount) return
-
-      const ts = new Date().getTime()
-
-      void createToast({
-        account: address,
-        type: 'createStream',
-        chainId: chainId,
-        txHash: data.hash,
-        promise: data.wait(),
-        summary: {
-          pending: `Creating ${_amount.toSignificant(6)} ${_amount.currency.symbol} stream`,
-          completed: `Created ${_amount.toSignificant(6)} ${_amount.currency.symbol} stream`,
-          failed: 'Something went wrong trying to create a stream',
-        },
-        timestamp: ts,
-        groupTimestamp: ts,
-      })
-    },
-    [_amount, chainId, address]
-  )
-
-  const prepare = useCallback(
-    async (setRequest: Dispatch<SetStateAction<(TransactionRequest & { to: string }) | undefined>>) => {
-      if (
-        !_amount ||
-        !contract ||
-        !address ||
-        !chainId ||
-        !rebase ||
-        !dates?.startDate ||
-        !dates?.endDate ||
-        !recipient ||
-        !isAddress(recipient)
-      )
-        return
-
-      const actions: string[] = []
-      if (signature) {
-        actions.push(approveBentoBoxAction({ contract, user: address, signature }))
-      }
-
-      // console.log([
-      //   recipient,
-      //   _amount.currency,
-      //   new Date(dates.startDate),
-      //   new Date(dates.endDate),
-      //   _amount.quotient.toString(),
-      //   _fundSource === FundSource.BENTOBOX,
-      //   _amount.toShare(rebase).quotient.toString(),
-      // ])
-
-      actions.push(
-        streamCreationAction({
-          contract,
-          recipient,
-          currency: _amount.currency,
-          startDate: new Date(dates.startDate),
-          endDate: new Date(dates.endDate),
-          amount: _amount,
-          fromBentobox: _fundSource === FundSource.BENTOBOX,
-          minShare: _amount.toShare(rebase),
-        })
-      )
-
-      setRequest({
-        from: address,
-        to: contract?.address,
-        data: batchAction({ contract, actions }),
-        value: _amount.currency.isNative ? _amount.quotient.toString() : '0',
-      })
-    },
-    [_amount, _fundSource, address, chainId, contract, dates?.endDate, dates?.startDate, rebase, recipient, signature]
-  )
-
-  const { sendTransaction, isLoading: isWritePending } = useSendTransaction({
-    chainId,
-    prepare,
-    onSettled,
-    onSuccess: () => {
-      setSignature(undefined)
-    },
-    enabled: Boolean(
-      isValid &&
-        _amount &&
-        contract &&
-        address &&
-        chainId &&
-        rebase &&
-        dates?.startDate &&
-        dates?.endDate &&
-        recipient &&
-        isAddress(recipient) &&
-        approved
-    ),
-  })
-
-  const formValid = isValid && !isValidating && Object.keys(errors).length === 0
-
-  return (
-    <Form.Buttons className="flex flex-col items-end gap-3">
-      <Checker.Connect type="button" size="xl">
-        <Checker.Network type="button" size="xl" chainId={chainId}>
-          <Checker.Amounts type="button" size="xl" chainId={chainId} amounts={[_amount]}>
-            <Checker.ApproveBentobox
-              tag={APPROVE_TAG}
-              type="button"
-              id="furo-create-single-stream-approve-bentobox"
-              size="xl"
-              chainId={chainId as BentoBoxV1ChainId}
-              masterContract={getFuroStreamRouterContractConfig(chainId).address}
-            >
-              <Checker.ApproveERC20
->>>>>>> c6abc2cf
                 type="button"
                 size="xl"
                 chainId={chainId}
@@ -316,13 +170,13 @@
                 className="col-span-3 md:col-span-2"
               >
                 <Checker.ApproveBentobox
-                  type="button"
+                  tag={APPROVE_TAG}type="button"
                   fullWidth
                   id="furo-create-single-stream-approve-bentobox"
                   size="xl"
                   chainId={chainId as BentoBoxV1ChainId}
-                  contract={getFuroStreamRouterContractConfig(chainId).address}
-                  onSignature={setSignature}
+                  masterContract={getFuroStreamRouterContractConfig(chainId).address}
+
                   className="col-span-3 md:col-span-2"
                 >
                   <Checker.ApproveERC20
