--- conflicted
+++ resolved
@@ -3,11 +3,6 @@
 import { bentoBoxV1Address, BentoBoxV1ChainId } from '@sushiswap/bentobox'
 import { Amount, Token } from '@sushiswap/currency'
 import { FuroStreamChainId } from '@sushiswap/furo'
-<<<<<<< HEAD
-import { ZERO } from '@sushiswap/math'
-import { classNames } from '@sushiswap/ui'
-=======
-import { JSBI, ZERO } from '@sushiswap/math'
 import {
   DateField,
   DialogConfirm,
@@ -22,34 +17,25 @@
   TextField,
 } from '@sushiswap/ui'
 import { DialogTitle } from '@sushiswap/ui'
->>>>>>> 20097b3b
 import { Button } from '@sushiswap/ui/components/button'
 import { Dots } from '@sushiswap/ui/components/dots'
 import { Switch } from '@sushiswap/ui/components/switch'
 import { createToast } from '@sushiswap/ui/components/toast'
-<<<<<<< HEAD
-import { Address, getContract, useAccount, usePrepareSendTransaction, useSendTransaction } from '@sushiswap/wagmi'
+import {
+  Address,
+  getContract,
+  useAccount,
+  usePrepareSendTransaction,
+  useSendTransaction,
+  useWaitForTransaction,
+} from '@sushiswap/wagmi'
 import { SendTransactionResult, waitForTransaction } from '@sushiswap/wagmi/actions'
 import { Checker } from '@sushiswap/wagmi/future/systems/Checker'
 import { useApproved, withCheckerRoot } from '@sushiswap/wagmi/future/systems/Checker/Provider'
 import { useSignature } from '@sushiswap/wagmi/future/systems/Checker/Provider'
 import { UsePrepareSendTransactionConfig } from '@sushiswap/wagmi/hooks/useSendTransaction'
-import React, { Dispatch, FC, ReactNode, SetStateAction, useCallback, useMemo, useState } from 'react'
+import React, { FC, useCallback, useMemo, useState } from 'react'
 import { Hex } from 'viem'
-=======
-import {
-  _useSendTransaction as useSendTransaction,
-  Address,
-  useAccount,
-  useContract,
-  useWaitForTransaction,
-} from '@sushiswap/wagmi'
-import { SendTransactionResult } from '@sushiswap/wagmi/actions'
-import { Checker } from '@sushiswap/wagmi/future/systems/Checker'
-import { useApproved, withCheckerRoot } from '@sushiswap/wagmi/future/systems/Checker/Provider'
-import { useSignature } from '@sushiswap/wagmi/future/systems/Checker/Provider'
-import React, { Dispatch, FC, SetStateAction, useCallback, useMemo, useState } from 'react'
->>>>>>> 20097b3b
 
 import { approveBentoBoxAction, batchAction, Stream, updateStreamAction } from '../../lib'
 
@@ -70,7 +56,7 @@
     const [changeEndDate, setChangeEndDate] = useState(false)
     const [amount, setAmount] = useState<string>('')
     const [endDate, setEndDate] = useState<Date | null>(null)
-    const { signature, setSignature } = useSignature(APPROVE_TAG)
+    const { signature } = useSignature(APPROVE_TAG)
     const contract = getContract({
       address: contractAddress,
       abi: abi,
@@ -142,7 +128,6 @@
         })
       )
 
-<<<<<<< HEAD
       return {
         account: address,
         to: contractAddress,
@@ -165,19 +150,6 @@
     const { config } = usePrepareSendTransaction({
       ...prepare,
       chainId,
-=======
-    const {
-      sendTransactionAsync,
-      isLoading: isWritePending,
-      data,
-    } = useSendTransaction({
-      chainId,
-      prepare,
-      onSettled,
-      onSuccess() {
-        setSignature(undefined)
-      },
->>>>>>> 20097b3b
       enabled: Boolean(
         !(
           !stream?.canUpdate(address) ||
@@ -191,23 +163,20 @@
       ),
     })
 
-<<<<<<< HEAD
-    const { sendTransaction, isLoading: isWritePending } = useSendTransaction({
+    const {
+      sendTransactionAsync,
+      data,
+      isLoading: isWritePending,
+    } = useSendTransaction({
       ...config,
       onSettled,
-      onSuccess() {
-        setOpen(false)
-        setSignature(undefined)
-      },
     })
 
     // console.log('isTopUpValid', isTopUpValid)
     // console.log('isChangeEndDateValid', isChangeEndDateValid)
     // if (!stream || !address || !stream?.canUpdate(address)) return <></>
-=======
     const { status } = useWaitForTransaction({ chainId, hash: data?.hash })
 
->>>>>>> 20097b3b
     return (
       <DialogProvider>
         <DialogReview modal={true}>
@@ -275,7 +244,7 @@
                 <DialogFooter>
                   <Checker.Connect type="button">
                     <Checker.Network type="button" chainId={chainId}>
-                      <Checker.Guard guardWhen={topUp && !amountAsEntity?.greaterThan(ZERO)} guardText="Enter amount">
+                      <Checker.Guard guardWhen={topUp && !amountAsEntity?.greaterThan(0)} guardText="Enter amount">
                         <Checker.Guard guardWhen={changeEndDate && !endDate} guardText="Enter date">
                           <Checker.ApproveBentobox
                             tag={APPROVE_TAG}
@@ -319,7 +288,7 @@
           chainId={chainId}
           status={status}
           testId="update-stream-confirmation-modal"
-          successMessage={`Successfully updated stream`}
+          successMessage={'Successfully updated stream'}
           txHash={data?.hash}
         />
       </DialogProvider>
