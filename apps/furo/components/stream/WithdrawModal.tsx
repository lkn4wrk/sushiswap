import { BigNumber } from '@ethersproject/bignumber'
import { TransactionRequest } from '@ethersproject/providers'
import { CheckCircleIcon } from '@heroicons/react/solid'
import { ChainId } from '@sushiswap/chain'
import { tryParseAmount } from '@sushiswap/currency'
import { FundSource, useFundSourceToggler } from '@sushiswap/hooks'
import { Button, classNames, DEFAULT_INPUT_BG, Dialog, Dots, Typography } from '@sushiswap/ui'
import { Checker, useFuroStreamContract, useSendTransaction, Web3Input } from '@sushiswap/wagmi'
import { Dispatch, FC, SetStateAction, useCallback, useMemo, useState } from 'react'
import { useAccount } from 'wagmi'
import { SendTransactionResult } from 'wagmi/actions'

import { BottomPanel, CurrencyInputBase } from '../../components'
import { Stream } from '../../lib'
import { useStreamBalance } from '../../lib'
import { useNotifications } from '../../lib/state/storage'

interface WithdrawModalProps {
  stream?: Stream
  chainId: ChainId
}

export const WithdrawModal: FC<WithdrawModalProps> = ({ stream, chainId }) => {
  const { address } = useAccount()
  const { value: fundSource, setValue: setFundSource } = useFundSourceToggler(FundSource.WALLET)
  const balance = useStreamBalance(chainId, stream?.id, stream?.token)
  const contract = useFuroStreamContract(chainId)
  const [, { createNotification }] = useNotifications(address)

  const [open, setOpen] = useState(false)
  const [input, setInput] = useState<string>('')
  const [withdrawTo, setWithdrawTo] = useState<string>()

  const amount = useMemo(() => {
    if (!stream?.token) return undefined
    return tryParseAmount(input, stream.token)
  }, [input, stream?.token])

  const onSettled = useCallback(
    async (data: SendTransactionResult | undefined) => {
      if (!data || !amount) return

      const ts = new Date().getTime()

      createNotification({
        type: 'withdrawStream',
        txHash: data.hash,
        chainId: chainId,
        timestamp: ts,
        groupTimestamp: ts,
        promise: data.wait(),
        summary: {
          pending: `Withdrawing ${amount.toSignificant(6)} ${amount.currency.symbol}`,
          completed: `Successfully withdrawn ${amount.toSignificant(6)} ${amount.currency.symbol}`,
          failed: 'Something went wrong withdrawing from stream',
        },
      })
    },
    [amount, chainId, createNotification]
  )

  const prepare = useCallback(
    (setRequest: Dispatch<SetStateAction<(TransactionRequest & { to: string }) | undefined>>) => {
      if (!stream || !amount || !chainId || !contract) return

      setRequest({
        from: address,
        to: contract.address,
        data: contract.interface.encodeFunctionData('withdrawFromStream', [
          BigNumber.from(stream.id),
          BigNumber.from(amount.toShare(stream.rebase).quotient.toString()),
          withdrawTo ?? stream.recipient.id,
          fundSource === FundSource.BENTOBOX,
          '0x',
        ]),
      })
    },
    [stream, amount, chainId, contract, address, withdrawTo, fundSource]
  )

  const { sendTransaction, isLoading: isWritePending } = useSendTransaction({
    chainId,
    prepare,
    onSettled,
    onSuccess() {
      setOpen(false)
    },
    enabled: Boolean(!!stream && !!amount && !!chainId && !!contract),
  })

  return (
    <>
      <Checker.Connected size="md">
        <Checker.Network size="md" chainId={chainId}>
          <Button
            fullWidth
            size="md"
            variant="filled"
            disabled={!stream?.canWithdraw(address)}
            onClick={() => {
              setOpen(true)
            }}
          >
            Withdraw
          </Button>
        </Checker.Network>
      </Checker.Connected>
      <Dialog open={open} onClose={() => setOpen(false)}>
        <Dialog.Content className="space-y-4 !max-w-xs !pb-3">
          <Dialog.Header title="Withdraw" onClose={() => setOpen(false)} />
          <div className="flex flex-col gap-2">
<<<<<<< HEAD
            <CurrencyInputBase
=======
            <CurrencyInput.Base
              id="furo-withdraw"
>>>>>>> 448ff01e
              inputClassName="pb-2"
              className="ring-offset-slate-800"
              currency={stream?.token}
              onChange={setInput}
              value={input}
              error={amount && stream?.balance && amount.greaterThan(stream.balance)}
              bottomPanel={<BottomPanel loading={false} label="Available" amount={balance} />}
            />
          </div>
          <div className="flex flex-col">
            <Web3Input.Ens
              id="withdraw-stream-recipient"
              value={withdrawTo}
              onChange={setWithdrawTo}
              className="ring-offset-slate-800"
              placeholder="Recipient (optional)"
            />
          </div>
          <div className="grid items-center grid-cols-2 gap-3">
            <div
              onClick={() => setFundSource(FundSource.WALLET)}
              className={classNames(
                fundSource === FundSource.WALLET ? 'ring-green/70' : 'ring-transparent',
                DEFAULT_INPUT_BG,
                'ring-2 ring-offset-2 ring-offset-slate-800 rounded-xl px-5 py-3 cursor-pointer relative flex flex-col justify-center gap-3 min-w-[140px]'
              )}
            >
              <Typography weight={500} variant="sm" className="!leading-5 tracking-widest text-slate-200">
                Wallet
              </Typography>
              <Typography variant="xs" className="text-slate-400">
                Receive funds in your Wallet
              </Typography>
              {fundSource === FundSource.WALLET && (
                <div className="absolute w-5 h-5 top-3 right-3">
                  <CheckCircleIcon className="text-green/70" />
                </div>
              )}
            </div>
            <div
              onClick={() => setFundSource(FundSource.BENTOBOX)}
              className={classNames(
                fundSource === FundSource.BENTOBOX ? 'ring-green/70' : 'ring-transparent',
                DEFAULT_INPUT_BG,
                'ring-2 ring-offset-2 ring-offset-slate-800 rounded-xl px-5 py-3 cursor-pointer relative flex flex-col justify-center gap-3 min-w-[140px]'
              )}
            >
              <Typography weight={500} variant="sm" className="!leading-5 tracking-widest text-slate-200">
                BentoBox
              </Typography>
              <Typography variant="xs" className="text-slate-400">
                Receive funds in your BentoBox
              </Typography>
              {fundSource === FundSource.BENTOBOX && (
                <div className="absolute w-5 h-5 top-3 right-3">
                  <CheckCircleIcon className="text-green/70" />
                </div>
              )}
            </div>
            <div className="col-span-2 pt-2">
              <Checker.Custom
                showGuardIfTrue={!amount?.greaterThan(0)}
                guard={
                  <Button size="md" fullWidth>
                    Enter amount
                  </Button>
                }
              >
                <Checker.Custom
                  showGuardIfTrue={Boolean(stream?.balance && amount?.greaterThan(stream.balance))}
                  guard={
                    <Button size="md" fullWidth>
                      Not enough available
                    </Button>
                  }
                >
                  <Button
                    size="md"
                    variant="filled"
                    fullWidth
                    disabled={isWritePending || !stream?.balance}
                    onClick={() => sendTransaction?.()}
                  >
                    {!stream?.token ? (
                      'Invalid stream token'
                    ) : isWritePending ? (
                      <Dots>Confirm Withdraw</Dots>
                    ) : (
                      'Withdraw'
                    )}
                  </Button>
                </Checker.Custom>
              </Checker.Custom>
            </div>
          </div>
        </Dialog.Content>
      </Dialog>
    </>
  )
}<|MERGE_RESOLUTION|>--- conflicted
+++ resolved
@@ -109,12 +109,8 @@
         <Dialog.Content className="space-y-4 !max-w-xs !pb-3">
           <Dialog.Header title="Withdraw" onClose={() => setOpen(false)} />
           <div className="flex flex-col gap-2">
-<<<<<<< HEAD
             <CurrencyInputBase
-=======
-            <CurrencyInput.Base
               id="furo-withdraw"
->>>>>>> 448ff01e
               inputClassName="pb-2"
               className="ring-offset-slate-800"
               currency={stream?.token}
