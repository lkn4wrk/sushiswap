--- conflicted
+++ resolved
@@ -12,12 +12,7 @@
 import { BottomPanel, CurrencyInputBase } from '../../components'
 import { Stream } from '../../lib'
 import { useStreamBalance } from '../../lib'
-<<<<<<< HEAD
-import { useCreateNotification } from '@sushiswap/react-query'
-import { createToast, NotificationData } from '@sushiswap/ui/future/components/toast'
-=======
 import { createToast } from '@sushiswap/ui/future/components/toast'
->>>>>>> 78ea4a37
 import { FuroStreamChainId } from '@sushiswap/furo'
 
 interface WithdrawModalProps {
@@ -30,10 +25,6 @@
   const { value: fundSource, setValue: setFundSource } = useFundSourceToggler(FundSource.WALLET)
   const balance = useStreamBalance(chainId, stream?.id, stream?.token)
   const contract = useFuroStreamContract(chainId)
-<<<<<<< HEAD
-  const { mutate: storeNotification } = useCreateNotification({ account: address })
-=======
->>>>>>> 78ea4a37
 
   const [open, setOpen] = useState(false)
   const [input, setInput] = useState<string>('')
@@ -49,13 +40,8 @@
       if (!data || !amount) return
 
       const ts = new Date().getTime()
-<<<<<<< HEAD
-
-      const notificationData: NotificationData = {
-=======
       void createToast({
         account: address,
->>>>>>> 78ea4a37
         type: 'withdrawStream',
         txHash: data.hash,
         chainId: chainId,
@@ -71,11 +57,7 @@
 
       storeNotification(createToast(notificationData))
     },
-<<<<<<< HEAD
-    [amount, chainId, storeNotification]
-=======
     [amount, chainId, address]
->>>>>>> 78ea4a37
   )
 
   const prepare = useCallback(
