import { BigNumber } from '@ethersproject/bignumber'
import { CheckCircleIcon } from '@heroicons/react/solid'
import { Chain } from '@sushiswap/chain'
import { tryParseAmount } from '@sushiswap/currency'
import { FundSource, useFundSourceToggler } from '@sushiswap/hooks'
import { ZERO } from '@sushiswap/math'
<<<<<<< HEAD
import { Button, classNames, createToast, DEFAULT_INPUT_BG, Dialog, Dots, Typography } from '@sushiswap/ui'
import { getFuroStreamContractConfig } from '@sushiswap/wagmi'
=======
import { Button, classNames, createToast, Dialog, Dots, Typography } from '@sushiswap/ui'
import { getFuroStreamContractConfig, Web3Input } from '@sushiswap/wagmi'
>>>>>>> 80491dbb
import { CurrencyInput } from 'components'
import { Stream } from 'lib'
import { useStreamBalance } from 'lib/hooks'
import { FC, useCallback, useMemo, useState } from 'react'
import { useAccount, useContractWrite, useNetwork } from 'wagmi'

interface WithdrawModalProps {
  stream?: Stream
}

export const WithdrawModal: FC<WithdrawModalProps> = ({ stream }) => {
  const [open, setOpen] = useState(false)
  const [error, setError] = useState<string>()
  const [input, setInput] = useState<string>('')
  const { value: fundSource, setValue: setFundSource } = useFundSourceToggler(FundSource.WALLET)
<<<<<<< HEAD
  const { address } = useAccount()
  const { chain: activeChain } = useNetwork()
=======
  const [withdrawTo, setWithdrawTo] = useState<string>()
  const { data: account } = useAccount()
  const { activeChain } = useNetwork()
>>>>>>> 80491dbb
  const balance = useStreamBalance(activeChain?.id, stream?.id, stream?.token)

  const amount = useMemo(() => {
    if (!stream?.token) return undefined
    return tryParseAmount(input, stream.token)
  }, [input, stream?.token])

  const { writeAsync, isLoading: isWritePending } = useContractWrite({
    ...getFuroStreamContractConfig(activeChain?.id),
    onSuccess() {
      setOpen(false)
    },
    functionName: 'withdrawFromStream',
  })

  const withdraw = useCallback(async () => {
    if (!stream || !amount || !activeChain?.id) return

    setError(undefined)

    try {
      const data = await writeAsync({
        args: [
          BigNumber.from(stream.id),
          BigNumber.from(amount.toShare(stream.rebase).quotient.toString()),
          withdrawTo ?? stream.recipient.id,
          fundSource === FundSource.BENTOBOX,
          '0x',
        ],
      })

      createToast({
        txHash: data.hash,
        href: Chain.from(activeChain.id).getTxUrl(data.hash),
        promise: data.wait(),
        summary: {
          pending: (
            <Dots>
              Withdrawing {amount.toSignificant(6)} {amount.currency.symbol}
            </Dots>
          ),
          completed: `Successfully withdrawn ${amount.toSignificant(6)} ${amount.currency.symbol}`,
          failed: 'Something went wrong withdrawing from stream',
        },
      })
    } catch (e: any) {
      setError(e.message)
    }
  }, [activeChain?.id, amount, fundSource, stream, writeAsync, withdrawTo])

  return (
    <>
      <Button
        fullWidth
        variant="filled"
        color="gradient"
        disabled={!address || !stream?.canWithdraw(address) || !balance?.greaterThan(ZERO)}
        onClick={() => {
          setOpen(true)
        }}
      >
        Withdraw
      </Button>
      <Dialog open={open} onClose={() => setOpen(false)}>
        <Dialog.Content className="space-y-3 !max-w-xs">
          <Dialog.Header title="Withdraw" onClose={() => setOpen(false)} />
          <div className="flex flex-col gap-2">
            <CurrencyInput.Base
              inputClassName="pb-2"
              className="ring-offset-slate-800"
              currency={stream?.token}
              onChange={setInput}
              value={input}
              error={amount && stream?.balance && amount.greaterThan(stream.balance)}
              bottomPanel={<CurrencyInput.BottomPanel loading={false} label="Available" amount={balance} />}
              helperTextPanel={
                amount && stream?.balance && amount.greaterThan(stream.balance) ? (
                  <CurrencyInput.HelperTextPanel isError={true} text="Not enough available" />
                ) : (
                  <></>
                )
              }
            />
          </div>
<<<<<<< HEAD
          <div className="grid items-center grid-cols-2 gap-3">
            <div
              onClick={() => setFundSource(FundSource.WALLET)}
              className={classNames(
                fundSource === FundSource.WALLET ? 'ring-green/70' : 'ring-transparent',
                DEFAULT_INPUT_BG,
                'ring-2 ring-offset-2 ring-offset-slate-800 rounded-xl px-5 py-3 cursor-pointer relative flex flex-col justify-center gap-3 min-w-[140px]'
=======
          <div className="flex flex-col">
            <Web3Input.Ens
              value={withdrawTo}
              onChange={setWithdrawTo}
              className="!text-[0.73rem]"
              placeholder="Recipient (optional)"
            />
          </div>
          <div className="grid items-center grid-cols-2 gap-5">
            <div
              onClick={() => setFundSource(FundSource.WALLET)}
              className={classNames(
                fundSource === FundSource.WALLET
                  ? 'border-green/70 ring-green/70'
                  : 'ring-transparent border-slate-700',
                'ring-1 ring-offset-2 ring-offset-slate-900 bg-slate-800 rounded-2xl px-5 py-3 cursor-pointer relative flex flex-col justify-center gap-3 min-w-[140px]'
>>>>>>> 80491dbb
              )}
            >
              <Typography weight={700} variant="sm" className="!leading-5 tracking-widest text-slate-200">
                Wallet
              </Typography>
              <Typography variant="xs" className="text-slate-400">
                Receive funds in your Wallet
              </Typography>
              {fundSource === FundSource.WALLET && (
                <div className="absolute w-5 h-5 top-3 right-3">
                  <CheckCircleIcon className="text-green/70" />
                </div>
              )}
            </div>
            <div
              onClick={() => setFundSource(FundSource.BENTOBOX)}
              className={classNames(
<<<<<<< HEAD
                fundSource === FundSource.BENTOBOX ? 'ring-green/70' : 'ring-transparent',
                DEFAULT_INPUT_BG,
                'ring-2 ring-offset-2 ring-offset-slate-800 rounded-xl px-5 py-3 cursor-pointer relative flex flex-col justify-center gap-3 min-w-[140px]'
=======
                fundSource === FundSource.BENTOBOX
                  ? 'border-green/70 ring-green/70'
                  : 'ring-transparent border-slate-700',
                'ring-1 ring-offset-2 ring-offset-slate-900 bg-slate-800 rounded-2xl px-5 py-3 cursor-pointer relative flex flex-col justify-center gap-3 min-w-[140px]'
>>>>>>> 80491dbb
              )}
            >
              <Typography weight={700} variant="sm" className="!leading-5 tracking-widest text-slate-200">
                Bentobox
              </Typography>
              <Typography variant="xs" className="text-slate-400">
                Receive funds in your BentoBox
              </Typography>
              {fundSource === FundSource.BENTOBOX && (
                <div className="absolute w-5 h-5 top-3 right-3">
                  <CheckCircleIcon className="text-green/70" />
                </div>
              )}
            </div>
          </div>
          {error && (
            <Typography variant="xs" className="text-center text-red" weight={700}>
              {error}
            </Typography>
          )}
          <Dialog.Actions>
            <Button
              variant="filled"
              color="gradient"
              fullWidth
              disabled={
                isWritePending ||
                !amount ||
                !stream?.balance ||
                !amount.greaterThan(0) ||
                amount.greaterThan(stream.balance)
              }
              onClick={withdraw}
            >
              {!amount?.greaterThan(0) ? (
                'Enter an amount'
              ) : !stream?.token ? (
                'Invalid stream token'
              ) : isWritePending ? (
                <Dots>Confirm Withdraw</Dots>
              ) : (
                'Withdraw'
              )}
            </Button>
          </Dialog.Actions>
        </Dialog.Content>
      </Dialog>
    </>
  )
}<|MERGE_RESOLUTION|>--- conflicted
+++ resolved
@@ -4,13 +4,8 @@
 import { tryParseAmount } from '@sushiswap/currency'
 import { FundSource, useFundSourceToggler } from '@sushiswap/hooks'
 import { ZERO } from '@sushiswap/math'
-<<<<<<< HEAD
 import { Button, classNames, createToast, DEFAULT_INPUT_BG, Dialog, Dots, Typography } from '@sushiswap/ui'
-import { getFuroStreamContractConfig } from '@sushiswap/wagmi'
-=======
-import { Button, classNames, createToast, Dialog, Dots, Typography } from '@sushiswap/ui'
 import { getFuroStreamContractConfig, Web3Input } from '@sushiswap/wagmi'
->>>>>>> 80491dbb
 import { CurrencyInput } from 'components'
 import { Stream } from 'lib'
 import { useStreamBalance } from 'lib/hooks'
@@ -26,14 +21,9 @@
   const [error, setError] = useState<string>()
   const [input, setInput] = useState<string>('')
   const { value: fundSource, setValue: setFundSource } = useFundSourceToggler(FundSource.WALLET)
-<<<<<<< HEAD
+  const [withdrawTo, setWithdrawTo] = useState<string>()
   const { address } = useAccount()
   const { chain: activeChain } = useNetwork()
-=======
-  const [withdrawTo, setWithdrawTo] = useState<string>()
-  const { data: account } = useAccount()
-  const { activeChain } = useNetwork()
->>>>>>> 80491dbb
   const balance = useStreamBalance(activeChain?.id, stream?.id, stream?.token)
 
   const amount = useMemo(() => {
@@ -118,15 +108,6 @@
               }
             />
           </div>
-<<<<<<< HEAD
-          <div className="grid items-center grid-cols-2 gap-3">
-            <div
-              onClick={() => setFundSource(FundSource.WALLET)}
-              className={classNames(
-                fundSource === FundSource.WALLET ? 'ring-green/70' : 'ring-transparent',
-                DEFAULT_INPUT_BG,
-                'ring-2 ring-offset-2 ring-offset-slate-800 rounded-xl px-5 py-3 cursor-pointer relative flex flex-col justify-center gap-3 min-w-[140px]'
-=======
           <div className="flex flex-col">
             <Web3Input.Ens
               value={withdrawTo}
@@ -135,15 +116,13 @@
               placeholder="Recipient (optional)"
             />
           </div>
-          <div className="grid items-center grid-cols-2 gap-5">
+          <div className="grid items-center grid-cols-2 gap-3">
             <div
               onClick={() => setFundSource(FundSource.WALLET)}
               className={classNames(
-                fundSource === FundSource.WALLET
-                  ? 'border-green/70 ring-green/70'
-                  : 'ring-transparent border-slate-700',
-                'ring-1 ring-offset-2 ring-offset-slate-900 bg-slate-800 rounded-2xl px-5 py-3 cursor-pointer relative flex flex-col justify-center gap-3 min-w-[140px]'
->>>>>>> 80491dbb
+                fundSource === FundSource.WALLET ? 'ring-green/70' : 'ring-transparent',
+                DEFAULT_INPUT_BG,
+                'ring-2 ring-offset-2 ring-offset-slate-800 rounded-xl px-5 py-3 cursor-pointer relative flex flex-col justify-center gap-3 min-w-[140px]'
               )}
             >
               <Typography weight={700} variant="sm" className="!leading-5 tracking-widest text-slate-200">
@@ -161,16 +140,9 @@
             <div
               onClick={() => setFundSource(FundSource.BENTOBOX)}
               className={classNames(
-<<<<<<< HEAD
                 fundSource === FundSource.BENTOBOX ? 'ring-green/70' : 'ring-transparent',
                 DEFAULT_INPUT_BG,
                 'ring-2 ring-offset-2 ring-offset-slate-800 rounded-xl px-5 py-3 cursor-pointer relative flex flex-col justify-center gap-3 min-w-[140px]'
-=======
-                fundSource === FundSource.BENTOBOX
-                  ? 'border-green/70 ring-green/70'
-                  : 'ring-transparent border-slate-700',
-                'ring-1 ring-offset-2 ring-offset-slate-900 bg-slate-800 rounded-2xl px-5 py-3 cursor-pointer relative flex flex-col justify-center gap-3 min-w-[140px]'
->>>>>>> 80491dbb
               )}
             >
               <Typography weight={700} variant="sm" className="!leading-5 tracking-widest text-slate-200">
