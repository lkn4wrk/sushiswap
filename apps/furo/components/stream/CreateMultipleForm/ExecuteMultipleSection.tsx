import { AddressZero } from '@ethersproject/constants'
import { TransactionRequest } from '@ethersproject/providers'
import { Amount, Native, tryParseAmount, Type } from '@sushiswap/currency'
import { FundSource } from '@sushiswap/hooks'
import { Dots } from '@sushiswap/ui/components/dots'
import {
  Address,
  getFuroStreamRouterContractConfig,
  useAccount,
  useBentoBoxTotals,
  useFuroStreamRouterContract,
} from '@sushiswap/wagmi'
import { useSendTransaction } from '@sushiswap/wagmi/hooks/useSendTransaction'
<<<<<<< HEAD
import React, { Dispatch, FC, SetStateAction, useCallback, useMemo, useState } from 'react'
=======
import { Address } from '@sushiswap/wagmi'
import React, { Dispatch, FC, SetStateAction, useCallback, useMemo } from 'react'
>>>>>>> 7ca258e6
import { useFormContext } from 'react-hook-form'
import { SendTransactionResult } from '@sushiswap/wagmi/actions'

import { approveBentoBoxAction, batchAction, streamCreationAction, useDeepCompareMemoize } from '../../../lib'
import { useTokensFromZTokens, ZFundSourceToFundSource } from '../../../lib/zod'
import { createToast } from '@sushiswap/ui/components/toast'
import { FuroStreamRouterChainId } from '@sushiswap/furo'
import { bentoBoxV1Address } from '@sushiswap/bentobox'
import { Checker } from '@sushiswap/wagmi/future/systems'
import { Button } from '@sushiswap/ui/components/button'
import { useApproved, withCheckerRoot } from '@sushiswap/wagmi/future/systems/Checker/Provider'
import { CreateMultipleStreamFormSchemaType } from '../schema'
import { useSignature } from '@sushiswap/wagmi/future/systems/Checker/Provider'

const APPROVE_TAG = 'approve-multiple-streams'

export const ExecuteMultipleSection: FC<{
  chainId: FuroStreamRouterChainId
  isReview: boolean
  onBack(): void
}> = withCheckerRoot(({ chainId, isReview, onBack }) => {
  const { address } = useAccount()
  const contract = useFuroStreamRouterContract(chainId)
  const { signature, setSignature } = useSignature(APPROVE_TAG)
  const { approved } = useApproved(APPROVE_TAG)

  const {
    watch,
    formState: { isValid, isValidating },
  } = useFormContext<CreateMultipleStreamFormSchemaType>()

  // Watch mutates the same object which means effects do not trigger when you're watching an array
  const streams = watch('streams')
  const _streams = useDeepCompareMemoize(streams)

  const amounts = useMemo(() => (_streams || []).map((el) => el.amount), [_streams])
  const tokens = useMemo(() => (_streams || []).map((el) => el.currency), [_streams])

  const _tokens = useTokensFromZTokens(tokens)
  const _amounts = useMemo(() => {
    return amounts.map((el, index) => tryParseAmount(el, _tokens[index]))
  }, [_tokens, amounts])

  const rebases = useBentoBoxTotals(chainId, _tokens)
  const summedAmounts = useMemo(
    () =>
      _amounts.reduce<Record<string, Amount<Type>>>((acc, cur) => {
        if (!cur) return acc
        const address = cur.currency.isNative ? AddressZero : cur.currency.address
        if (acc[address]) {
          acc[address] = acc[address].add(cur)
        } else {
          acc[address] = cur
        }
        return acc
      }, {}),
    [_amounts]
  )

  const onSettled = useCallback(
    async (data: SendTransactionResult | undefined) => {
      if (!data || !streams) return

      const ts = new Date().getTime()
      void createToast({
        account: address,
        type: 'createStream',
        chainId: chainId,
        txHash: data.hash,
        promise: data.wait(),
        summary: {
          pending: `Creating ${streams.length} streams`,
          completed: `Created ${streams.length} streams`,
          failed: `Something went wrong trying to create ${streams.length} streams`,
        },
        timestamp: ts,
        groupTimestamp: ts,
      })
    },
    [address, chainId, streams]
  )

  const prepare = useCallback(
    (setRequest: Dispatch<SetStateAction<(TransactionRequest & { to: string }) | undefined>>) => {
      if (!isReview || !contract || !address || !chainId || !streams || streams?.length === 0 || !rebases) return

      const summedValue = summedAmounts[AddressZero] || Amount.fromRawAmount(Native.onChain(chainId), '0')

      const actions: string[] = []

      if (signature) {
        actions.push(approveBentoBoxAction({ contract, user: address, signature }))
      }

      streams
        .reduce<string[]>((acc, { recipient, dates, fundSource }, idx) => {
          const _amount = _amounts[idx]
          const _fundSource = ZFundSourceToFundSource.parse(fundSource)

          if (
            recipient &&
            _amount &&
            dates?.startDate &&
            dates?.endDate &&
            rebases?.[_amount.currency.wrapped.address]
          ) {
            acc.push(
              streamCreationAction({
                contract,
                recipient,
                currency: _amount.currency,
                startDate: dates.startDate,
                endDate: dates.endDate,
                amount: _amount,
                fromBentobox: _fundSource === FundSource.BENTOBOX,
                minShare: _amount.toShare(rebases[_amount.currency.wrapped.address]),
              })
            )
          }

          return acc
        }, [])
        .forEach((action) => actions.push(action))

      if (actions.length > 0) {
        setRequest({
          from: address,
          to: contract?.address,
          data: batchAction({ contract, actions }),
          value: summedValue.quotient.toString(),
        })
      }
    },
    [_amounts, address, chainId, contract, isReview, rebases, signature, streams, summedAmounts]
  )

  const { sendTransaction, isLoading: isWritePending } = useSendTransaction({
    chainId,
    prepare,
    onSettled,
    onSuccess: () => setSignature(undefined),
    enabled: Boolean(isValid && !isValidating && isReview && approved),
  })

  const approveAmounts = useMemo(
    () =>
      Object.values(summedAmounts).map((amount) => ({
        amount,
        contract: bentoBoxV1Address[chainId] as Address,
      })),
    [chainId, summedAmounts]
  )
<<<<<<< HEAD
  console.log({ approveAmounts })
=======
>>>>>>> 7ca258e6

  return (
    <div className="flex justify-end gap-4">
      <Button type="button" variant="ghost" onClick={onBack}>
        Cancel
      </Button>
      <Checker.Connect>
        <Checker.Network chainId={chainId}>
          <Checker.ApproveBentobox
<<<<<<< HEAD
=======
            tag={APPROVE_TAG}
            size="xl"
>>>>>>> 7ca258e6
            id="create-multiple-stream-approve-bentobox"
            chainId={chainId}
            masterContract={getFuroStreamRouterContractConfig(chainId).address}
          >
            <Checker.ApproveERC20Multiple id={'create-multiple-stream-approve-token'} amounts={approveAmounts}>
              <Checker.Success tag={APPROVE_TAG}>
                <Button
                  size="xl"
                  onClick={() => sendTransaction?.()}
                  type="submit"
                  loading={isWritePending}
                  disabled={!isValid || isValidating || !sendTransaction}
                  testdata-id="create-multiple-streams-confirm-button"
                >
                  {isWritePending ? <Dots>Confirm transaction</Dots> : 'Create Streams'}
                </Button>
              </Checker.Success>
            </Checker.ApproveERC20Multiple>
          </Checker.ApproveBentobox>
        </Checker.Network>
      </Checker.Connect>
    </div>
  )
})<|MERGE_RESOLUTION|>--- conflicted
+++ resolved
@@ -11,12 +11,7 @@
   useFuroStreamRouterContract,
 } from '@sushiswap/wagmi'
 import { useSendTransaction } from '@sushiswap/wagmi/hooks/useSendTransaction'
-<<<<<<< HEAD
-import React, { Dispatch, FC, SetStateAction, useCallback, useMemo, useState } from 'react'
-=======
-import { Address } from '@sushiswap/wagmi'
 import React, { Dispatch, FC, SetStateAction, useCallback, useMemo } from 'react'
->>>>>>> 7ca258e6
 import { useFormContext } from 'react-hook-form'
 import { SendTransactionResult } from '@sushiswap/wagmi/actions'
 
@@ -169,10 +164,6 @@
       })),
     [chainId, summedAmounts]
   )
-<<<<<<< HEAD
-  console.log({ approveAmounts })
-=======
->>>>>>> 7ca258e6
 
   return (
     <div className="flex justify-end gap-4">
@@ -182,11 +173,8 @@
       <Checker.Connect>
         <Checker.Network chainId={chainId}>
           <Checker.ApproveBentobox
-<<<<<<< HEAD
-=======
             tag={APPROVE_TAG}
             size="xl"
->>>>>>> 7ca258e6
             id="create-multiple-stream-approve-bentobox"
             chainId={chainId}
             masterContract={getFuroStreamRouterContractConfig(chainId).address}
