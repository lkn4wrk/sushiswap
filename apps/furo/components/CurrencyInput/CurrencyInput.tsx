--- conflicted
+++ resolved
@@ -40,47 +40,6 @@
   bottomPanel,
 }) => {
   return (
-<<<<<<< HEAD
-    <div
-      aria-hidden="true"
-      onClick={() => amountInputRef.current?.focus()}
-      className={classNames(
-        className,
-        'flex flex-col rounded-xl bg-slate-800 focus:ring-1 focus-within:ring-1 ring-offset-2 ring-offset-slate-900 ring-blue shadow-md'
-      )}
-    >
-      <div className="flex items-center justify-between gap-1">
-        <input
-          ref={amountInputRef}
-          value={amount}
-          type="text"
-          placeholder="0.00"
-          className="px-4 text-left shadow-md border-none text-lg font-bold bg-transparent !ring-0 shadow-none"
-          onChange={(e) => onChange(e.target.value)}
-        />
-        <Typography variant="sm" weight={700} className="pr-4 text-slate-500">
-          {token?.symbol}
-        </Typography>
-      </div>
-      <div className="flex justify-between px-4 pb-3">
-        <Typography variant="xs" weight={500} className="text-slate-500">
-          {balanceLabel || 'Balance'}
-        </Typography>
-        {loadingBalance ? (
-          <Loader size="12px" />
-        ) : (
-          <Typography
-            variant="xs"
-            weight={500}
-            className="text-slate-500"
-            onClick={() => (balance ? onChange(balance?.toExact()) : undefined)}
-          >
-            {balance?.toSignificant(6)} {balance?.currency.symbol}
-          </Typography>
-        )}
-      </div>
-    </div>
-=======
     <BalanceController fundSource={fundSource} token={token} account={account}>
       {({ isLoading: loading, data: balance }) => {
         const amountAsEntity = token && value ? parseAmount(token, value.toString()) : undefined
@@ -123,7 +82,6 @@
         )
       }}
     </BalanceController>
->>>>>>> d5d870e7
   )
 }
 
