import { ChevronLeftIcon, ChevronRightIcon } from '@heroicons/react/outline'
import { LockClosedIcon, LockOpenIcon } from '@heroicons/react/solid'
import { useInterval } from '@sushiswap/hooks'
import { ZERO } from '@sushiswap/math'
import { classNames, ProgressBar, ProgressColor, Tooltip, Typography } from '@sushiswap/ui'
import { format } from 'date-fns'
import { FuroStatus, PeriodType, Vesting } from 'lib'
import { FC, useState } from 'react'

import { ChartHover } from '../../types'
import { Period, Schedule } from './createScheduleRepresentation'

interface VestingChart {
  vesting?: Vesting
  schedule?: Schedule
  hover?: ChartHover
  setHover?(x: ChartHover): void
}

const Timer: FC<{ date: Date }> = ({ date }) => {
  const [remaining, setRemaining] = useState<{ days: string; hours: string; minutes: string; seconds: string }>()

  useInterval(() => {
    const now = Date.now()
    const interval = date.getTime() - now

    const days = Math.floor(interval / (1000 * 60 * 60 * 24))
    const hours = Math.floor((interval % (1000 * 60 * 60 * 24)) / (1000 * 60 * 60))
    const minutes = Math.floor((interval % (1000 * 60 * 60)) / (1000 * 60))
    const seconds = Math.floor((interval % (1000 * 60)) / 1000)

    setRemaining({
      days: String(Math.max(days, 0)).padStart(2, '0'),
      hours: String(Math.max(hours, 0)).padStart(2, '0'),
      minutes: String(Math.max(minutes, 0)).padStart(2, '0'),
      seconds: String(Math.max(seconds, 0)).padStart(2, '0'),
    })
  }, 1000)

  return (
    <div className="flex justify-center gap-4 text-slate-200">
      <div className="flex flex-col text-center">
        <Typography variant="sm" weight={500} className="text-slate-200">
          {remaining?.days}
        </Typography>
        <Typography variant="xs" className="text-slate-400">
          days
        </Typography>
      </div>
      <div className="flex flex-col text-center">
        <Typography variant="sm" weight={500} className="text-slate-200">
          {remaining?.hours}
        </Typography>
        <Typography variant="xs" className="text-slate-400">
          hours
        </Typography>
      </div>
      <div className="flex flex-col text-center">
        <Typography variant="sm" weight={500} className="text-slate-200">
          {remaining?.minutes}
        </Typography>
        <Typography variant="xs" className="text-slate-400">
          min
        </Typography>
      </div>
      <div className="flex flex-col text-center">
        <Typography variant="sm" weight={500} className="text-slate-200">
          {remaining?.seconds}
        </Typography>
        <Typography variant="xs" className="text-slate-400">
          sec
        </Typography>
      </div>
    </div>
  )
}

const Block: FC<{ vesting: Vesting; period: Period; length: number; className: string }> = ({
  vesting,
  period,
  length,
}) => {
  const now = vesting.status === FuroStatus.CANCELLED ? vesting.modifiedAtTimestamp.getTime() : Date.now()
  const unlocked = period.date.getTime() < now
  const end = period.date.getTime()
  const start = end - length

  const progress = Math.min(Math.max(now - start, 0) / (end - start), 1)

  return (
    <Tooltip
      button={
        <div
          className={classNames(
            'w-full hover:ring-2 ring-offset-2 ring-offset-slate-900 ring-slate-700 relative bg-slate-800 rounded-xl flex flex-col gap-1 items-center justify-center h-30 p-4 pt-8'
          )}
        >
          <Typography variant="xxs" weight={500} className="absolute uppercase text-slate-500 top-2 left-3">
            {[PeriodType.STEP, PeriodType.END].includes(period.type) ? 'Payout' : 'Cliff End'}
          </Typography>
          {unlocked ? <LockOpenIcon width={24} /> : <LockClosedIcon width={24} />}
          <Typography variant="sm" weight={500} className="w-full text-center truncate text-slate-200">
            {period.amount.toSignificant(4)}{' '}
            <span className="text-sm text-slate-400">{period.amount.currency.symbol}</span>
          </Typography>
          <Typography variant="xs" className="text-slate-500">
            {format(period.date, 'dd MMM yyyy')}
          </Typography>
          <div className="w-full mt-2">
            <ProgressBar
              showLabel={false}
              progress={progress}
              color={progress === 1 ? ProgressColor.GREEN : ProgressColor.BLUE}
            />
          </div>
        </div>
      }
      panel={
        <div className="flex flex-col gap-3">
          <Typography variant="xxs" weight={500} className="text-slate-300">
            {vesting.status === FuroStatus.CANCELLED ? 'Cancelled' : 'Unlocks In'}
          </Typography>
          <Timer
            date={
              vesting.status === FuroStatus.CANCELLED ? vesting.modifiedAtTimestamp : new Date(period.date.getTime())
            }
          />
        </div>
      }
    />
  )
}

const VestingChart2: FC<VestingChart> = ({ vesting, schedule, hover = ChartHover.NONE, setHover }) => {
  const PAGE_SIZE = 3

  const [index, setIndex] = useState(0)

  return (
    <div className="flex flex-col w-full gap-4">
      <div className="z-10 overflow-hidden bg-slate-800 rounded-2xl">
        <div className="flex flex-col bg-gradient-to-b from-slate-800 via-slate-800 to-blue/25 h-[228px] items-center justify-center w-full">
          {[ChartHover.STREAMED, ChartHover.NONE].includes(hover) && (
            <div className="flex flex-col gap-3">
              <Typography variant="xs" className="uppercase text-center tracking-[0.2rem]">
                Unlocked
              </Typography>
              <div className="flex flex-col gap-1">
                <Typography variant="h1" weight={500} className="text-center text-slate-50">
                  {vesting?.streamedAmount?.toSignificant(6).split('.')[0]}
                  <Typography variant="h3" weight={500} className="text-slate-300" as="span">
                    .
                    {vesting?.streamedAmount?.greaterThan(ZERO)
                      ? vesting?.streamedAmount.toFixed(6).split('.')[1]
                      : '000000'}
                  </Typography>
                </Typography>
                <Typography variant="sm" className="text-slate-500" weight={500}>
<<<<<<< HEAD
                  / {vesting?.totalAmount.toSignificant(6)} {vesting?.token.symbol} Total
=======
                  / {vesting?.withdrawnAmount ? vesting.amount.toSignificant(6) : '0.000'} {vesting?.token.symbol} Total
>>>>>>> 9cb8fa39
                </Typography>
              </div>
            </div>
          )}
          {hover === ChartHover.WITHDRAW && (
            <div className="flex flex-col justify-center gap-3">
              <Typography variant="xs" className="uppercase text-center tracking-[0.2rem]">
                Withdrawn
              </Typography>
              <div className="flex flex-col gap-1">
                <Typography variant="h1" weight={500} className="text-center text-slate-50">
                  {vesting?.withdrawnAmount?.toSignificant(6).split('.')[0]}
                  <Typography variant="h3" weight={500} className="text-slate-300" as="span">
                    .
                    {vesting?.withdrawnAmount?.greaterThan(ZERO)
                      ? vesting?.withdrawnAmount.toFixed(6).split('.')[1]
                      : '000000'}
                  </Typography>
                </Typography>
                <Typography variant="sm" className="text-slate-500" weight={500}>
                  / {vesting?.remainingAmount.toExact() || '0.000'} {vesting?.token.symbol} Total
                </Typography>
              </div>
            </div>
          )}
        </div>
      </div>
      <div className="relative flex flex-col md:flex-row">
        {index > 0 && (
          <div className="absolute items-center hidden h-full md:flex -left-12">
            <button className="p-1 rounded-full cursor-pointer group bg-blue hover:bg-blue-400">
              <ChevronLeftIcon
                className="text-slate-200 hover:text-white"
                width={24}
                onClick={() => setIndex((prevState) => prevState - 1)}
              />
            </button>
          </div>
        )}
        <div className="grid order-1 w-full grid-cols-1 gap-4 sm:grid-cols-2 md:grid-cols-3">
          {vesting &&
            schedule &&
            schedule.length > 1 &&
            schedule
              .slice(index + 1, index + 1 + PAGE_SIZE)
              .map((period, _index) => (
                <Block
                  vesting={vesting}
                  period={period}
                  key={_index}
                  length={period.date.getTime() - schedule[index + _index].date.getTime()}
                  className="translate"
                />
              ))}
        </div>
        {schedule && index + 1 + PAGE_SIZE < schedule.length && (
          <div className="absolute items-center hidden h-full md:flex -right-12">
            <button className="p-1 rounded-full cursor-pointer group bg-blue hover:bg-blue-400">
              <ChevronRightIcon
                className="text-slate-200 hover:text-white"
                width={24}
                onClick={() => setIndex((prevState) => prevState + 1)}
              />
            </button>
          </div>
        )}
        <div className="grid justify-center order-2 grid-cols-2 gap-10 mt-5 md:hidden">
          <div className="flex justify-end">
            <button className="p-2 rounded-full cursor-pointer group bg-blue hover:bg-blue-400">
              <ChevronLeftIcon
                className="text-slate-200 group-hover:text-white"
                width={24}
                onClick={() => setIndex((prevState) => (prevState - PAGE_SIZE < 0 ? prevState : prevState - PAGE_SIZE))}
              />
            </button>
          </div>
          <div className="flex justify-start">
            <button className="p-2 rounded-full cursor-pointer group bg-blue hover:bg-blue-400">
              <ChevronRightIcon
                className="text-slate-200 group-hover:text-white"
                width={24}
                onClick={() =>
                  setIndex((prevState) => {
                    if (!schedule) return prevState

                    // set to start of next page to prevent jankiness
                    const previousPage = Math.floor(prevState / PAGE_SIZE)
                    const nextIndex = previousPage * PAGE_SIZE + PAGE_SIZE

                    return schedule.length - 1 < nextIndex ? prevState : nextIndex
                  })
                }
              />
            </button>
          </div>
        </div>
      </div>
    </div>
  )
}

export default VestingChart2<|MERGE_RESOLUTION|>--- conflicted
+++ resolved
@@ -156,11 +156,7 @@
                   </Typography>
                 </Typography>
                 <Typography variant="sm" className="text-slate-500" weight={500}>
-<<<<<<< HEAD
                   / {vesting?.totalAmount.toSignificant(6)} {vesting?.token.symbol} Total
-=======
-                  / {vesting?.withdrawnAmount ? vesting.amount.toSignificant(6) : '0.000'} {vesting?.token.symbol} Total
->>>>>>> 9cb8fa39
                 </Typography>
               </div>
             </div>
