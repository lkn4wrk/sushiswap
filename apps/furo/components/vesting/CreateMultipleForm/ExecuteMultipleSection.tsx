import { Signature } from '@ethersproject/bytes'
import { AddressZero } from '@ethersproject/constants'
import { TransactionRequest } from '@ethersproject/providers'
import { Amount, Native, Type } from '@sushiswap/currency'
import { FundSource } from '@sushiswap/hooks'
import { Button, Dots } from '@sushiswap/ui'
import { Approve, useBentoBoxTotals, useFuroVestingRouterContract } from '@sushiswap/wagmi'
import { useSendTransaction } from '@sushiswap/wagmi/hooks/useSendTransaction'
import { Address } from '@wagmi/core'
import React, { Dispatch, FC, SetStateAction, useCallback, useMemo, useState } from 'react'
import { useFormContext } from 'react-hook-form'
import { useAccount } from 'wagmi'
import { SendTransactionResult } from 'wagmi/actions'

import { approveBentoBoxAction, batchAction, useDeepCompareMemoize, vestingCreationAction } from '../../../lib'
import { useTokensFromZTokens, ZFundSourceToFundSource } from '../../../lib/zod'
import { calculateCliffDuration, calculateStepPercentage, calculateTotalAmount } from '../utils'
import { CreateMultipleVestingFormSchemaType } from './schema'
<<<<<<< HEAD
import { useCreateNotification } from '@sushiswap/react-query'
import { createToast, NotificationData } from '@sushiswap/ui/future/components/toast'
=======
import { createToast } from '@sushiswap/ui/future/components/toast'
>>>>>>> 78ea4a37
import { FuroVestingRouterChainId } from '@sushiswap/furo'
import { bentoBoxV1Address } from '@sushiswap/bentobox'

export const ExecuteMultipleSection: FC<{
  chainId: FuroVestingRouterChainId
  isReview: boolean
}> = ({ chainId, isReview }) => {
  const { address } = useAccount()
  const contract = useFuroVestingRouterContract(chainId)
<<<<<<< HEAD
  const { mutate: storeNotification } = useCreateNotification({ account: address })
=======
>>>>>>> 78ea4a37
  const [signature, setSignature] = useState<Signature>()

  const {
    watch,
    formState: { isValid, isValidating },
  } = useFormContext<CreateMultipleVestingFormSchemaType>()

  // Watch mutates the same object which means effects do not trigger when you're watching an array
  const vestings = watch('vestings')
  const _vestings = useDeepCompareMemoize(vestings)

  const amounts = useMemo(() => {
    if (!_vestings) return []
    return _vestings.map(calculateTotalAmount)
  }, [_vestings])

  const currencies = useMemo(() => _vestings?.map((el) => el.currency) || [], [_vestings])
  const _tokens = useTokensFromZTokens(currencies)
  const rebases = useBentoBoxTotals(chainId, _tokens)

  const summedAmounts = useMemo(
    () =>
      amounts.reduce<Record<string, Amount<Type>>>((acc, cur) => {
        if (!cur) return acc
        const address = cur.currency.isNative ? AddressZero : cur.currency.address
        if (acc[address]) {
          acc[address] = acc[address].add(cur)
        } else {
          acc[address] = cur
        }
        return acc
      }, {}),
    [amounts]
  )

  const onSettled = useCallback(
    async (data: SendTransactionResult | undefined) => {
      if (!data || !vestings) return

      const ts = new Date().getTime()
<<<<<<< HEAD

      const notificationData: NotificationData = {
=======
      void createToast({
        account: address,
>>>>>>> 78ea4a37
        type: 'createVesting',
        chainId: chainId,
        txHash: data.hash,
        promise: data.wait(),
        summary: {
          pending: `Creating ${vestings.length} vests`,
          completed: `Creating ${vestings.length} vests`,
          failed: `Something went wrong trying to create ${vestings.length} vests`,
        },
        timestamp: ts,
        groupTimestamp: ts,
      }

      storeNotification(createToast(notificationData))
    },
<<<<<<< HEAD
    [chainId, storeNotification, vestings]
=======
    [chainId, address, vestings]
>>>>>>> 78ea4a37
  )

  const prepare = useCallback(
    (setRequest: Dispatch<SetStateAction<(TransactionRequest & { to: string }) | undefined>>) => {
      if (!isReview || !isValid || isValidating || !contract || !address || !chainId || !vestings || !rebases) return

      const summedValue = summedAmounts[AddressZero] || Amount.fromRawAmount(Native.onChain(chainId), '0')

      const actions: string[] = []
      if (signature) {
        actions.push(approveBentoBoxAction({ contract, user: address, signature }))
      }

      vestings
        .reduce<string[]>(
          (acc, { fundSource, recipient, currency, startDate, cliff, stepConfig, stepPayouts, stepAmount }, idx) => {
            const _currency = _tokens[idx]
            const _fundSource = ZFundSourceToFundSource.parse(fundSource)
            const stepPercentage = calculateStepPercentage({
              currency,
              cliff,
              stepAmount,
              stepPayouts,
            })
            const totalAmount = calculateTotalAmount({
              currency,
              cliff,
              stepAmount,
              stepPayouts,
            })
            const cliffDuration = calculateCliffDuration({ cliff, startDate })

            if (
              recipient &&
              startDate &&
              stepPayouts &&
              stepPercentage &&
              totalAmount &&
              cliffDuration &&
              _currency &&
              rebases?.[_currency.wrapped.address]
            ) {
              acc.push(
                vestingCreationAction({
                  contract,
                  recipient,
                  currency: _currency,
                  startDate,
                  cliffDuration: cliffDuration.toString(),
                  stepDuration: stepConfig.time.toString(),
                  steps: stepPayouts.toString(),
                  stepPercentage: stepPercentage.toString(),
                  amount: totalAmount.quotient.toString(),
                  fromBentobox: _fundSource === FundSource.BENTOBOX,
                  minShare: totalAmount.toShare(rebases[_currency.wrapped.address]),
                })
              )
            }
            return acc
          },
          []
        )
        .forEach((vesting) => actions.push(vesting))

      if (actions.length > 0) {
        setRequest({
          from: address,
          to: contract.address,
          data: batchAction({ contract, actions }),
          value: summedValue.quotient.toString(),
        })
      }
    },
    [_tokens, address, chainId, contract, isReview, isValid, isValidating, rebases, signature, summedAmounts, vestings]
  )

  const { sendTransaction, isLoading: isWritePending } = useSendTransaction({
    chainId,
    prepare,
    onSettled,
    onSuccess: () => setSignature(undefined),
    enabled: Boolean(isReview && isValid && !isValidating && contract && address && chainId && vestings && rebases),
  })

  return (
    <Approve
<<<<<<< HEAD
      onSuccess={(data) => storeNotification(createToast(data))}
=======
>>>>>>> 78ea4a37
      className="!items-end"
      components={
        <Approve.Components>
          <Approve.Bentobox
            id="furo-create-multiple-vest-approve-bentobox"
            enabled={!!contract}
            address={contract ? (contract.address as Address) : undefined}
            onSignature={setSignature}
          />
          {Object.values(summedAmounts).map((amount, index) => (
            <Approve.Token
              id={`furo-create-multiple-vest-approve-token${index}`}
              enabled={!!amount}
              key={index}
              amount={amount}
              address={bentoBoxV1Address[chainId]}
            />
          ))}
        </Approve.Components>
      }
      render={({ approved }) => {
        return (
          <Button
            type="submit"
            onClick={() => sendTransaction?.()}
            disabled={isWritePending || !approved || !isValid || isValidating}
          >
            {isWritePending ? <Dots>Confirm transaction</Dots> : 'Create Vests'}
          </Button>
        )
      }}
    />
  )
}<|MERGE_RESOLUTION|>--- conflicted
+++ resolved
@@ -16,12 +16,7 @@
 import { useTokensFromZTokens, ZFundSourceToFundSource } from '../../../lib/zod'
 import { calculateCliffDuration, calculateStepPercentage, calculateTotalAmount } from '../utils'
 import { CreateMultipleVestingFormSchemaType } from './schema'
-<<<<<<< HEAD
-import { useCreateNotification } from '@sushiswap/react-query'
-import { createToast, NotificationData } from '@sushiswap/ui/future/components/toast'
-=======
 import { createToast } from '@sushiswap/ui/future/components/toast'
->>>>>>> 78ea4a37
 import { FuroVestingRouterChainId } from '@sushiswap/furo'
 import { bentoBoxV1Address } from '@sushiswap/bentobox'
 
@@ -31,10 +26,6 @@
 }> = ({ chainId, isReview }) => {
   const { address } = useAccount()
   const contract = useFuroVestingRouterContract(chainId)
-<<<<<<< HEAD
-  const { mutate: storeNotification } = useCreateNotification({ account: address })
-=======
->>>>>>> 78ea4a37
   const [signature, setSignature] = useState<Signature>()
 
   const {
@@ -75,13 +66,8 @@
       if (!data || !vestings) return
 
       const ts = new Date().getTime()
-<<<<<<< HEAD
-
-      const notificationData: NotificationData = {
-=======
       void createToast({
         account: address,
->>>>>>> 78ea4a37
         type: 'createVesting',
         chainId: chainId,
         txHash: data.hash,
@@ -97,11 +83,7 @@
 
       storeNotification(createToast(notificationData))
     },
-<<<<<<< HEAD
-    [chainId, storeNotification, vestings]
-=======
     [chainId, address, vestings]
->>>>>>> 78ea4a37
   )
 
   const prepare = useCallback(
@@ -188,10 +170,6 @@
 
   return (
     <Approve
-<<<<<<< HEAD
-      onSuccess={(data) => storeNotification(createToast(data))}
-=======
->>>>>>> 78ea4a37
       className="!items-end"
       components={
         <Approve.Components>
