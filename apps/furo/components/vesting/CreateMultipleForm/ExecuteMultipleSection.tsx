--- conflicted
+++ resolved
@@ -161,26 +161,15 @@
       components={
         <Approve.Components>
           <Approve.Bentobox
-<<<<<<< HEAD
             id="furo-create-multiple-vest-approve-bentobox"
             enabled={!!contract}
             address={contract ? (contract.address as Address) : undefined}
-=======
-            id="furo-create-multiple-vests-approve-bentobox"
-            enabled={true}
-            address={contract?.address}
->>>>>>> 448ff01e
             onSignature={setSignature}
           />
           {Object.values(summedAmounts).map((amount, index) => (
             <Approve.Token
-<<<<<<< HEAD
               id={`furo-create-multiple-vest-approve-token${index}`}
               enabled={!!amount}
-=======
-              id={`furo-create-multiple-vests-approve-token${index}`}
-              enabled={true}
->>>>>>> 448ff01e
               key={index}
               amount={amount}
               address={BENTOBOX_ADDRESS[chainId]}
