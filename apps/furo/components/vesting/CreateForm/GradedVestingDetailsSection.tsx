--- conflicted
+++ resolved
@@ -55,12 +55,8 @@
           control={control}
           name="stepAmount"
           render={({ field: { onChange, value, name, onBlur }, fieldState: { error } }) => (
-<<<<<<< HEAD
             <CurrencyInputBase
-=======
-            <CurrencyInput.Base
               id="create-vest-graded-step-amount"
->>>>>>> 448ff01e
               className="ring-offset-slate-900"
               onChange={onChange}
               value={value || ''}
