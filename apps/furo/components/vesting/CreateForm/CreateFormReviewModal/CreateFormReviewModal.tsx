import { isAddress } from '@ethersproject/address'
import { Signature } from '@ethersproject/bytes'
import { TransactionRequest } from '@ethersproject/providers'
import { FundSource } from '@sushiswap/hooks'
import { Button, classNames, Dots, Typography } from '@sushiswap/ui'
import { Approve, useBentoBoxTotal, useFuroVestingRouterContract } from '@sushiswap/wagmi'
import { useSendTransaction } from '@sushiswap/wagmi/hooks/useSendTransaction'
import { Address } from '@wagmi/core'
import React, { Dispatch, FC, ReactNode, SetStateAction, useCallback, useMemo, useState } from 'react'
import { useFormContext } from 'react-hook-form'
import { useAccount } from 'wagmi'
import { SendTransactionResult } from 'wagmi/actions'

import { approveBentoBoxAction, batchAction, useDeepCompareMemoize, vestingCreationAction } from '../../../../lib'
import { useTokenFromZToken, ZFundSourceToFundSource } from '../../../../lib/zod'
import { calculateCliffDuration, calculateStepPercentage, calculateTotalAmount } from '../../utils'
import { CreateVestingFormSchemaType } from '../schema'
import CreateFormReviewModalBase from './CreateFormReviewModalBase'
<<<<<<< HEAD
import { useCreateNotification } from '@sushiswap/react-query'
import { createToast, NotificationData } from '@sushiswap/ui/future/components/toast'
=======
import { createToast } from '@sushiswap/ui/future/components/toast'
>>>>>>> 78ea4a37
import { FuroVestingRouterChainId } from '@sushiswap/furo'
import { bentoBoxV1Address } from '@sushiswap/bentobox'

interface Item {
  title: string
  value: ReactNode | Array<ReactNode>
  className?: string
}

const Item: FC<Item> = ({ title, value, className }) => {
  return (
    <div className="flex items-center justify-between w-full gap-1">
      <Typography variant="xs" className="whitespace-nowrap text-slate-500">
        {title}
      </Typography>
      <Typography variant="xs" weight={500} className={classNames(className, 'whitespace-nowrap text-slate-200')}>
        {value}
      </Typography>
    </div>
  )
}

// const Table: FC<{
//   title: string
//   className?: string
//   children: React.ReactElement<typeof Item> | React.ReactElement<typeof Item>[]
// }> = ({ children, title, className }) => {
//   return (
//     <div className={classNames(className, 'flex flex-col pb-3 gap-2')}>
//       <Typography variant="xxs" className="!leading-5 tracking-widest text-slate-50 font-medium uppercase">
//         {title}
//       </Typography>
//       <div className="flex flex-wrap gap-2">{children}</div>
//     </div>
//   )
// }

interface CreateFormReviewModal {
  chainId: FuroVestingRouterChainId
  children({ isWritePending, setOpen }: { isWritePending: boolean; setOpen(open: boolean): void }): ReactNode
}

const CreateFormReviewModal: FC<CreateFormReviewModal> = ({ chainId, children }) => {
  const { address } = useAccount()
<<<<<<< HEAD
  const { mutate: storeNotification } = useCreateNotification({ account: address })
=======
>>>>>>> 78ea4a37
  const contract = useFuroVestingRouterContract(chainId)
  const {
    watch,
    formState: { isValid, isValidating },
  } = useFormContext<CreateVestingFormSchemaType>()

  const [open, setOpen] = useState(false)
  const [signature, setSignature] = useState<Signature>()

  const formData = watch()
  const _formData = useDeepCompareMemoize(formData)

  const { recipient, startDate, stepConfig, stepPayouts, fundSource, currency, cliff, stepAmount } = _formData
  const _fundSource = ZFundSourceToFundSource.parse(fundSource)
  const _currency = useTokenFromZToken(formData.currency)
  const _totalAmount = useMemo(
    () => calculateTotalAmount({ currency, cliff, stepAmount, stepPayouts }),
    [cliff, currency, stepAmount, stepPayouts]
  )
  const _cliffDuration = useMemo(() => calculateCliffDuration({ cliff, startDate }), [cliff, startDate])
  const _stepPercentage = useMemo(
    () => calculateStepPercentage({ currency, cliff, stepAmount, stepPayouts }),
    [cliff, currency, stepAmount, stepPayouts]
  )
  const rebase = useBentoBoxTotal(chainId, _currency)

  const onSettled = useCallback(
    async (data: SendTransactionResult | undefined) => {
      if (!data || !_totalAmount) return

      const ts = new Date().getTime()
<<<<<<< HEAD

      const notificationData: NotificationData = {
=======
      createToast({
        account: address,
>>>>>>> 78ea4a37
        type: 'createVesting',
        chainId: chainId,
        txHash: data.hash,
        promise: data.wait(),
        summary: {
          pending: `Creating ${_totalAmount.toSignificant(6)} ${_totalAmount.currency.symbol} vesting`,
          completed: `Created ${_totalAmount.toSignificant(6)} ${_totalAmount.currency.symbol} vesting`,
          failed: 'Something went wrong trying to create a vesting',
        },
        timestamp: ts,
        groupTimestamp: ts,
      }

      storeNotification(createToast(notificationData))
    },
<<<<<<< HEAD
    [_totalAmount, chainId, storeNotification]
=======
    [_totalAmount, chainId, address]
>>>>>>> 78ea4a37
  )

  const prepare = useCallback(
    (setRequest: Dispatch<SetStateAction<(TransactionRequest & { to: string }) | undefined>>) => {
      if (
        !isValid ||
        isValidating ||
        !contract ||
        !address ||
        !chainId ||
        !recipient ||
        !isAddress(recipient) ||
        !_currency ||
        !startDate ||
        !_cliffDuration ||
        !stepConfig?.time ||
        !_stepPercentage ||
        !_totalAmount ||
        !stepPayouts ||
        !rebase
      ) {
        return
      }

      const actions: string[] = []
      if (signature) {
        actions.push(approveBentoBoxAction({ contract, user: address, signature }))
      }

      actions.push(
        vestingCreationAction({
          contract,
          recipient,
          currency: _currency,
          startDate,
          cliffDuration: _cliffDuration.toString(),
          stepDuration: stepConfig?.time.toString(),
          steps: stepPayouts.toString(),
          stepPercentage: _stepPercentage.toString(),
          amount: _totalAmount.quotient.toString(),
          fromBentobox: _fundSource === FundSource.BENTOBOX,
          minShare: _totalAmount.toShare(rebase),
        })
      )

      setRequest({
        from: address,
        to: contract.address,
        data: batchAction({ contract, actions }),
        value: _currency.isNative ? _totalAmount.quotient.toString() : '0',
      })
    },
    [
      isValid,
      isValidating,
      contract,
      address,
      chainId,
      recipient,
      _currency,
      startDate,
      _cliffDuration,
      stepConfig?.time,
      _stepPercentage,
      _totalAmount,
      stepPayouts,
      rebase,
      signature,
      _fundSource,
    ]
  )

  const { sendTransaction, isLoading: isWritePending } = useSendTransaction({
    chainId,
    prepare,
    onSettled,
    onSuccess: () => {
      setSignature(undefined)
    },
    enabled: Boolean(
      isValid &&
        !isValidating &&
        contract &&
        address &&
        chainId &&
        recipient &&
        isAddress(recipient) &&
        _currency &&
        startDate &&
        _cliffDuration &&
        stepConfig?.time &&
        _stepPercentage &&
        _totalAmount &&
        stepPayouts &&
        rebase
    ),
  })

  return useMemo(
    () => (
      <>
        {children({ setOpen, isWritePending })}
        <CreateFormReviewModalBase chainId={chainId} open={open} setOpen={setOpen}>
          <Approve
<<<<<<< HEAD
            onSuccess={(data) => storeNotification(createToast(data))}
=======
>>>>>>> 78ea4a37
            components={
              <Approve.Components>
                <Approve.Bentobox
                  id="furo-create-single-vest-approve-bentobox"
                  fullWidth
                  enabled={isValid && !isValidating}
                  address={contract ? (contract.address as Address) : undefined}
                  onSignature={setSignature}
                />
                <Approve.Token
                  id="furo-create-single-vest-approve-token"
                  fullWidth
                  enabled={isValid && !isValidating && !!_totalAmount}
                  amount={_totalAmount}
                  address={bentoBoxV1Address[chainId]}
                />
              </Approve.Components>
            }
            render={({ approved }) => {
              return (
                <Button
                  fullWidth
                  size="md"
                  variant="filled"
                  color="blue"
                  disabled={isWritePending || !approved || !isValid || isValidating}
                  onClick={() => sendTransaction?.()}
                >
                  {isWritePending ? <Dots>Confirm transaction</Dots> : 'Create Vesting'}
                </Button>
              )
            }}
          />
        </CreateFormReviewModalBase>
      </>
    ),
<<<<<<< HEAD
    [
      _totalAmount,
      chainId,
      children,
      contract,
      isValid,
      isValidating,
      isWritePending,
      open,
      sendTransaction,
      storeNotification,
    ]
=======
    [_totalAmount, chainId, children, contract, isValid, isValidating, isWritePending, open, sendTransaction]
>>>>>>> 78ea4a37
  )
}

export default CreateFormReviewModal<|MERGE_RESOLUTION|>--- conflicted
+++ resolved
@@ -16,12 +16,7 @@
 import { calculateCliffDuration, calculateStepPercentage, calculateTotalAmount } from '../../utils'
 import { CreateVestingFormSchemaType } from '../schema'
 import CreateFormReviewModalBase from './CreateFormReviewModalBase'
-<<<<<<< HEAD
-import { useCreateNotification } from '@sushiswap/react-query'
-import { createToast, NotificationData } from '@sushiswap/ui/future/components/toast'
-=======
 import { createToast } from '@sushiswap/ui/future/components/toast'
->>>>>>> 78ea4a37
 import { FuroVestingRouterChainId } from '@sushiswap/furo'
 import { bentoBoxV1Address } from '@sushiswap/bentobox'
 
@@ -66,10 +61,6 @@
 
 const CreateFormReviewModal: FC<CreateFormReviewModal> = ({ chainId, children }) => {
   const { address } = useAccount()
-<<<<<<< HEAD
-  const { mutate: storeNotification } = useCreateNotification({ account: address })
-=======
->>>>>>> 78ea4a37
   const contract = useFuroVestingRouterContract(chainId)
   const {
     watch,
@@ -101,13 +92,8 @@
       if (!data || !_totalAmount) return
 
       const ts = new Date().getTime()
-<<<<<<< HEAD
-
-      const notificationData: NotificationData = {
-=======
       createToast({
         account: address,
->>>>>>> 78ea4a37
         type: 'createVesting',
         chainId: chainId,
         txHash: data.hash,
@@ -123,11 +109,7 @@
 
       storeNotification(createToast(notificationData))
     },
-<<<<<<< HEAD
-    [_totalAmount, chainId, storeNotification]
-=======
     [_totalAmount, chainId, address]
->>>>>>> 78ea4a37
   )
 
   const prepare = useCallback(
@@ -232,10 +214,6 @@
         {children({ setOpen, isWritePending })}
         <CreateFormReviewModalBase chainId={chainId} open={open} setOpen={setOpen}>
           <Approve
-<<<<<<< HEAD
-            onSuccess={(data) => storeNotification(createToast(data))}
-=======
->>>>>>> 78ea4a37
             components={
               <Approve.Components>
                 <Approve.Bentobox
@@ -272,22 +250,7 @@
         </CreateFormReviewModalBase>
       </>
     ),
-<<<<<<< HEAD
-    [
-      _totalAmount,
-      chainId,
-      children,
-      contract,
-      isValid,
-      isValidating,
-      isWritePending,
-      open,
-      sendTransaction,
-      storeNotification,
-    ]
-=======
     [_totalAmount, chainId, children, contract, isValid, isValidating, isWritePending, open, sendTransaction]
->>>>>>> 78ea4a37
   )
 }
 
