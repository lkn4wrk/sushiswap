--- conflicted
+++ resolved
@@ -78,17 +78,12 @@
           </Form.Buttons>
         </Form>
       </FormProvider>
-<<<<<<< HEAD
-      {validatedData && (
+      {validatedData && review && (
         <CreateFormReviewModal
           open={review}
           onDismiss={() => setReview(false)}
           formData={validatedData as CreateVestingFormDataTransformedAndValidated}
         />
-=======
-      {validatedData && review && (
-        <CreateFormReviewModal open={review} onDismiss={() => setReview(false)} formData={validatedData} />
->>>>>>> 80491dbb
       )}
     </>
   )
