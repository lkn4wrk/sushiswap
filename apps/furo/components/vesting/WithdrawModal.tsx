--- conflicted
+++ resolved
@@ -10,12 +10,7 @@
 import { SendTransactionResult } from 'wagmi/actions'
 
 import { useVestingBalance, Vesting } from '../../lib'
-<<<<<<< HEAD
-import { useCreateNotification } from '@sushiswap/react-query'
-import { createToast, NotificationData } from '@sushiswap/ui/future/components/toast'
-=======
 import { createToast } from '@sushiswap/ui/future/components/toast'
->>>>>>> 78ea4a37
 import { FuroVestingChainId } from '@sushiswap/furo'
 
 interface WithdrawModalProps {
@@ -29,22 +24,14 @@
   const { address } = useAccount()
   const balance = useVestingBalance(chainId, vesting?.id, vesting?.token)
   const contract = useFuroVestingContract(chainId)
-<<<<<<< HEAD
-  const { mutate: storeNotification } = useCreateNotification({ account: address })
-=======
->>>>>>> 78ea4a37
 
   const onSettled = useCallback(
     async (data: SendTransactionResult | undefined) => {
       if (!data || !balance) return
 
       const ts = new Date().getTime()
-<<<<<<< HEAD
-      const notificationData: NotificationData = {
-=======
       void createToast({
         account: address,
->>>>>>> 78ea4a37
         type: 'withdrawVesting',
         txHash: data.hash,
         chainId,
@@ -60,11 +47,7 @@
 
       storeNotification(createToast(notificationData))
     },
-<<<<<<< HEAD
-    [balance, chainId, storeNotification]
-=======
     [balance, chainId, address]
->>>>>>> 78ea4a37
   )
 
   const prepare = useCallback(
