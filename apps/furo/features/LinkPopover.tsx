--- conflicted
+++ resolved
@@ -36,50 +36,6 @@
             </div>
           </Popover.Button>
 
-<<<<<<< HEAD
-      <Popover.Panel
-        ref={setPopperElement}
-        style={styles.popper}
-        {...attributes.popper}
-        className="overflow-hidden z-10 bg-dark-900 shadow-depth-1 p-4 rounded-xl border border-dark-800 flex gap-4 max-w-[530px]"
-      >
-        <div
-          onClick={() => navigator.clipboard.writeText(furo.createdBy.id)}
-          className="flex flex-col items-center gap-2 p-4 border cursor-pointer rounded-xl shadow-depth-1 border-dark-800 hover:border-dark-700 active:border-dark-600"
-        >
-          <div className="p-4 border rounded-full border-dark-700 bg-dark-800">
-            <ArrowFlatLinesUp width={48} height={48} className="transform rotate-180 text-blue" />
-          </div>
-          <Typography variant="xs" className="text-high-emphesis whitespace-nowrap" weight={700}>
-            Copy Sender Link
-          </Typography>
-        </div>
-        <div
-          onClick={() => navigator.clipboard.writeText(furo.recipient.id)}
-          className="flex flex-col items-center gap-2 p-4 border cursor-pointer rounded-xl shadow-depth-1 border-dark-800 hover:border-dark-700 active:border-dark-600"
-        >
-          <div className="p-4 border rounded-full border-dark-700 bg-dark-800">
-            <ArrowFlatLinesUp width={48} height={48} className="text-pink" />
-          </div>
-          <Typography variant="xs" className="text-high-emphesis whitespace-nowrap" weight={700}>
-            Copy Recipient Link
-          </Typography>
-        </div>
-        <a
-          className="flex flex-col items-center gap-2 p-4 border cursor-pointer rounded-xl shadow-depth-1 border-dark-800 hover:border-dark-700 active:border-dark-600"
-          href={getExplorerLink(activeChain?.id, furo.txHash, 'transaction')}
-          target="_blank"
-          rel="noreferrer"
-        >
-          <div className="p-4 border rounded-full border-dark-700 bg-dark-800">
-            <ExternalLinkIcon width={48} height={48} className="text-primary" />
-          </div>
-          <Typography variant="xs" className="text-high-emphesis whitespace-nowrap" weight={700}>
-            View on Etherscan
-          </Typography>
-        </a>
-      </Popover.Panel>
-=======
           <Popover.Panel
             ref={setPopperElement}
             style={styles.popper}
@@ -130,7 +86,7 @@
             </button>
             <Link.External
               className="flex flex-col items-center gap-2 p-4 border cursor-pointer rounded-xl shadow-depth-1 border-dark-800 hover:border-dark-700 active:border-dark-600"
-              href={getExplorerLink(chainId, furo.txHash, 'transaction')}
+              href={getExplorerLink(activeChain?.id, furo.txHash, 'transaction')}
               target="_blank"
               rel="noreferrer"
             >
@@ -144,7 +100,6 @@
           </Popover.Panel>
         </>
       )}
->>>>>>> e2ce922f
     </Popover>
   )
 }
