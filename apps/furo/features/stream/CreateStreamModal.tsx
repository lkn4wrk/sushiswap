--- conflicted
+++ resolved
@@ -3,12 +3,7 @@
 import { useApproveCallback, ApprovalState } from 'hooks'
 import { useAllTokens } from 'hooks/Tokens'
 import { useBentoBoxApproveCallback } from 'hooks/useBentoBoxApproveCallback'
-<<<<<<< HEAD
 import { useFuroStreamContract } from 'hooks/useFuroStreamContract'
-import { ApprovalState } from 'types/approval-state'
-=======
-import { useFuroStreamContract } from 'hooks/useFuroContract'
->>>>>>> e2ce922f
 import { Amount, Token } from '@sushiswap/currency'
 import { FC, useState } from 'react'
 import DialogContent from '@sushiswap/ui/dialog/DialogContent'
