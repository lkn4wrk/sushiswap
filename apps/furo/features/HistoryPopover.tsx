--- conflicted
+++ resolved
@@ -23,29 +23,6 @@
 
   return (
     <Popover>
-<<<<<<< HEAD
-      {({ open }) => (
-        <>
-          <Popover.Button ref={setReferenceElement}>
-            <div
-              className={classNames(
-                open ? 'bg-slate-600' : '',
-                'hover:ring-2 ring-slate-600 flex items-center gap-2 px-5 shadow-md cursor-pointer bg-slate-700 rounded-xl h-11'
-              )}
-            >
-              <HistoryIcon width={18} height={18} />
-              <Typography variant="sm" weight={700} className="text-slate-200">
-                History
-              </Typography>
-            </div>
-          </Popover.Button>
-
-          <Popover.Panel
-            ref={setPopperElement}
-            style={styles.popper}
-            {...attributes.popper}
-            className="border border-slate-700 overflow-hidden z-10 bg-slate-800 shadow-md rounded-xl flex flex-col gap-4 max-w-[530px]"
-=======
       <Popover.Button ref={setReferenceElement}>
         {({ open }) => (
           <div
@@ -53,7 +30,6 @@
               open ? 'bg-slate-600' : '',
               'hover:ring-2 ring-slate-600 flex items-center gap-2 px-5 shadow-md cursor-pointer bg-slate-700 rounded-xl h-11',
             )}
->>>>>>> d5d870e7
           >
             <HistoryIcon width={18} height={18} />
             <Typography variant="sm" weight={700} className="text-slate-200">
@@ -86,8 +62,8 @@
 
 const HistoryPopoverTransaction: FC<{ transaction: Transaction }> = memo(({ transaction }) => {
   return (
-    <div key={transaction.id} className="even:bg-slate-700/40 flex items-center justify-between gap-7 py-2 px-4">
-      <Typography variant="xs" className="text-slate-500 flex flex-col text-left" weight={500}>
+    <div key={transaction.id} className="flex items-center justify-between px-4 py-2 even:bg-slate-700/40 gap-7">
+      <Typography variant="xs" className="flex flex-col text-left text-slate-500" weight={500}>
         {format(transaction.timestamp, 'dd MMM yyyy')}
         <span>{format(transaction.timestamp, 'hh:maaa')}</span>
       </Typography>
@@ -107,9 +83,9 @@
             className="capitalize"
           />
         </div>
-        <Typography variant="sm" weight={700} className="text-slate-200 text-right flex flex-col">
+        <Typography variant="sm" weight={700} className="flex flex-col text-right text-slate-200">
           {transaction.amount.toSignificant(6)}{' '}
-          <span className="text-xs text-slate-500 font-medium">{transaction.amount.currency.symbol}</span>
+          <span className="text-xs font-medium text-slate-500">{transaction.amount.currency.symbol}</span>
         </Typography>
       </div>
     </div>
