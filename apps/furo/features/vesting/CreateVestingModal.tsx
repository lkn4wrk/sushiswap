--- conflicted
+++ resolved
@@ -4,12 +4,7 @@
 import { useApproveCallback, ApprovalState } from 'hooks'
 import { useAllTokens } from 'hooks/Tokens'
 import { useBentoBoxApproveCallback } from 'hooks/useBentoBoxApproveCallback'
-<<<<<<< HEAD
 import { useFuroVestingContract } from 'hooks/useFuroVestingContract'
-import { ApprovalState } from 'types/approval-state'
-=======
-import { useFuroVestingContract } from 'hooks/useFuroContract'
->>>>>>> e2ce922f
 import { Amount, Token } from '@sushiswap/currency'
 import { BigNumber } from 'ethers'
 import { FC, useEffect, useState } from 'react'
