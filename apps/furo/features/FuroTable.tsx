--- conflicted
+++ resolved
@@ -7,12 +7,8 @@
 import { FuroStatus } from './context/enums'
 import { StreamRepresentation, VestingRepresentation } from './context/representations'
 import { Stream } from './context/Stream'
-<<<<<<< HEAD
-import { Vesting } from './context/Vesting'
+import { Vesting } from 'features/context'
 import { useNetwork } from 'wagmi'
-=======
-import { Vesting } from 'features/context'
->>>>>>> e2ce922f
 
 export enum FuroTableType {
   INCOMING,
