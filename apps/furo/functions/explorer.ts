import { ChainId } from '@sushiswap/chain'

const explorers = {
  etherscan: (link: string, data: string, type: 'transaction' | 'token' | 'address' | 'block') => {
    switch (type) {
      case 'transaction':
        return `${link}/tx/${data}`
      default:
        return `${link}/${type}/${data}`
    }
  },

  blockscout: (link: string, data: string, type: 'transaction' | 'token' | 'address' | 'block') => {
    switch (type) {
      case 'transaction':
        return `${link}/tx/${data}`
      case 'token':
        return `${link}/tokens/${data}`
      default:
        return `${link}/${type}/${data}`
    }
  },

  harmony: (link: string, data: string, type: 'transaction' | 'token' | 'address' | 'block') => {
    switch (type) {
      case 'transaction':
        return `${link}/tx/${data}`
      case 'token':
        return `${link}/address/${data}`
      default:
        return `${link}/${type}/${data}`
    }
  },

  okex: (link: string, data: string, type: 'transaction' | 'token' | 'address' | 'block') => {
    switch (type) {
      case 'transaction':
        return `${link}/tx/${data}`
      case 'token':
        return `${link}/tokenAddr/${data}`
      default:
        return `${link}/${type}/${data}`
    }
  },
  moonriver: (link: string, data: string, type: 'transaction' | 'token' | 'address' | 'block') => {
    switch (type) {
      case 'transaction':
        return `${link}/tx/${data}`
      case 'token':
        return `${link}/tokens/${data}`
      default:
        return `${link}/${type}/${data}`
    }
  },
  fuse: (link: string, data: string, type: 'transaction' | 'token' | 'address' | 'block') => {
    switch (type) {
      case 'transaction':
        return `${link}/tx/${data}`
      case 'token':
        return `${link}/tokens/${data}`
      default:
        return `${link}/${type}/${data}`
    }
  },
  telos: (link: string, data: string, type: 'transaction' | 'token' | 'address' | 'block') => {
    switch (type) {
      case 'transaction':
        return `${link}/transaction/${data}`
      case 'token':
        return `${link}/address/${data}`
      case 'address':
        return `${link}/address/${data}`
      default:
        return `${link}/${type}/${data}`
    }
  },
  moonbeam: (link: string, data: string, type: 'transaction' | 'token' | 'address' | 'block') => {
    switch (type) {
      case 'transaction':
        return `${link}/tx/${data}`
      case 'token':
        return `${link}/tokens/${data}`
      default:
        return `${link}/${type}/${data}`
    }
  },
}
interface ChainObject {
  [chainId: number]: {
    link: string
    builder: (chainName: string, data: string, type: 'transaction' | 'token' | 'address' | 'block') => string
  }
}

const chains: ChainObject = {
  [ChainId.ETHEREUM]: {
    link: 'https://etherscan.io',
    builder: explorers.etherscan,
  },
  [ChainId.ROPSTEN]: {
    link: 'https://ropsten.etherscan.io',
    builder: explorers.etherscan,
  },
  [ChainId.RINKEBY]: {
    link: 'https://rinkeby.etherscan.io',
    builder: explorers.etherscan,
  },
  [ChainId.GÖRLI]: {
    link: 'https://goerli.etherscan.io',
    builder: explorers.etherscan,
  },
  [ChainId.KOVAN]: {
    link: 'https://kovan.etherscan.io',
    builder: explorers.etherscan,
  },
<<<<<<< HEAD
  [ChainId.POLYGON_TESTNET]: {
=======
  [ChainId.POLYGON]: {
>>>>>>> 4a78c1e8
    link: 'https://polygonscan.com',
    builder: explorers.etherscan,
  },
  [ChainId.POLYGON_TESTNET]: {
    link: 'https://mumbai.polygonscan.com',
    builder: explorers.etherscan,
  },
  [ChainId.FANTOM]: {
    link: 'https://ftmscan.com',
    builder: explorers.etherscan,
  },
  [ChainId.FANTOM_TESTNET]: {
    link: 'https://testnet.ftmscan.com',
    builder: explorers.etherscan,
  },
  [ChainId.GNOSIS]: {
    link: 'https://blockscout.com/xdai/mainnet',
    builder: explorers.blockscout,
  },
  [ChainId.BSC]: {
    link: 'https://bscscan.com',
    builder: explorers.etherscan,
  },
  [ChainId.BSC_TESTNET]: {
    link: 'https://testnet.bscscan.com',
    builder: explorers.etherscan,
  },
  [ChainId.ARBITRUM]: {
    link: 'https://arbiscan.io',
    builder: explorers.etherscan,
  },
  [ChainId.AVALANCHE]: {
    link: 'https://cchain.explorer.avax.network',
    builder: explorers.blockscout,
  },
  [ChainId.AVALANCHE_TESTNET]: {
    link: 'https://cchain.explorer.avax-test.network',
    builder: explorers.etherscan,
  },
  [ChainId.HECO]: {
    link: 'https://hecoinfo.com',
    builder: explorers.etherscan,
  },
  [ChainId.HECO_TESTNET]: {
    link: 'https://testnet.hecoinfo.com',
    builder: explorers.etherscan,
  },
  [ChainId.HARMONY]: {
    link: 'https://beta.explorer.harmony.one/#',
    builder: explorers.harmony,
  },
  [ChainId.HARMONY_TESTNET]: {
    link: 'https://explorer.pops.one/#',
    builder: explorers.harmony,
  },
  [ChainId.OKEX]: {
    link: 'https://www.oklink.com/okexchain',
    builder: explorers.okex,
  },
  [ChainId.OKEX_TESTNET]: {
    link: 'https://www.oklink.com/okexchain-test',
    builder: explorers.okex,
  },
  [ChainId.CELO]: {
    link: 'https://explorer.celo.org',
    builder: explorers.blockscout,
  },
  [ChainId.PALM]: {
    link: '', // ??
    builder: explorers.blockscout,
  },
  [ChainId.MOONRIVER]: {
    link: 'https://moonriver.moonscan.io',
    builder: explorers.moonriver,
  },
  [ChainId.FUSE]: {
    link: 'https://explorer.fuse.io',
    builder: explorers.fuse,
  },
  [ChainId.TELOS]: {
    link: 'https://rpc1.us.telos.net/v2/explore/evm',
    builder: explorers.telos,
  },
  [ChainId.MOONBEAM]: {
    link: 'https://moonbeam.moonscan.io',
    builder: explorers.moonbeam,
  },
}

export function getExplorerLink(
  chainId: ChainId | undefined,
  data: string,
  type: 'transaction' | 'token' | 'address' | 'block'
): string {
  if (!chainId) return ''

  const chain = chains[chainId]
  return chain.builder(chain.link, data, type)
}<|MERGE_RESOLUTION|>--- conflicted
+++ resolved
@@ -113,11 +113,7 @@
     link: 'https://kovan.etherscan.io',
     builder: explorers.etherscan,
   },
-<<<<<<< HEAD
-  [ChainId.POLYGON_TESTNET]: {
-=======
   [ChainId.POLYGON]: {
->>>>>>> 4a78c1e8
     link: 'https://polygonscan.com',
     builder: explorers.etherscan,
   },
