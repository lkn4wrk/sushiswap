import { getFuroStreamContractConfig } from '@sushiswap/wagmi'
import { useRouter } from 'next/router'
import { NextSeo } from 'next-seo'
import React, { FC, useMemo } from 'react'
import { CancelModal, FuroTimer, Layout, TransferModal, UpdateModal } from '../../components'
import { WithdrawModal } from '../../components/stream'
import { useStream, useStreamBalance, useStreamTransactions } from '../../lib'
import { SushiIcon } from '@sushiswap/ui/future/components/icons'
import { formatNumber, shortenAddress } from '@sushiswap/format'
import { useEnsName } from 'wagmi'
import { ChainId } from '@sushiswap/chain'
import { List } from '@sushiswap/ui/future/components/list/List'
import { format } from 'date-fns'
import { Button } from '@sushiswap/ui/future/components/button'
import Link from 'next/link'
import { IconButton } from '@sushiswap/ui/future/components/IconButton'
import { ArrowLeftIcon, ArrowRightIcon, ArrowDownIcon, ArrowUpIcon, RefreshIcon } from '@heroicons/react/solid'
import { DownloadIcon, XIcon } from '@heroicons/react/outline'
import { Badge } from '@sushiswap/ui/future/components/Badge'
import { classNames, NetworkIcon } from '@sushiswap/ui'
import { Currency } from '@sushiswap/ui/future/components/currency'
import { Address } from '@wagmi/core'
import { Skeleton } from '@sushiswap/ui/future/components/skeleton'
import { SplashController } from '@sushiswap/ui/future/components/SplashController'
import { Blink } from '@sushiswap/ui/future/components/Blink'
import { Percent } from '@sushiswap/math'
import { queryParamsSchema } from '../../lib/zod'

const Streams = () => {
  return (
    <SplashController>
      <_Streams />
    </SplashController>
  )
}

const _Streams: FC = () => {
  const { query } = useRouter()

  const {
    id: [chainId, streamId],
  } = queryParamsSchema.parse(query)

  const { data: transactions, isLoading: isTxLoading } = useStreamTransactions({ chainId, streamId })
  const { data: stream, isLoading: isStreamLoading } = useStream({ chainId, streamId })
  const { data: balance, isLoading: isBalanceLoading } = useStreamBalance({
    chainId,
    streamId,
    token: stream?.token,
  })

  const { data: ens } = useEnsName({
    enabled: Boolean(stream),
    address: stream?.recipient.id as Address | undefined,
    chainId: ChainId.ETHEREUM,
  })

  const [streamedAmount, streamedPercentage] = useMemo(() => {
    if (!stream?.withdrawnAmount || !balance) return [undefined, undefined]
    return [
      stream.withdrawnAmount.add(balance),
      new Percent(stream.withdrawnAmount.add(balance).quotient, stream.totalAmount.quotient),
    ]
  }, [balance, stream])

  const [withdrawnAmount, withdrawnPercentage] = useMemo(() => {
    if (!stream?.totalAmount || !balance) return [undefined, undefined]
    return [
      stream.totalAmount.subtract(balance),
      new Percent(stream.totalAmount.subtract(balance).quotient, stream.totalAmount.quotient),
    ]
  }, [balance, stream])

  const remainingAmount = useMemo(() => {
    if (!stream?.totalAmount || !balance || !withdrawnAmount) return undefined
    return stream.remainingAmount.subtract(balance)
  }, [balance, stream?.remainingAmount, stream?.totalAmount, withdrawnAmount])

  const isLoading = isTxLoading || isBalanceLoading || isStreamLoading

  if (isLoading) {
    return (
      <>
        <NextSeo title={`Stream #${streamId}`} />
        <Layout maxWidth="4xl">
          <div className="flex flex-col gap-2">
            <Link
              className="flex items-center gap-4 mb-2 group"
              href={{
                pathname: '/',
              }}
              shallow={true}
            >
              <IconButton
                icon={ArrowLeftIcon}
                iconProps={{
                  width: 24,
                  height: 24,
                  transparent: true,
                }}
              />
              <span className="group-hover:opacity-[1] transition-all opacity-0 text-sm font-medium">
                Go back to dashboard
              </span>
            </Link>
            <div className="flex gap-6 h-[52px]">
              <div className="inline-flex">
                <Skeleton.Circle radius={48} />
              </div>
              <div className="flex flex-col flex-grow">
                <Skeleton.Text fontSize="text-xl" className="w-[120px]" />
                <Skeleton.Text fontSize="text-base" className="w-[240px]" />
              </div>
            </div>
            <div>
              <div className="flex gap-2 mt-3">
                <Skeleton.Box className="w-[132px] h-[38px]" />
                <Skeleton.Box className="w-[122px] h-[38px]" />
              </div>
            </div>
          </div>
          <div className="w-full bg-gray-900/5 dark:bg-slate-200/5 my-5 md:my-10 h-0.5" />
          <div className="flex flex-col md:grid md:grid-cols-[460px_372px] justify-center gap-8 md:gap-y-6">
            <div className="flex justify-center">
              <Skeleton.Box className="w-[460px] h-[290px]" />
            </div>
            <div className="min-w-fit">
              <div className="flex flex-col justify-center flex-grow gap-5">
                <List className="!pt-0">
                  <List.Control>
                    <List.KeyValue skeleton />
                    <List.KeyValue skeleton />
                    <List.KeyValue skeleton />
                  </List.Control>
                </List>
                <List>
                  <List.Label>Details</List.Label>
                  <List.Control>
                    <List.KeyValue skeleton />
                    <List.KeyValue skeleton />
                    <List.KeyValue skeleton />
                  </List.Control>
                </List>
                <List>
                  <List.Label>Withdraw History</List.Label>
                  <List.Control className="max-h-[320px] scroll">
                    <List.KeyValue skeleton />
                    <List.KeyValue skeleton />
                    <List.KeyValue skeleton />
                  </List.Control>
                </List>
              </div>
            </div>
          </div>
        </Layout>
      </>
    )
  }

  if (stream) {
    return (
      <>
        <NextSeo title={`Stream #${streamId}`} />
        <Layout maxWidth="4xl">
          <div className="flex flex-col gap-2">
            <Link
              className="flex items-center gap-4 mb-2 group"
              href={{
                pathname: '/',
              }}
              shallow={true}
            >
              <IconButton
                icon={ArrowLeftIcon}
                iconProps={{
                  width: 24,
                  height: 24,
                  transparent: true,
                }}
              />
              <span className="group-hover:opacity-[1] transition-all opacity-0 text-sm font-medium">
                Go back to dashboard
              </span>
            </Link>
            <div className="flex gap-6 h-[52px]">
              <div className="flex min-w-[44px]">
                <Badge
                  className="border-2 dark:border-slate-900 border-gray-100 rounded-full z-[11] !bottom-0 right-[-15%]"
                  position="bottom-right"
                  badgeContent={<NetworkIcon chainId={chainId} width={24} height={24} />}
                >
                  <Currency.IconList iconWidth={48} iconHeight={48}>
                    <Currency.Icon currency={stream?.totalAmount.currency} />
                  </Currency.IconList>
                </Badge>
              </div>
              <div className="flex flex-col flex-grow gap-0.5">
                <h1 className="text-xl font-semibold text-gray-900 dark:text-slate-50">Stream {streamId}</h1>
                <div className="flex items-center gap-2 text-sm text-gray-700 dark:text-slate-400">
                  {formatNumber(stream?.totalAmount.toSignificant(6))}
                </div>
              </div>
            </div>{' '}
            <div className="flex flex-wrap gap-2 mt-3">
              <WithdrawModal stream={stream} chainId={chainId}>
                {({ setOpen, disabled }) => (
                  <Button
                    disabled={disabled}
                    onClick={() => setOpen(true)}
                    startIcon={<DownloadIcon width={18} height={18} />}
                    testId='stream-withdraw'
                    variant="outlined"
                  >
                    Withdraw
                  </Button>
                )}
              </WithdrawModal>
              <TransferModal
                stream={stream}
                abi={getFuroStreamContractConfig(chainId)?.abi}
                address={getFuroStreamContractConfig(chainId)?.address}
                chainId={chainId}
              >
                {({ setOpen }) => (
                  <Button
                    onClick={() => setOpen(true)}
                    startIcon={<ArrowRightIcon width={18} height={18} />}
                    variant="outlined"
                  >
                    Transfer
                  </Button>
                )}
              </TransferModal>
              <UpdateModal
                stream={stream}
                abi={getFuroStreamContractConfig(chainId)?.abi}
                address={getFuroStreamContractConfig(chainId)?.address}
                chainId={chainId}
              >
                {({ setOpen }) => (
                  <Button
                    onClick={() => setOpen(true)}
                    startIcon={<RefreshIcon width={18} height={18} />}
                    variant="outlined"
                  >
                    Update
                  </Button>
                )}
              </UpdateModal>
              <CancelModal
                title="Cancel Stream"
                stream={stream}
                abi={getFuroStreamContractConfig(chainId)?.abi}
                address={getFuroStreamContractConfig(chainId)?.address}
                fn="cancelStream"
                chainId={chainId}
              >
                {({ setOpen }) => (
                  <Button
                    color="red"
                    onClick={() => setOpen(true)}
                    startIcon={<XIcon width={18} height={18} />}
                    variant="outlined"
                  >
                    Cancel
                  </Button>
                )}
              </CancelModal>
            </div>
          </div>
          <div className="w-full bg-gray-900/5 dark:bg-slate-200/5 my-5 md:my-10 h-0.5" />
          <div className="flex flex-col lg:grid lg:grid-cols-[460px_372px] justify-center gap-8 lg:gap-y-6">
            <div className="flex justify-center">
              <div className="shadow-lg relative w-[460px] h-[290px] bg-gradient-to-tr from-blue to-pink flex flex-col bg-slate-800 p-4 rounded-2xl">
                <span className="flex items-center justify-start gap-2">
                  <div className="flex flex-col">
                    <span className="font-medium text-white">{stream?.totalAmount.currency.symbol}</span>
                    <span className="text-2xl font-medium text-white">
                      {formatNumber(stream?.totalAmount.toSignificant(6))}
                    </span>
                  </div>
                </span>
                <div className="absolute flex items-center justify-center gap-3 bottom-4 right-4">
                  <div className="p-2 rounded-full shadow-md bg-white/10">
                    <SushiIcon width={22} height={22} />
                  </div>
                  <span className="text-2xl font-medium tracking-[-0.025em] text-white">
                    Sushi <span className="font-bold">Pay</span>
                  </span>
                </div>
                <div className="absolute flex flex-col text-lg font-semibold tracking-wide text-white left-5 bottom-4 text-sh mono">
                  <span className="text-sm font-medium">Recipient</span>
                  {ens ? ens : shortenAddress(stream?.recipient.id)}
                </div>
              </div>
            </div>
            <div className="min-w-fit">
              <div className="flex flex-col justify-center flex-grow gap-5">
                <List className="!pt-0">
                  <List.Control>
                    <List.KeyValue title="Unlocked" subtitle="available for withdrawal">
                      <div className="flex flex-col">
                        <Blink dep={balance?.toSignificant()} as="span" timeout={1500}>
                          {(isBlinking) => (
                            <span className={classNames(isBlinking ? 'text-green' : '', 'flex items-center gap-1')}>
                              {balance?.toSignificant(6)}{' '}
                              {isBlinking && (
                                <ArrowUpIcon className="rotate-45" strokeWidth={3} width={14} height={14} />
                              )}
                            </span>
                          )}
                        </Blink>
                        <span className="text-[10px] font-medium text-slate-500">{balance?.currency.symbol}</span>
                      </div>
                    </List.KeyValue>
                    <List.KeyValue title="Locked" subtitle="funds in stream">
                      <div className="flex flex-col items-end">
                        <Blink dep={remainingAmount?.toSignificant()} as="span" timeout={1500}>
                          {(isBlinking) => (
                            <span className={classNames(isBlinking ? 'text-red' : '', 'flex items-center gap-1')}>
                              {remainingAmount?.toSignificant(6)}{' '}
                              {isBlinking && (
                                <ArrowDownIcon className="rotate-45" strokeWidth={3} width={14} height={14} />
                              )}
                            </span>
                          )}
                        </Blink>
                        <span className="text-[10px] font-medium text-slate-500">{balance?.currency.symbol}</span>
                      </div>
                    </List.KeyValue>
                    <List.KeyValue title="Streamed" subtitle="amount">
                      <div className="flex flex-col items-end">
                        <Blink dep={streamedPercentage?.toSignificant(3)} as="span" timeout={1500}>
                          {(isBlinking) => (
                            <span className={classNames(isBlinking ? 'text-green' : '', 'flex items-center gap-1')}>
                              {streamedPercentage?.toSignificant(3)}%
                              {isBlinking && (
                                <ArrowUpIcon className="rotate-45" strokeWidth={3} width={14} height={14} />
                              )}
                            </span>
                          )}
                        </Blink>
                        <span className="text-[10px] font-medium text-slate-500">
                          {streamedAmount?.toSignificant(6)} {stream.streamedAmount?.currency.symbol}
                        </span>
                      </div>
                    </List.KeyValue>
                    <List.KeyValue title="Withdrawn" subtitle="amount">
                      <div className="flex flex-col items-end">
                        <Blink dep={withdrawnPercentage?.toSignificant(3)} as="span" timeout={1500}>
                          {(isBlinking) => (
                            <span className={classNames(isBlinking ? 'text-green' : '', 'flex items-center gap-1')}>
                              {withdrawnPercentage?.toSignificant(3)}%
                              {isBlinking && (
                                <ArrowUpIcon className="rotate-45" strokeWidth={3} width={14} height={14} />
                              )}
                            </span>
                          )}
                        </Blink>
                        <span className="text-[10px] font-medium text-slate-500">
                          {withdrawnAmount?.toSignificant(6)} {withdrawnAmount?.currency.symbol}
                        </span>
                      </div>
                    </List.KeyValue>
                  </List.Control>
                </List>
                <List>
                  <List.Label>Details</List.Label>
                  <List.Control>
                    <List.KeyValue flex title={stream.startTime.getTime() > Date.now() ? 'Starting in' : 'Remaining'}>
                      <FuroTimer furo={stream}>
                        {({ days, seconds, minutes, hours, isCompleted }) => (
                          <span className="flex items-baseline gap-1">
                            {isCompleted ? (
                              <span className="text-green">Completed</span>
                            ) : (
                              <>
                                <span>
<<<<<<< HEAD
                                  {days}
                                  <span className="text-xs text-gray-400 dark:text-slate-400">D</span>
                                </span>
                                <span>
                                  {hours}
                                  <span className="text-xs text-gray-400 dark:text-slate-400">H</span>
                                </span>
                                <span>
                                  {minutes}
                                  <span className="text-xs text-gray-400 dark:text-slate-400">M</span>
                                </span>
                                <span>
                                  {seconds}
                                  <span className="text-xs text-gray-400 dark:text-slate-400">S</span>
=======
                                  {days} <span className="text-gray-400 dark:text-slate-400 text-xs">day</span>
                                </span>
                                <span>
                                  {hours} <span className="text-gray-400 dark:text-slate-400 text-xs">hours</span>
                                </span>
                                <span>
                                  {minutes} <span className="text-gray-400 dark:text-slate-400 text-xs">mins</span>
                                </span>
                                <span>
                                  {seconds} <span className="text-gray-400 dark:text-slate-400 text-xs">secs</span>
>>>>>>> 2f4f9499
                                </span>
                              </>
                            )}
                          </span>
                        )}
                      </FuroTimer>
                    </List.KeyValue>
                    {stream.startTime.getTime() < Date.now() && (
                      <List.KeyValue title="Started on">
                        <div className="flex flex-col">
                          {format(new Date(stream.startTime), 'dd MMM yyyy')}
                          <span className="text-[10px] font-medium text-slate-500">
                            {format(new Date(stream.startTime), 'hh:mmaaa')}
                          </span>
                        </div>
                      </List.KeyValue>
                    )}
                    <List.KeyValue title="Ending on">
                      <div className="flex flex-col">
                        {format(new Date(stream.endTime), 'dd MMM yyyy')}
                        <span className="text-[10px] font-medium text-slate-500">
                          {format(new Date(stream.endTime), 'hh:mmaaa')}
                        </span>
                      </div>
                    </List.KeyValue>
                  </List.Control>
                </List>
                <List>
                  <List.Label>Withdraw History</List.Label>
                  <List.Control className="max-h-[320px] scroll">
                    {transactions?.map((tx, i) => (
                      <List.KeyValue
                        key={i}
                        flex
                        title={`${format(new Date(tx.timestamp), 'dd MMM yyyy')}`}
                        subtitle={`${format(new Date(tx.timestamp), 'hh:mmaaa')}`}
                      >
                        <div className="flex flex-col">
                          {tx.amount.toSignificant(6)}{' '}
                          <span className="text-[10px] font-medium text-slate-500">{tx.amount.currency.symbol}</span>
                        </div>
                      </List.KeyValue>
                    ))}
                  </List.Control>
                </List>
              </div>
            </div>
          </div>
        </Layout>
      </>
    )
  }

  return <></>
}

export default Streams<|MERGE_RESOLUTION|>--- conflicted
+++ resolved
@@ -376,33 +376,16 @@
                             ) : (
                               <>
                                 <span>
-<<<<<<< HEAD
-                                  {days}
-                                  <span className="text-xs text-gray-400 dark:text-slate-400">D</span>
+                                  {days} <span className="text-xs text-gray-400 dark:text-slate-400">day</span>
                                 </span>
                                 <span>
-                                  {hours}
-                                  <span className="text-xs text-gray-400 dark:text-slate-400">H</span>
+                                  {hours} <span className="text-xs text-gray-400 dark:text-slate-400">hours</span>
                                 </span>
                                 <span>
-                                  {minutes}
-                                  <span className="text-xs text-gray-400 dark:text-slate-400">M</span>
+                                  {minutes} <span className="text-xs text-gray-400 dark:text-slate-400">mins</span>
                                 </span>
                                 <span>
-                                  {seconds}
-                                  <span className="text-xs text-gray-400 dark:text-slate-400">S</span>
-=======
-                                  {days} <span className="text-gray-400 dark:text-slate-400 text-xs">day</span>
-                                </span>
-                                <span>
-                                  {hours} <span className="text-gray-400 dark:text-slate-400 text-xs">hours</span>
-                                </span>
-                                <span>
-                                  {minutes} <span className="text-gray-400 dark:text-slate-400 text-xs">mins</span>
-                                </span>
-                                <span>
-                                  {seconds} <span className="text-gray-400 dark:text-slate-400 text-xs">secs</span>
->>>>>>> 2f4f9499
+                                  {seconds} <span className="text-xs text-gray-400 dark:text-slate-400">secs</span>
                                 </span>
                               </>
                             )}
