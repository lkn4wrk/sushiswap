import { AddressZero } from '@ethersproject/constants'
import furoExports from '@sushiswap/furo/exports.json'
import { Breadcrumb, ProgressBar, ProgressColor } from '@sushiswap/ui'
import { useWalletState } from '@sushiswap/wagmi'
import {
  BackgroundVector,
  CancelModal,
  FuroTimer,
  HistoryPopover,
  Layout,
  Overlay,
  ProgressBarCard,
  StreamDetailsPopover,
  TransferModal,
  UpdateModal,
} from 'components'
import { BalanceChart, WithdrawModal } from 'components/stream'
import { getRebase, getStream, getStreamTransactions, Stream } from 'lib'
import { GetServerSideProps, InferGetServerSidePropsType } from 'next'
import { useRouter } from 'next/router'
import { NextSeo } from 'next-seo'
import { FC, useMemo, useState } from 'react'
import useSWR, { SWRConfig } from 'swr'
import { useConnect } from 'wagmi'

import { ChartHover } from '../../types'
import type { Rebase as RebaseDTO, Stream as StreamDTO, Transaction as TransactionDTO } from '.graphclient'

interface Props {
  fallback?: {
    stream?: StreamDTO
    transactions?: TransactionDTO[]
  }
}

export const getServerSideProps: GetServerSideProps<Props> = async ({ query: { chainId, id } }) => {
  const stream = (await getStream(chainId as string, id as string)) as StreamDTO
  const [transactions, rebases] = await Promise.all([
    getStreamTransactions(chainId as string, id as string),
    getRebase(chainId as string, stream.token.id),
  ])

  return {
    props: {
      fallback: {
        [`/furo/api/stream/${chainId}/${id}`]: stream as StreamDTO,
        [`/furo/api/stream/${chainId}/${id}/transactions`]: transactions as TransactionDTO[],
        [`/furo/api/rebase/${chainId}/${stream.token.id}`]: rebases as RebaseDTO,
      },
    },
  }
}

const Streams: FC<InferGetServerSidePropsType<typeof getServerSideProps>> = ({ fallback }) => {
  return (
    <SWRConfig value={{ fallback }}>
      <_Streams />
    </SWRConfig>
  )
}

const LINKS = (id: string) => [
  {
    href: `/stream/${id}`,
    label: `Stream ${id}`,
  },
]

const _Streams: FC = () => {
  const router = useRouter()
  const chainId = Number(router.query.chainId as string)
  const id = Number(router.query.id as string)
  const connect = useConnect()
  const { connecting, reconnecting } = useWalletState(!!connect.pendingConnector)

  const { data: transactions } = useSWR<TransactionDTO[]>(`/furo/api/stream/${chainId}/${id}/transactions`, (url) =>
    fetch(url).then((response) => response.json())
  )

  const { data: furo } = useSWR<StreamDTO>(`/furo/api/stream/${chainId}/${id}`, (url) =>
    fetch(url).then((response) => response.json())
  )

  const { data: rebase } = useSWR<RebaseDTO>(
    () => (chainId && furo ? `/furo/api/rebase/${chainId}/${furo.token.id}` : null),
    (url) => fetch(url).then((response) => response.json())
  )

  const [hover, setHover] = useState<ChartHover>(ChartHover.NONE)

  const stream = useMemo(
    () => (chainId && furo && rebase ? new Stream({ chainId, furo, rebase }) : undefined),
    [chainId, furo, rebase]
  )

  if (connecting || reconnecting) return <Overlay />

  return (
<<<<<<< HEAD
    <Layout
      backdrop={
        <div className="fixed inset-0 right-0 z-0 pointer-events-none opacity-20">
          <BackgroundVector width="100%" preserveAspectRatio="none" />
        </div>
      }
    >
      <Breadcrumb home="/dashboard" links={LINKS(router.query.id as string)} />
      <div className="flex flex-col md:grid md:grid-cols-[430px_280px] justify-center gap-8 lg:gap-x-16 md:gap-y-6 pt-6 md:pt-24">
        <div className="flex justify-center">
          <BalanceChart stream={stream} hover={hover} setHover={setHover} />
        </div>
        <div>
          <div className="flex flex-col justify-center gap-5">
            <ProgressBarCard
              aria-hidden="true"
              label="Streamed"
              value={`${stream?.streamedPercentage?.toSignificant(4)}%`}
              onMouseEnter={() => setHover(ChartHover.STREAMED)}
              onMouseLeave={() => setHover(ChartHover.NONE)}
            >
              <ProgressBar
                progress={
                  stream && stream.streamedPercentage ? stream.streamedPercentage.divide(100).toSignificant(4) : 0
=======
    <>
      <NextSeo title={`Stream #${id}`} />
      <Layout
        backdrop={
          <div className="fixed inset-0 right-0 z-0 pointer-events-none opacity-20">
            <BackgroundVector width="100%" preserveAspectRatio="none" />
          </div>
        }
      >
        <Breadcrumb links={LINKS(router.query.id as string)} />
        <div className="flex flex-col md:grid md:grid-cols-[430px_280px] justify-center gap-8 lg:gap-x-16 md:gap-y-6 pt-6 md:pt-24">
          <div className="flex justify-center">
            <BalanceChart stream={stream} hover={hover} setHover={setHover} />
          </div>
          <div>
            <div className="flex flex-col justify-center gap-5">
              <ProgressBarCard
                aria-hidden="true"
                label="Streamed"
                value={`${stream?.streamedPercentage?.toSignificant(4)}%`}
                onMouseEnter={() => setHover(ChartHover.STREAMED)}
                onMouseLeave={() => setHover(ChartHover.NONE)}
              >
                <ProgressBar
                  progress={
                    stream && stream.streamedPercentage ? stream.streamedPercentage.divide(100).toSignificant(4) : 0
                  }
                  color={ProgressColor.BLUE}
                  showLabel={false}
                />
              </ProgressBarCard>
              <ProgressBarCard
                aria-hidden="true"
                label="Withdrawn"
                value={`${stream?.withdrawnPercentage?.toSignificant(4)}%`}
                onMouseEnter={() => setHover(ChartHover.WITHDRAW)}
                onMouseLeave={() => setHover(ChartHover.NONE)}
              >
                <ProgressBar
                  progress={stream ? stream.withdrawnPercentage.divide(100).toSignificant(4) : 0}
                  color={ProgressColor.PINK}
                  showLabel={false}
                />
              </ProgressBarCard>
              <div className="mt-3">
                <FuroTimer furo={stream} />
              </div>
            </div>
          </div>
          <div className="flex items-end justify-center gap-2">
            <StreamDetailsPopover stream={stream} />
            <HistoryPopover stream={stream} transactionRepresentations={transactions} />
          </div>
          <div className="flex flex-col gap-2">
            <WithdrawModal stream={stream} />
            <div className="flex gap-2">
              <TransferModal
                stream={stream}
                abi={
                  furoExports[chainId as unknown as keyof Omit<typeof furoExports, '31337'>]?.[0]?.contracts?.FuroStream
                    ?.abi ?? []
                }
                address={
                  furoExports[chainId as unknown as keyof Omit<typeof furoExports, '31337'>]?.[0]?.contracts?.FuroStream
                    ?.address ?? AddressZero
>>>>>>> 3203c0fe
                }
              />
              <UpdateModal
                stream={stream}
                abi={
                  furoExports[chainId as unknown as keyof Omit<typeof furoExports, '31337'>]?.[0]?.contracts?.FuroStream
                    ?.abi ?? []
                }
                address={
                  furoExports[chainId as unknown as keyof Omit<typeof furoExports, '31337'>]?.[0]?.contracts?.FuroStream
                    ?.address ?? AddressZero
                }
              />
              <CancelModal
                title="Cancel Stream"
                stream={stream}
                abi={
                  furoExports[chainId as unknown as keyof Omit<typeof furoExports, '31337'>]?.[0]?.contracts?.FuroStream
                    ?.abi ?? []
                }
                address={
                  furoExports[chainId as unknown as keyof Omit<typeof furoExports, '31337'>]?.[0]?.contracts?.FuroStream
                    ?.address ?? AddressZero
                }
                fn="cancelStream"
              />
            </div>
          </div>
        </div>
      </Layout>
    </>
  )
}

export default Streams<|MERGE_RESOLUTION|>--- conflicted
+++ resolved
@@ -96,32 +96,6 @@
   if (connecting || reconnecting) return <Overlay />
 
   return (
-<<<<<<< HEAD
-    <Layout
-      backdrop={
-        <div className="fixed inset-0 right-0 z-0 pointer-events-none opacity-20">
-          <BackgroundVector width="100%" preserveAspectRatio="none" />
-        </div>
-      }
-    >
-      <Breadcrumb home="/dashboard" links={LINKS(router.query.id as string)} />
-      <div className="flex flex-col md:grid md:grid-cols-[430px_280px] justify-center gap-8 lg:gap-x-16 md:gap-y-6 pt-6 md:pt-24">
-        <div className="flex justify-center">
-          <BalanceChart stream={stream} hover={hover} setHover={setHover} />
-        </div>
-        <div>
-          <div className="flex flex-col justify-center gap-5">
-            <ProgressBarCard
-              aria-hidden="true"
-              label="Streamed"
-              value={`${stream?.streamedPercentage?.toSignificant(4)}%`}
-              onMouseEnter={() => setHover(ChartHover.STREAMED)}
-              onMouseLeave={() => setHover(ChartHover.NONE)}
-            >
-              <ProgressBar
-                progress={
-                  stream && stream.streamedPercentage ? stream.streamedPercentage.divide(100).toSignificant(4) : 0
-=======
     <>
       <NextSeo title={`Stream #${id}`} />
       <Layout
@@ -131,7 +105,7 @@
           </div>
         }
       >
-        <Breadcrumb links={LINKS(router.query.id as string)} />
+        <Breadcrumb home="/dashboard" links={LINKS(router.query.id as string)} />
         <div className="flex flex-col md:grid md:grid-cols-[430px_280px] justify-center gap-8 lg:gap-x-16 md:gap-y-6 pt-6 md:pt-24">
           <div className="flex justify-center">
             <BalanceChart stream={stream} hover={hover} setHover={setHover} />
@@ -187,7 +161,6 @@
                 address={
                   furoExports[chainId as unknown as keyof Omit<typeof furoExports, '31337'>]?.[0]?.contracts?.FuroStream
                     ?.address ?? AddressZero
->>>>>>> 3203c0fe
                 }
               />
               <UpdateModal
