import { FC } from 'react'
import type { AppProps } from 'next/app'
import { Provider as ReduxProvider } from 'react-redux'
import { App } from '@sushiswap/ui'
import { ChainId } from '@sushiswap/chain'
import { Updater as MulticallUpdater } from '../lib/state/MulticallUpdater'
import { Updater as TokenListUpdater } from '../lib/state/TokenListsUpdater'
import { useLatestBlock } from '../lib/hooks/useLatestBlock'
import { getProvider } from '../functions/getProvider'
import { client } from '@sushiswap/wallet-connector'
import { WagmiProvider } from 'wagmi'
import store from '../store'

import '@sushiswap/ui/index.css'

const MyApp: FC<AppProps> = ({ Component, pageProps }) => {
  const provider = getProvider(ChainId.KOVAN)
  const blockNumber = useLatestBlock(provider)
  return (
    <WagmiProvider client={client}>
<<<<<<< HEAD
      <ReduxProvider store={store}>
        <MulticallUpdater chainId={ChainId.KOVAN} blockNumber={blockNumber} />
        <TokenListUpdater chainId={ChainId.KOVAN} />
        <App.Shell>
          <App.Header />
=======
      <App.Shell>
        <Provider store={store}>
          <MulticallUpdater chainId={ChainId.KOVAN} blockNumber={blockNumber} />
          <TokenListUpdater chainId={ChainId.KOVAN} />
          <MulticallUpdater chainId={ChainId.GÖRLI} blockNumber={blockNumber} />
          <TokenListUpdater chainId={ChainId.GÖRLI} />
>>>>>>> bfd16981
          <Component {...pageProps} />
          <App.Footer />
        </App.Shell>
      </ReduxProvider>
    </WagmiProvider>
  )
}

export default MyApp<|MERGE_RESOLUTION|>--- conflicted
+++ resolved
@@ -18,20 +18,12 @@
   const blockNumber = useLatestBlock(provider)
   return (
     <WagmiProvider client={client}>
-<<<<<<< HEAD
       <ReduxProvider store={store}>
-        <MulticallUpdater chainId={ChainId.KOVAN} blockNumber={blockNumber} />
-        <TokenListUpdater chainId={ChainId.KOVAN} />
         <App.Shell>
-          <App.Header />
-=======
-      <App.Shell>
-        <Provider store={store}>
           <MulticallUpdater chainId={ChainId.KOVAN} blockNumber={blockNumber} />
           <TokenListUpdater chainId={ChainId.KOVAN} />
           <MulticallUpdater chainId={ChainId.GÖRLI} blockNumber={blockNumber} />
           <TokenListUpdater chainId={ChainId.GÖRLI} />
->>>>>>> bfd16981
           <Component {...pageProps} />
           <App.Footer />
         </App.Shell>
