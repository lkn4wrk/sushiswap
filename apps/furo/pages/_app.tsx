--- conflicted
+++ resolved
@@ -3,6 +3,7 @@
 import { queryClient } from '@sushiswap/react-query'
 import { ThemeProvider } from '@sushiswap/ui'
 import { GlobalFooter } from '@sushiswap/ui/components/GlobalFooter'
+import { GoogleAnalytics, HotJar } from '@sushiswap/ui/components/scripts'
 import { client, WagmiConfig } from '@sushiswap/wagmi'
 import { Onramper } from '@sushiswap/wagmi/future/components/Onramper'
 import { QueryClientProvider } from '@tanstack/react-query'
@@ -15,14 +16,6 @@
 
 import { Header } from '../components'
 import SEO from '../next-seo.config.mjs'
-<<<<<<< HEAD
-=======
-import { Onramper } from '@sushiswap/wagmi/future/components/Onramper'
-import { queryClient } from '@sushiswap/react-query'
-import { QueryClientProvider } from '@tanstack/react-query'
-import { GoogleAnalytics, HotJar } from '@sushiswap/ui/components/scripts'
-import { GlobalFooter } from '@sushiswap/ui/components/GlobalFooter'
->>>>>>> 6bdc7b09
 
 declare global {
   interface Window {
