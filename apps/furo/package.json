--- conflicted
+++ resolved
@@ -11,12 +11,8 @@
     "lint": "TIMING=1 eslint --fix . && next lint",
     "start": "next start",
     "test": "jest --watch --no-cache",
-<<<<<<< HEAD
-    "check": "tsc --pretty --noEmit"
-=======
-    "start": "next start",
+    "check": "tsc --pretty --noEmit",
     "test:e2e": "npx playwright test"
->>>>>>> 448ff01e
   },
   "dependencies": {
     "@ethersproject/abi": "^5.7.0",
