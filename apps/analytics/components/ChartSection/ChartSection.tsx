import { ChainId } from '@sushiswap/chain'
import { usePoolFilters } from 'components/PoolsFiltersProvider'
import stringify from 'fast-json-stable-stringify'
import { FC, useMemo } from 'react'
import useSWR from 'swr'
import { Skeleton } from '@sushiswap/ui/future/components/skeleton'
import { TVLChart } from './TVLChart2'
import { VolumeChart } from './VolumeChart2'

const fetcher = ({
  url,
  args,
}: {
  url: string
  args: {
    chainIds: ChainId[]
  }
}) => {
  const _url = new URL(url, window.location.origin)
  if (args.chainIds) {
    _url.searchParams.set('networks', stringify(args.chainIds))
  }
  return fetch(_url.href)
    .then((res) => res.json())
    .catch((e) => console.log(stringify(e)))
}

export const ChartSection: FC = () => {
  const { chainIds } = usePoolFilters()
  const args = useMemo(() => ({ chainIds }), [chainIds])
<<<<<<< HEAD
  const { data, isValidating } = useSWR({ url: '/analytics/api/charts', args }, fetcher)
  // const { data } = useSWR('/analytics/api/charts', fetcher)
=======
  const { data, isValidating, isLoading } = useSWR({ url: '/analytics/api/charts', args }, fetcher)

>>>>>>> 78ea4a37
  return (
    <section className="grid grid-cols-1 gap-6 lg:grid-cols-2">
      <div className="p-6 bg-slate-800/20 rounded-xl">
        {isLoading ? (
          <div className="flex flex-col gap-3 h-full">
            <div className="flex justify-between flex-grow w-full">
              <Skeleton.Text fontSize="text-sm" className="w-10" />
              <Skeleton.Text fontSize="text-sm" className="w-[130px]" align="right" />
            </div>
            <div className="flex flex-col">
              <Skeleton.Text fontSize="text-xl" className="w-[120px]" />
              <Skeleton.Text fontSize="text-sm" className="w-[160px]" />
            </div>
            <Skeleton.Box className="w-full h-[328px]" />
          </div>
        ) : (
          <TVLChart x={data?.[0]?.[0]} y={data?.[0]?.[1]} />
        )}
      </div>
      <div className="p-6 bg-slate-800/20 rounded-xl">
        {isLoading ? (
          <div className="flex flex-col gap-3 h-full">
            <div className="flex justify-between flex-grow w-full">
              <Skeleton.Text fontSize="text-sm" className="w-10" />
              <Skeleton.Text fontSize="text-sm" className="w-[130px]" align="right" />
            </div>
            <div className="flex flex-col">
              <Skeleton.Text fontSize="text-xl" className="w-[120px]" />
              <Skeleton.Text fontSize="text-sm" className="w-[160px]" />
            </div>
            <Skeleton.Box className="w-full h-[328px]" />
          </div>
        ) : (
          <VolumeChart x={data?.[1]?.[0]} y={data?.[1]?.[1]} />
        )}
      </div>
    </section>
  )
}<|MERGE_RESOLUTION|>--- conflicted
+++ resolved
@@ -28,13 +28,8 @@
 export const ChartSection: FC = () => {
   const { chainIds } = usePoolFilters()
   const args = useMemo(() => ({ chainIds }), [chainIds])
-<<<<<<< HEAD
-  const { data, isValidating } = useSWR({ url: '/analytics/api/charts', args }, fetcher)
-  // const { data } = useSWR('/analytics/api/charts', fetcher)
-=======
   const { data, isValidating, isLoading } = useSWR({ url: '/analytics/api/charts', args }, fetcher)
 
->>>>>>> 78ea4a37
   return (
     <section className="grid grid-cols-1 gap-6 lg:grid-cols-2">
       <div className="p-6 bg-slate-800/20 rounded-xl">
