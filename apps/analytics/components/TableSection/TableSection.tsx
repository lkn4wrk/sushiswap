--- conflicted
+++ resolved
@@ -7,20 +7,6 @@
 import { FuroTokenTable } from './FuroTokens'
 
 export const TableSection: FC = () => {
-<<<<<<< HEAD
-  const { setFilters, selectedTable } = usePoolFilters()
-
-  const onChange = useCallback(
-    (val: number) => {
-      setFilters({
-        selectedTable: val === 0 ? SelectedTable.VerifiedPools : SelectedTable.UnverifiedPools,
-      })
-    },
-    [setFilters]
-  )
-
-=======
->>>>>>> 71ab539e
   return (
     <section className="flex flex-col">
       <Tab.Group>
@@ -28,17 +14,11 @@
           <Tab as={Fragment}>
             {({ selected }) => (
               <Button size="sm" variant={selected ? 'outlined' : 'empty'} color="default">
-                Verified Pools
+                Pools
               </Button>
             )}
           </Tab>
-          <Tab as={Fragment}>
-            {({ selected }) => (
-              <Button size="sm" variant={selected ? 'outlined' : 'empty'} color="default">
-                Unverified Pools
-              </Button>
-            )}
-          </Tab>
+
           {/* <Tab as={Fragment}>
             {({ selected }) => (
               <Button size="sm" variant={selected ? 'outlined' : 'empty'} color="default">
@@ -56,10 +36,7 @@
         </div>
         <Tab.Panels>
           <Tab.Panel unmount={false}>
-            <PoolTable isWhitelisted={true} />
-          </Tab.Panel>
-          <Tab.Panel unmount={false}>
-            <PoolTable isWhitelisted={false} />
+            <PoolTable />
           </Tab.Panel>
           {/* <Tab.Panel unmount={false}>
             <TokenTable />
