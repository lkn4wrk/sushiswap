--- conflicted
+++ resolved
@@ -75,16 +75,7 @@
 
       <WagmiConfig client={client}>
         <Provider store={store}>
-<<<<<<< HEAD
           <ThemeProvider forcedTheme="dark">
-            <App.Shell>
-              <DefaultSeo {...SEO} />
-              <GlobalNav />
-              <Component {...pageProps} chainIds={SUPPORTED_CHAIN_IDS} />
-              <App.Footer />
-            </App.Shell>
-=======
-          <ThemeProvider>
             <QueryClientProvider>
               <App.Shell>
                 <DefaultSeo {...SEO} />
@@ -93,7 +84,6 @@
                 <App.Footer />
               </App.Shell>
             </QueryClientProvider>
->>>>>>> 5489c64e
           </ThemeProvider>
         </Provider>
       </WagmiConfig>
