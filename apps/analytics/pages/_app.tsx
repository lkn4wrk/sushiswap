--- conflicted
+++ resolved
@@ -1,14 +1,11 @@
 import '@sushiswap/ui/index.css'
 import '../variables.css'
 
-<<<<<<< HEAD
 import { queryClient } from '@sushiswap/react-query'
-import { ThemeProvider } from '@sushiswap/ui'
 import { GlobalFooter } from '@sushiswap/ui/components/GlobalFooter'
 import { GlobalNav } from '@sushiswap/ui/components/GlobalNav'
-=======
+import { GoogleAnalytics, HotJar } from '@sushiswap/ui/components/scripts'
 import { ThemeProvider } from '@sushiswap/ui/ThemeProvider'
->>>>>>> 6bdc7b09
 import { client, WagmiConfig } from '@sushiswap/wagmi'
 import { QueryClientProvider as _QueryClientProvider } from '@tanstack/react-query'
 import { Analytics } from '@vercel/analytics/react'
@@ -20,21 +17,12 @@
 import { FC, ReactNode, useEffect } from 'react'
 
 import SEO from '../next-seo.config.mjs'
-<<<<<<< HEAD
-=======
-import { GlobalNav } from '@sushiswap/ui/components/GlobalNav'
-import { GlobalFooter } from '@sushiswap/ui/components/GlobalFooter'
-import { queryClient } from '@sushiswap/react-query'
-import { QueryClientProvider as _QueryClientProvider } from '@tanstack/react-query'
-import { GoogleAnalytics, HotJar } from '@sushiswap/ui/components/scripts'
->>>>>>> 6bdc7b09
 
 declare global {
   interface Window {
     dataLayer: Record<string, any>[]
   }
 }
-
 
 export const QueryClientProvider: FC<{ children: ReactNode }> = ({ children }) => {
   return <_QueryClientProvider client={queryClient}>{children}</_QueryClientProvider>
