import '@sushiswap/ui/index.css'
import '../variables.css'

import { ThemeProvider } from '@sushiswap/ui'
import { client, WagmiConfig } from '@sushiswap/wagmi'
import { Analytics } from '@vercel/analytics/react'
import { SUPPORTED_CHAIN_IDS } from 'config'
import type { AppProps } from 'next/app'
import Head from 'next/head'
import { useRouter } from 'next/router'
import { DefaultSeo } from 'next-seo'
import { FC, ReactNode, useEffect } from 'react'
import { Provider } from 'react-redux'
import { store } from 'store'

import SEO from '../next-seo.config.mjs'
import { GlobalNav } from '@sushiswap/ui/components/GlobalNav'
import { GlobalFooter } from '@sushiswap/ui/components/GlobalFooter'
import { queryClient } from '@sushiswap/react-query'
import { QueryClientProvider as _QueryClientProvider } from '@tanstack/react-query'

declare global {
  interface Window {
    dataLayer: Record<string, any>[]
  }
}

<<<<<<< HEAD
import { queryClient } from '@sushiswap/react-query'
import { QueryClientProvider as _QueryClientProvider } from '@tanstack/react-query'
import { GoogleAnalytics, HotJar } from '@sushiswap/ui/components/scripts'

=======
>>>>>>> 50a22ab5
export const QueryClientProvider: FC<{ children: ReactNode }> = ({ children }) => {
  return <_QueryClientProvider client={queryClient}>{children}</_QueryClientProvider>
}

const MyApp: FC<AppProps> = ({ Component, pageProps }) => {
  const router = useRouter()
  useEffect(() => {
    const handler = (page: any) => {
      window.dataLayer.push({
        event: 'pageview',
        page,
      })
    }
    router.events.on('routeChangeComplete', handler)
    router.events.on('hashChangeComplete', handler)
    return () => {
      router.events.off('routeChangeComplete', handler)
      router.events.off('hashChangeComplete', handler)
    }
  }, [router.events])
  return (
    <>
      <Head>
        <link rel="apple-touch-icon" sizes="180x180" href="/analytics/apple-touch-icon.png?v=1" />
        <link rel="icon" type="image/png" sizes="32x32" href="/analytics/favicon-32x32.png?v=1" />
        <link rel="icon" type="image/png" sizes="16x16" href="/analytics/favicon-16x16.png?v=1" />
        <link rel="manifest" href="/analytics/manifest.json?v=1" />
        <link rel="mask-icon" href="/analytics/safari-pinned-tab.svg?v=1" color="#fa52a0" />
        <link rel="shortcut icon" href="/analytics/favicon.ico?v=1" />
      </Head>
      <WagmiConfig client={client}>
        <Provider store={store}>
          <ThemeProvider forcedTheme="dark">
            <QueryClientProvider>
              <DefaultSeo {...SEO} />
              <GlobalNav />
              <Component {...pageProps} chainIds={SUPPORTED_CHAIN_IDS} />
              <GlobalFooter />
            </QueryClientProvider>
          </ThemeProvider>
        </Provider>
      </WagmiConfig>
      <GoogleAnalytics />
      <HotJar />
      <Analytics />
    </>
  )
}

export default MyApp<|MERGE_RESOLUTION|>--- conflicted
+++ resolved
@@ -1,7 +1,7 @@
 import '@sushiswap/ui/index.css'
 import '../variables.css'
 
-import { ThemeProvider } from '@sushiswap/ui'
+import { ThemeProvider } from '@sushiswap/ui/ThemeProvider'
 import { client, WagmiConfig } from '@sushiswap/wagmi'
 import { Analytics } from '@vercel/analytics/react'
 import { SUPPORTED_CHAIN_IDS } from 'config'
@@ -18,6 +18,7 @@
 import { GlobalFooter } from '@sushiswap/ui/components/GlobalFooter'
 import { queryClient } from '@sushiswap/react-query'
 import { QueryClientProvider as _QueryClientProvider } from '@tanstack/react-query'
+import { GoogleAnalytics, HotJar } from '@sushiswap/ui/components/scripts'
 
 declare global {
   interface Window {
@@ -25,13 +26,7 @@
   }
 }
 
-<<<<<<< HEAD
-import { queryClient } from '@sushiswap/react-query'
-import { QueryClientProvider as _QueryClientProvider } from '@tanstack/react-query'
-import { GoogleAnalytics, HotJar } from '@sushiswap/ui/components/scripts'
 
-=======
->>>>>>> 50a22ab5
 export const QueryClientProvider: FC<{ children: ReactNode }> = ({ children }) => {
   return <_QueryClientProvider client={queryClient}>{children}</_QueryClientProvider>
 }
