import defaultNextConfig from '@sushiswap/nextjs-config'
import { withAxiom } from 'next-axiom'

/** @type {import('next').NextConfig} */
const nextConfig = {
  ...defaultNextConfig,
  images: {
    loader: 'cloudinary',
    path: 'https://cdn.sushi.com/image/upload/',
  },
  basePath: '/swap',
  // By default, Next.js only runs ESLint on the 'pages' and 'utils' directories
  // so we have to add additional directories to the dirs.
  eslint: {
<<<<<<< HEAD
    dirs: ['pages', 'components', 'lib', 'app', 'ui'],
=======
    dirs: ['pages', 'components', 'lib', 'app', 'types', 'ui'],
>>>>>>> 78ea4a37
  },
  transpilePackages: ['@sushiswap/ui', '@sushiswap/wagmi'],
  async redirects() {
    return [
      {
        source: '/',
        destination: '/swap',
        permanent: true,
        basePath: false,
      },
<<<<<<< HEAD
      // {
      //   source: '/swap',
      //   // Change to /1/1/ETH/SUSHI before launch
      //   destination: '/swap/137:MATIC/137:SUSHI',
      //   permanent: true,
      //   basePath: false,
      // },
=======
>>>>>>> 78ea4a37
    ]
  },
}

export default withAxiom(nextConfig)<|MERGE_RESOLUTION|>--- conflicted
+++ resolved
@@ -12,11 +12,7 @@
   // By default, Next.js only runs ESLint on the 'pages' and 'utils' directories
   // so we have to add additional directories to the dirs.
   eslint: {
-<<<<<<< HEAD
-    dirs: ['pages', 'components', 'lib', 'app', 'ui'],
-=======
     dirs: ['pages', 'components', 'lib', 'app', 'types', 'ui'],
->>>>>>> 78ea4a37
   },
   transpilePackages: ['@sushiswap/ui', '@sushiswap/wagmi'],
   async redirects() {
@@ -27,16 +23,6 @@
         permanent: true,
         basePath: false,
       },
-<<<<<<< HEAD
-      // {
-      //   source: '/swap',
-      //   // Change to /1/1/ETH/SUSHI before launch
-      //   destination: '/swap/137:MATIC/137:SUSHI',
-      //   permanent: true,
-      //   basePath: false,
-      // },
-=======
->>>>>>> 78ea4a37
     ]
   },
 }
