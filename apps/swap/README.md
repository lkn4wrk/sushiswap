--- conflicted
+++ resolved
@@ -28,35 +28,11 @@
 Start Anvil in terminal session
 
 ```
-<<<<<<< HEAD
-ANVIL_FORK_URL=https://eth-mainnet.alchemyapi.io/v2/<ALCHEMY_ID> ANVIL_BLOCK_NUMBER=17180155 pnpm exec turbo run anvil --filter=swap --force
-=======
 ANVIL_FORK_URL=<URL> ANVIL_BLOCK_NUMBER=<BLOCK_NUMBER> pnpm exec turbo run anvil --filter=swap --force
->>>>>>> fcaa6dfb
 ```
 
 In a new terminal, run
 
 ```
 NEXT_PUBLIC_TEST=true CHAIN_ID=1 PLAYWRIGHT_URL=http://localhost:3000/swap pnpm test-swap-app
-```
-
-<!-- #### Run test
-
-Open a third terminal, run:
-
-```
-<<<<<<< HEAD
-cd apps/swap
-CHAIN_ID=137 NODE_ENV=test PLAYWRIGHT_URL=http://localhost:3000/swap pnpm test:e2e
-```
-
-Run a test a single test on a certain line, with one browser
-
-```
-CHAIN_ID=137 NODE_ENV=test PLAYWRIGHT_URL=http://localhost:3000/swap pnpm test:e2e -- index:37 --project=chromium --workers=1
-``` -->
-=======
-NEXT_PUBLIC_PLAYWRIGHT_ENABLED=true CHAIN_ID=1 PLAYWRIGHT_URL=http://localhost:3000/swap pnpm test-swap-app
-```
->>>>>>> fcaa6dfb
+```