--- conflicted
+++ resolved
@@ -33,21 +33,15 @@
     currencyIn && currencyOut && chainId ? getCurrencyCombinations(chainId, currencyIn, currencyOut) : []
 
   const [pairs, constantProductPools, stablePools] = await Promise.all([
-<<<<<<< HEAD
-    chainId in FACTORY_ADDRESS && isUniswapV2Router02ChainId(chainId) ? getPairs(chainId, currencyCombinations) : [],
+    chainId in FACTORY_ADDRESS && isUniswapV2Router02ChainId(chainId)
+      ? getPairs(chainId, currencyCombinations)
+      : Promise.resolve([]),
     chainId in CONSTANT_PRODUCT_POOL_FACTORY_ADDRESS && isBentoBoxV1ChainId(chainId)
       ? getConstantProductPools(chainId, currencyCombinations)
-      : [],
+      : Promise.resolve([]),
     chainId in STABLE_POOL_FACTORY_ADDRESS && isBentoBoxV1ChainId(chainId)
       ? getStablePools(chainId, currencyCombinations)
-      : [],
-=======
-    chainId in FACTORY_ADDRESS ? getPairs(chainId, currencyCombinations) : Promise.resolve([]),
-    chainId in CONSTANT_PRODUCT_POOL_FACTORY_ADDRESS
-      ? getConstantProductPools(chainId, currencyCombinations)
       : Promise.resolve([]),
-    chainId in STABLE_POOL_FACTORY_ADDRESS ? getStablePools(chainId, currencyCombinations) : Promise.resolve([]),
->>>>>>> 35424cb9
   ])
 
   return {
