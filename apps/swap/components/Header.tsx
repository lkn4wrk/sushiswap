import { App, AppType } from '@sushiswap/ui'
import { NotificationCentre, Wallet } from '@sushiswap/wagmi'
import React, { FC, useMemo } from 'react'
import { useAccount } from 'wagmi'

import { SUPPORTED_CHAIN_IDS } from '../config'
import { useNotifications } from '../lib/state/storage'

const TRANSAK_NETWORKS = [
  'ethereum',
  'arbitrum',
  'optimism',
  'bsc',
  'polygon',
  'avaxcchain',
  'celo',
  'fantom',
  'moonriver',
]

export const Header: FC = () => {
  const { address } = useAccount()
  const [notifications, { clearNotifications }] = useNotifications(address)
  const buyUrl = useMemo(() => {
    const params = new URLSearchParams()
    params.append('apiKey', '71d9cc91-826d-41b6-b6ba-7d8962a9c3e0')
    if (address) {
      params.append('walletAddress', address)
    }
    params.append('networks', TRANSAK_NETWORKS.join(','))
    params.append('redirectURL', 'https://www.sushi.com/swap')
    params.append('isAutoFillUserData', 'true')
    params.append('hideMenu', 'true')
    params.append('isFeeCalculationHidden', 'true')
    return `https://global-stg.transak.com/?${params.toString()}`
  }, [address])
  return (
    <App.Header
      withScrollBackground={true}
      appType={AppType.Swap}
      nav={
        <App.NavItemList>
<<<<<<< HEAD
          <App.NavItem href="https://sushi.com/swap" label="Swap" />
          <App.NavItem href="https://sushi.com/xswap" label="xSwap" />
          <App.NavItem href="https://sushi.com/earn" label="Earn" />
          <App.NavItem href={buyUrl} label="Buy" external />
=======
          <App.NavItemInternal href="https://sushi.com/swap" label="Swap" />
          <App.NavItemInternal href="https://sushi.com/earn" label="Earn" />
>>>>>>> 1901d715
        </App.NavItemList>
      }
    >
      <div className="flex items-center gap-2">
        <Wallet.Button
          size="sm"
          className="border-none shadow-md whitespace-nowrap"
          supportedNetworks={SUPPORTED_CHAIN_IDS}
        />
        <NotificationCentre notifications={notifications} clearNotifications={clearNotifications} />
      </div>
    </App.Header>
  )
}<|MERGE_RESOLUTION|>--- conflicted
+++ resolved
@@ -40,15 +40,9 @@
       appType={AppType.Swap}
       nav={
         <App.NavItemList>
-<<<<<<< HEAD
-          <App.NavItem href="https://sushi.com/swap" label="Swap" />
-          <App.NavItem href="https://sushi.com/xswap" label="xSwap" />
-          <App.NavItem href="https://sushi.com/earn" label="Earn" />
-          <App.NavItem href={buyUrl} label="Buy" external />
-=======
           <App.NavItemInternal href="https://sushi.com/swap" label="Swap" />
           <App.NavItemInternal href="https://sushi.com/earn" label="Earn" />
->>>>>>> 1901d715
+          <App.NavItemExternal href={buyUrl} label="Buy" />
         </App.NavItemList>
       }
     >
