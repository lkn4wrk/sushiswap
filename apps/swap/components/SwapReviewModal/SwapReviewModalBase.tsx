--- conflicted
+++ resolved
@@ -95,14 +95,6 @@
           </Rate>
         </div>
         {children}
-<<<<<<< HEAD
-=======
-        {error && (
-          <Typography variant="xs" className="mt-4 text-center text-red" weight={500}>
-            {error}
-          </Typography>
-        )}
->>>>>>> 86e8e46b
       </Dialog.Content>
     </Dialog>
   )
