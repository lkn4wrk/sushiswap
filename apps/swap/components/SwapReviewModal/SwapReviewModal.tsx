import { Signature } from '@ethersproject/bytes'
import { ChainId } from '@sushiswap/chain'
import { Button, Dots } from '@sushiswap/ui'
import { BENTOBOX_ADDRESS, getTridentRouterContractConfig } from '@sushiswap/wagmi'
import { Approve2 } from '@sushiswap/wagmi/systems/Approve2'
import { ApprovalType, ApprovalTypeBentobox, ApprovalTypeToken, ToDef } from '@sushiswap/wagmi/systems/Approve2/types'
import { useRouters } from 'lib/hooks/useRouters'
import { useNotifications, useSettings } from 'lib/state/storage'
import React, { FC, ReactNode, useCallback, useMemo, useState } from 'react'
import { useAccount } from 'wagmi'

import { TradeExecuteProvider } from '../TradeExecuteProvider'
import { useTrade } from '../TradeProvider'
import { SwapReviewModalBase } from './SwapReviewModalBase'

interface SwapReviewModalLegacy {
  chainId: number | undefined
  children({ setOpen }: { setOpen(open: boolean): void }): ReactNode
  onSuccess(): void
}

export const SwapReviewModalLegacy: FC<SwapReviewModalLegacy> = ({ chainId, children, onSuccess }) => {
  const { trade } = useTrade()
  const { address: account } = useAccount()
  const [, { createNotification }] = useNotifications(account)
  const [open, setOpen] = useState(false)
  const [sushiSwapRouter, tridentRouter, sushiSwapKlimaRouter] = useRouters(chainId)
  const [{ carbonOffset }] = useSettings()
  const [signature, setSignature] = useState<Signature>()

  const [input0, input1] = useMemo(
    () => [trade?.inputAmount, trade?.outputAmount],
    [trade?.inputAmount, trade?.outputAmount]
  )

  const approveTokenTo = useMemo(() => {
    if (trade?.isV1()) {
      return chainId === ChainId.POLYGON && carbonOffset ? sushiSwapKlimaRouter?.address : sushiSwapRouter?.address
    } else if (trade?.isV2()) {
      return chainId && chainId in BENTOBOX_ADDRESS ? BENTOBOX_ADDRESS[chainId] : undefined
    }
  }, [trade, carbonOffset, sushiSwapKlimaRouter?.address, sushiSwapRouter?.address, chainId])

  const onSwapSuccess = useCallback(() => {
    setSignature(undefined)
    setOpen(false)

    onSuccess()
  }, [onSuccess])

  const definition = useMemo(() => {
    const definition: Array<ToDef<ApprovalTypeBentobox> | ToDef<ApprovalTypeToken>> = []
    if (trade?.isV2()) {
      definition.push({
        type: ApprovalType.Bentobox,
        masterContract: getTridentRouterContractConfig(chainId).addressOrName,
        buttonProps: {
          className: 'whitespace-nowrap',
          size: 'md',
          id: 'swap-review-approve-button',
        },
      })
    }

    definition.push({
      type: ApprovalType.Token,
      amount: input0,
      address: approveTokenTo,
      buttonProps: {
        className: 'whitespace-nowrap',
        size: 'md',
        id: 'swap-review-approve-button',
      },
    })

    return definition
  }, [approveTokenTo, chainId, input0, trade])

  return (
    <>
      {children({ setOpen })}
      <SwapReviewModalBase chainId={chainId} input0={input0} input1={input1} open={open} setOpen={setOpen}>
<<<<<<< HEAD
        <Approve2.Root
          chainId={chainId}
          onSuccess={createNotification}
          definition={[
            {
              type: ApprovalType.Bentobox,
              masterContract: getTridentRouterContractConfig(chainId).addressOrName,
              buttonProps: {
                className: 'whitespace-nowrap',
                size: 'md',
                id: 'swap-review-approve-bentobox-button',
              },
            },
            {
              type: ApprovalType.Token,
              amount: input0,
              address: approveTokenTo,
              buttonProps: {
                className: 'whitespace-nowrap',
                size: 'md',
                id: 'swap-review-approve-token-button',
              },
            },
          ]}
        >
=======
        <Approve2.Root chainId={chainId} onSuccess={createNotification} definition={definition}>
>>>>>>> b5d9dbd6
          <TradeExecuteProvider chainId={chainId} approved={true} signature={signature} onSuccess={onSwapSuccess}>
            {({ isWritePending, execute }) => {
              return (
                <Button
                  size="md"
                  testdata-id="swap-review-confirm-button"
                  disabled={isWritePending}
                  fullWidth
                  onClick={() => execute?.()}
                >
                  {isWritePending ? <Dots>Confirm Swap</Dots> : 'Swap'}
                </Button>
              )
            }}
          </TradeExecuteProvider>
        </Approve2.Root>
      </SwapReviewModalBase>
    </>
  )
}<|MERGE_RESOLUTION|>--- conflicted
+++ resolved
@@ -80,35 +80,7 @@
     <>
       {children({ setOpen })}
       <SwapReviewModalBase chainId={chainId} input0={input0} input1={input1} open={open} setOpen={setOpen}>
-<<<<<<< HEAD
-        <Approve2.Root
-          chainId={chainId}
-          onSuccess={createNotification}
-          definition={[
-            {
-              type: ApprovalType.Bentobox,
-              masterContract: getTridentRouterContractConfig(chainId).addressOrName,
-              buttonProps: {
-                className: 'whitespace-nowrap',
-                size: 'md',
-                id: 'swap-review-approve-bentobox-button',
-              },
-            },
-            {
-              type: ApprovalType.Token,
-              amount: input0,
-              address: approveTokenTo,
-              buttonProps: {
-                className: 'whitespace-nowrap',
-                size: 'md',
-                id: 'swap-review-approve-token-button',
-              },
-            },
-          ]}
-        >
-=======
         <Approve2.Root chainId={chainId} onSuccess={createNotification} definition={definition}>
->>>>>>> b5d9dbd6
           <TradeExecuteProvider chainId={chainId} approved={true} signature={signature} onSuccess={onSwapSuccess}>
             {({ isWritePending, execute }) => {
               return (
