import { defaultAbiCoder } from '@ethersproject/abi'
import { isAddress } from '@ethersproject/address'
import { BigNumber, BigNumberish } from '@ethersproject/bignumber'
import { Signature } from '@ethersproject/bytes'
import { AddressZero, Zero } from '@ethersproject/constants'
import { TransactionRequest } from '@ethersproject/providers'
import { ChainId } from '@sushiswap/chain'
import { Amount, Currency, Native } from '@sushiswap/currency'
import { SushiSwapRouter, Trade, TradeType, Version } from '@sushiswap/exchange'
import { event } from '@sushiswap/gtag'
import { Percent } from '@sushiswap/math'
import { getBigNumber } from '@sushiswap/tines'
import { Button, Dots } from '@sushiswap/ui'
import { isZero } from '@sushiswap/validate'
import {
  Approve,
  BENTOBOX_ADDRESS,
  calculateGasMargin,
  getTridentRouterContractConfig,
  useBentoBoxTotal,
} from '@sushiswap/wagmi'
import { approveMasterContractAction, batchAction, unwrapWETHAction } from 'lib/actions'
import { toHex } from 'lib/functions'
import { useTransactionDeadline } from 'lib/hooks'
import { useRouters } from 'lib/hooks/useRouters'
import { useNotifications, useSettings } from 'lib/state/storage'
import React, { FC, ReactNode, useCallback, useEffect, useMemo, useState } from 'react'
import { ProviderRpcError, useAccount, usePrepareSendTransaction, useProvider, useSendTransaction } from 'wagmi'

import { useTrade } from '../TradeProvider'
import { SwapReviewModalBase } from './SwapReviewModalBase'

interface SwapReviewModalLegacy {
  chainId: number | undefined
  children({ isWritePending, setOpen }: { isWritePending: boolean; setOpen(open: boolean): void }): ReactNode
  onSuccess(): void
}

interface SwapCall {
  address: string
  calldata: string
  value: string
}

const KLIMA_FEE = Amount.fromRawAmount(Native.onChain(ChainId.POLYGON), '20000000000000000')

const SWAP_DEFAULT_SLIPPAGE = new Percent(50, 10_000) // 0.50%

export const SwapReviewModalLegacy: FC<SwapReviewModalLegacy> = ({ chainId, children, onSuccess }) => {
  const { trade } = useTrade()
  const { address: account } = useAccount()
  const provider = useProvider({ chainId })
  const [, { createNotification }] = useNotifications(account)
  const [open, setOpen] = useState(false)
  const [error, setError] = useState<string>()

  const onSettled = useCallback(
    (data) => {
      if (!trade) return

      const ts = new Date().getTime()

      data.wait().then(() =>
        event({
          action: 'swap',
          label: `${trade.inputAmount.toFixed()} ${
            trade.inputAmount.currency.symbol
          } to ${trade.outputAmount.toFixed()} ${trade.outputAmount.currency.symbol}`,
          category: trade.routeType(),
        })
      )

      createNotification({
        type: 'swap',
        chainId,
        txHash: data.hash,
        promise: data.wait(),
        summary: {
          pending: `Swapping ${trade.inputAmount.toSignificant(6)} ${
            trade.inputAmount.currency.symbol
          } for ${trade.outputAmount.toSignificant(6)} ${trade.outputAmount.currency.symbol}`,
          completed: `Successfully swapped ${trade.inputAmount.toSignificant(6)} ${
            trade.inputAmount.currency.symbol
          } for ${trade.outputAmount.toSignificant(6)} ${trade.outputAmount.currency.symbol}`,
          failed: `Something went wrong when trying to swap ${trade.inputAmount.currency.symbol} for ${trade.outputAmount.currency.symbol}`,
        },
        timestamp: ts,
        groupTimestamp: ts,
      })
    },
    [chainId, createNotification, trade]
  )

  const [request, setRequest] = useState<Partial<TransactionRequest & { to: string }>>({})
  const { config } = usePrepareSendTransaction({
    request,
    chainId,
  })

  const { sendTransaction, isLoading: isWritePending } = useSendTransaction({
    ...config,
    onSettled,
    onSuccess: (data) => {
      console.log(data)
      if (data) {
        setOpen(false)
        onSuccess()
      }
    },
  })

  const [signature, setSignature] = useState<Signature>()

  const [sushiSwapRouter, tridentRouter, sushiSwapKlimaRouter] = useRouters(chainId)

  const deadline = useTransactionDeadline(chainId, open)

  const inputCurrencyRebase = useBentoBoxTotal(chainId, trade?.inputAmount.currency)
  const outputCurrencyRebase = useBentoBoxTotal(chainId, trade?.outputAmount.currency)

  const [{ slippageTolerance, carbonOffset }] = useSettings()

  const allowedSlippage = useMemo(
    () => (slippageTolerance ? new Percent(slippageTolerance * 100, 10_000) : SWAP_DEFAULT_SLIPPAGE),
    [slippageTolerance]
  )

  const prepare = useCallback(async () => {
    try {
<<<<<<< HEAD
      if (!trade || !account || !chainId) return

=======
      if (!trade || !account) return
>>>>>>> 8e739ac6
      let call: SwapCall | null = null
      let value = '0x0'

      if (sushiSwapRouter && trade.isV1()) {
        const swapCallParameters = SushiSwapRouter.swapCallParameters(
          trade as Trade<Currency, Currency, TradeType, Version.V1>,
          {
            feeOnTransfer: false,
            allowedSlippage,
            // TODO: custom recipient
            recipient: account,
            deadline: deadline.toNumber(),
          }
        )

        const { methodName, args } = swapCallParameters

        // value = swapCallParameters.value

        const shouldCarbonOffset = chainId === ChainId.POLYGON && carbonOffset

        if (trade.inputAmount.currency.isNative) {
          value = toHex(shouldCarbonOffset ? trade.inputAmount.add(KLIMA_FEE) : trade.inputAmount)
        } else if (shouldCarbonOffset) {
          value = toHex(KLIMA_FEE)
        }

        call = {
          address: shouldCarbonOffset && sushiSwapKlimaRouter ? sushiSwapKlimaRouter.address : sushiSwapRouter.address,
          calldata: sushiSwapRouter.interface.encodeFunctionData(methodName, args),
          value,
        }
      } else if (tridentRouter && trade.isV2()) {
        if (!inputCurrencyRebase || !outputCurrencyRebase) return

        const actions = [approveMasterContractAction({ router: tridentRouter, signature })]

        if (trade.isSinglePool()) {
          actions.push(
            tridentRouter.interface.encodeFunctionData('exactInputSingleWithNativeToken', [
              {
                tokenIn: trade.inputAmount.currency.isNative ? AddressZero : trade.inputAmount.currency.wrapped.address,
                amountIn: BigNumber.from(trade.inputAmount.quotient.toString()),
                amountOutMinimum: BigNumber.from(
                  trade.minimumAmountOut(allowedSlippage).toShare(outputCurrencyRebase).quotient.toString()
                ),
                pool: trade.route.legs[0].poolAddress,
                data: defaultAbiCoder.encode(
                  ['address', 'address', 'bool'],
                  [
                    trade.route.legs[0].tokenFrom.address,
                    trade.outputAmount.currency.isNative ? tridentRouter.address : account,
                    true,
                  ]
                ),
              },
            ])
          )
        } else if (trade.isSingle()) {
          actions.push(
            tridentRouter.interface.encodeFunctionData('exactInputWithNativeToken', [
              {
                tokenIn: trade.inputAmount.currency.isNative ? AddressZero : trade.inputAmount.currency.wrapped.address,
                amountIn: BigNumber.from(trade.inputAmount.quotient.toString()),
                amountOutMinimum: BigNumber.from(
                  trade.minimumAmountOut(allowedSlippage).toShare(outputCurrencyRebase).quotient.toString()
                ),
                path: trade.route.legs.map((leg, i) => {
                  const isLastLeg = i === trade.route.legs.length - 1
                  return {
                    pool: leg.poolAddress,
                    data: defaultAbiCoder.encode(
                      ['address', 'address', 'bool'],
                      [
                        leg.tokenFrom.address,
                        isLastLeg
                          ? trade.outputAmount.currency.isNative
                            ? tridentRouter.address
                            : account
                          : trade.route.legs[i + 1].poolAddress,
                        isLastLeg,
                      ]
                    ),
                  }
                }),
              },
            ])
          )
        } else if (trade.isComplex()) {
          // complex trade
          const initialPathCount = trade.route.legs.filter(
            (leg) => leg.tokenFrom.address === trade.inputAmount.currency.wrapped.address
          ).length
          const [initialPath, percentagePath, output] = trade.route.legs.reduce<
            [
              {
                tokenIn: string
                pool: string
                native: boolean
                amount: BigNumberish
                data: string
              }[],
              {
                tokenIn: string
                pool: string
                balancePercentage: BigNumberish
                data: string
              }[],
              {
                token: string
                to: string
                unwrapBento: boolean
                minAmount: BigNumberish
              }[]
            ]
          >(
            ([initialPath, percentagePath, output], leg, i) => {
              const isInitialPath = leg.tokenFrom.address === trade.inputAmount.currency.wrapped.address
              if (isInitialPath) {
                return [
                  [
                    ...initialPath,
                    {
                      tokenIn: trade.inputAmount.currency.isNative ? AddressZero : leg.tokenFrom.address,
                      pool: leg.poolAddress,
                      amount:
                        initialPathCount > 1 && i === initialPathCount - 1
                          ? BigNumber.from(trade.inputAmount.quotient.toString()).sub(
                              initialPath.reduce(
                                (previousValue, currentValue) => previousValue.add(currentValue.amount),
                                Zero
                              )
                            )
                          : BigNumber.from(trade.inputAmount.quotient.toString())
                              .mul(Math.round(leg.absolutePortion * 1e6))
                              .div(1e6),
                      native: true,
                      data: defaultAbiCoder.encode(
                        ['address', 'address', 'bool'],
                        [
                          leg.tokenFrom.address,
                          getTridentRouterContractConfig(trade.inputAmount.currency.chainId).addressOrName,
                          false,
                        ]
                      ),
                    },
                  ],
                  percentagePath,
                  output,
                ]
              } else {
                return [
                  initialPath,
                  [
                    ...percentagePath,
                    {
                      tokenIn: leg.tokenFrom.address,
                      pool: leg.poolAddress,
                      balancePercentage: getBigNumber(leg.swapPortion * 10 ** 8),
                      data: defaultAbiCoder.encode(
                        ['address', 'address', 'bool'],
                        [
                          leg.tokenFrom.address,
                          getTridentRouterContractConfig(trade.inputAmount.currency.chainId).addressOrName,
                          false,
                        ]
                      ),
                    },
                  ],
                  output,
                ]
              }
            },
            [
              [],
              [],
              [
                {
                  token: trade.outputAmount.currency.wrapped.address,
                  to: trade.outputAmount.currency.isNative ? tridentRouter.address : account,
                  unwrapBento: true,
                  minAmount: trade
                    ?.minimumAmountOut(allowedSlippage)
                    ?.toShare(outputCurrencyRebase)
                    .quotient.toString(),
                },
              ],
            ]
          )
          actions.push(
            tridentRouter.interface.encodeFunctionData('complexPath', [{ initialPath, percentagePath, output }])
          )
        }

        if (trade.inputAmount.currency.isNative) {
          value = toHex(trade.inputAmount)
        }
        if (trade.outputAmount.currency.isNative) {
          // unwrap
          actions.push(
            unwrapWETHAction({
              chainId,
              router: tridentRouter,
              recipient: account,
              amountMinimum: trade?.minimumAmountOut(allowedSlippage).quotient.toString(),
            })
          )
        }

        call = {
          address: tridentRouter.address,
          calldata: batchAction({
            contract: tridentRouter,
            actions,
          }),
          value,
        }
      }
      if (call) {
        if (!isAddress(call.address)) new Error('call address has to be an address')
        if (call.address === AddressZero) new Error('call address cannot be zero')

        const tx =
          !value || isZero(value)
            ? { from: account, to: call.address, data: call.calldata }
            : {
                from: account,
                to: call.address,
                data: call.calldata,
                value,
              }

        const estimatedCall = await provider
          .estimateGas(tx)
          .then((gasEstimate) => {
            return {
              call,
              gasEstimate,
            }
          })
          .catch((gasError) => {
            console.debug('Gas estimate failed, trying eth_call to extract error', call)

            return provider
              .call(tx)
              .then((result) => {
                console.debug('Unexpected successful call after failed estimate gas', call, gasError, result)
                return {
                  call,
                  error: new Error('Unexpected issue with estimating the gas. Please try again.'),
                }
              })
              .catch((callError) => {
                console.debug('Call threw error', call, callError)
                return {
                  call,
                  error: new Error(callError),
                  // error: new Error(swapErrorToUserReadableMessage(callError)),
                }
              })
          })

        setRequest({
          ...tx,
          ...('gasEstimate' in estimatedCall ? { gasLimit: calculateGasMargin(estimatedCall.gasEstimate) } : {}),
        })
      }
    } catch (e: unknown) {
      if (e instanceof ProviderRpcError) {
        setError(e.message)
      }

      console.log(e)
    }
  }, [
    account,
    allowedSlippage,
    carbonOffset,
    chainId,
    deadline,
    inputCurrencyRebase,
    outputCurrencyRebase,
    provider,
    signature,
    sushiSwapKlimaRouter,
    sushiSwapRouter,
    trade,
    tridentRouter,
  ])

  // Prepare transaction
  useEffect(() => {
    void prepare()
    // eslint-disable-next-line react-hooks/exhaustive-deps
  }, [trade])

  const [input0, input1] = useMemo(
    () => [trade?.inputAmount, trade?.outputAmount],
    [trade?.inputAmount, trade?.outputAmount]
  )

  const approveTokenTo = useMemo(() => {
    if (trade?.isV1()) {
      return chainId === ChainId.POLYGON && carbonOffset ? sushiSwapKlimaRouter?.address : sushiSwapRouter?.address
    } else if (trade?.isV2()) {
      return chainId && chainId in BENTOBOX_ADDRESS ? BENTOBOX_ADDRESS[chainId] : undefined
    }
  }, [trade, carbonOffset, sushiSwapKlimaRouter?.address, sushiSwapRouter?.address, chainId])

  return (
    <>
      {children({ isWritePending, setOpen })}
      <SwapReviewModalBase
        chainId={chainId}
        input0={input0}
        input1={input1}
        open={open}
        setOpen={setOpen}
        error={error}
      >
        <Approve
          onSuccess={createNotification}
          className="flex-grow !justify-end"
          components={
            <Approve.Components>
              <Approve.Bentobox
                size="md"
                className="whitespace-nowrap"
                fullWidth
                address={getTridentRouterContractConfig(chainId).addressOrName}
                onSignature={setSignature}
                enabled={Boolean(getTridentRouterContractConfig(chainId).addressOrName)}
              />
              <Approve.Token
                size="md"
                className="whitespace-nowrap"
                fullWidth
                amount={input0}
                address={approveTokenTo}
              />
            </Approve.Components>
          }
          render={({ approved }) => {
            return (
              <Button size="md" disabled={!approved || isWritePending} fullWidth onClick={() => sendTransaction?.()}>
                {isWritePending ? <Dots>Confirm Swap</Dots> : 'Swap'}
              </Button>
            )
          }}
        />
      </SwapReviewModalBase>
    </>
  )
}<|MERGE_RESOLUTION|>--- conflicted
+++ resolved
@@ -56,7 +56,7 @@
 
   const onSettled = useCallback(
     (data) => {
-      if (!trade) return
+      if (!trade || !chainId) return
 
       const ts = new Date().getTime()
 
@@ -127,12 +127,8 @@
 
   const prepare = useCallback(async () => {
     try {
-<<<<<<< HEAD
       if (!trade || !account || !chainId) return
 
-=======
-      if (!trade || !account) return
->>>>>>> 8e739ac6
       let call: SwapCall | null = null
       let value = '0x0'
 
