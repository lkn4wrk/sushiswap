--- conflicted
+++ resolved
@@ -556,7 +556,6 @@
             balance={srcBalance?.[srcUseBentoBox ? FundSource.BENTOBOX : FundSource.WALLET]}
           />
         </div>
-<<<<<<< HEAD
         <div className="flex items-center justify-center -mt-[8px] -mb-[8px] z-10">
           <div className="border-l-[8px] border-l-transparent border-r-[8px] border-r-transparent border-t-[8px] border-slate-700" />
         </div>
@@ -599,13 +598,13 @@
                 components={
                   <Approve.Components className="flex gap-4">
                     <Approve.Bentobox
-                      className="whitespace-nowrap mb-2"
+                      className="mb-2 whitespace-nowrap"
                       fullWidth
                       address={SUSHI_X_SWAP_ADDRESS[srcChainId]}
                       onSignature={setSignature}
                     />
                     <Approve.Token
-                      className="whitespace-nowrap mb-2"
+                      className="mb-2 whitespace-nowrap"
                       fullWidth
                       amount={srcAmount}
                       address={BENTOBOX_ADDRESS[srcChainId]}
@@ -646,115 +645,6 @@
                             'Swap Anyway'
                           ) : (
                             'Swap'
-=======
-      </div>
-      <div className={classNames(theme.background.secondary, 'p-3 m-0.5 rounded-2xl')}>
-        <CurrencyInput
-          disabled
-          value={dstTypedAmount}
-          onChange={setDstTypedAmount}
-          onCurrencySelect={setDstToken}
-          onFundSourceSelect={(source) => setDstUseBentoBox(source === FundSource.BENTOBOX)}
-          fundSource={dstUseBentoBox ? FundSource.BENTOBOX : FundSource.WALLET}
-          currency={dstToken}
-          network={Chain.from(dstChainId)}
-          onNetworkSelect={setDstChainId}
-          tokenList={dstTokens}
-          theme={theme}
-          disableMaxButton
-          balance={dstBalance?.[dstUseBentoBox ? FundSource.BENTOBOX : FundSource.WALLET]}
-        />
-
-        <Rate loading={Boolean(srcAmount && !dstMinimumAmountOut)} price={price} theme={theme} />
-
-        {isMounted && !address ? (
-          <Wallet.Button fullWidth color="blue">
-            Connect Wallet
-          </Wallet.Button>
-        ) : isMounted && chain && chain.id !== srcChainId ? (
-          <Button fullWidth onClick={() => switchNetwork && switchNetwork(srcChainId)}>
-            Switch to {Chain.from(srcChainId).name}
-          </Button>
-        ) : showWrap ? (
-          <Button fullWidth>Wrap</Button>
-        ) : srcAmount?.greaterThan(0) && routeNotFound ? (
-          <Button fullWidth disabled>
-            Insufficient liquidity for this trade.
-          </Button>
-        ) : isMounted && chain && chain.id == srcChainId ? (
-          <>
-            <Approve
-              components={
-                <Approve.Components className="flex gap-4">
-                  <Approve.Bentobox
-                    className="mb-2 whitespace-nowrap"
-                    fullWidth
-                    address={SUSHI_X_SWAP_ADDRESS[srcChainId]}
-                    onSignature={setSignature}
-                  />
-                  <Approve.Token
-                    className="mb-2 whitespace-nowrap"
-                    fullWidth
-                    amount={srcAmount}
-                    address={BENTOBOX_ADDRESS[srcChainId]}
-                  />
-                </Approve.Components>
-              }
-              render={({ approved }) => {
-                const inputUSD =
-                  srcAmount && srcTokenPrice ? Number(srcAmount.toFixed()) * Number(srcTokenPrice) : undefined
-                const outputUSD =
-                  dstMinimumAmountOut && dstTokenPrice
-                    ? Number(dstMinimumAmountOut.toFixed()) * Number(dstTokenPrice)
-                    : undefined
-                const usdPctChange = inputUSD && outputUSD ? ((outputUSD - inputUSD) / inputUSD) * 100 : undefined
-
-                return (
-                  <ConfirmationComponentController
-                    variant="overlay"
-                    trigger={({ setOpen }) => (
-                      <Button
-                        fullWidth
-                        variant="filled"
-                        color={priceImpactTooHigh || priceImpactSeverity > 2 ? 'red' : 'gradient'}
-                        disabled={
-                          isWritePending ||
-                          !approved ||
-                          !srcAmount?.greaterThan(ZERO) ||
-                          Boolean(srcAmount && !dstMinimumAmountOut) ||
-                          priceImpactTooHigh
-                        }
-                        onClick={() => setOpen(true)}
-                      >
-                        {isWritePending ? (
-                          <Dots>Confirm transaction</Dots>
-                        ) : priceImpactTooHigh ? (
-                          'High Price Impact'
-                        ) : !routeNotFound && priceImpactSeverity > 2 ? (
-                          'Swap Anyway'
-                        ) : (
-                          'Swap'
-                        )}
-                      </Button>
-                    )}
-                  >
-                    <div className="h-px bg-slate-200/5 w-full px-0.5" />
-                    <div className="!my-0 rounded-xl py-2 grid grid-cols-12 min-h-[64px] items-center">
-                      <div className="flex flex-col col-span-5">
-                        <div className="flex items-center gap-3">
-                          {srcAmount && (
-                            <Badge
-                              badgeContent={
-                                <div className="rounded-full shadow-md ring-1 ring-black/20">
-                                  <NetworkIcon chainId={srcAmount.currency.chainId} width={16} height={16} />
-                                </div>
-                              }
-                            >
-                              <div className="w-5 h-5">
-                                <Icon currency={srcAmount.currency} width={20} height={20} />
-                              </div>
-                            </Badge>
->>>>>>> 3fdc60d4
                           )}
                         </Button>
                       )}
