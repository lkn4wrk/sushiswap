--- conflicted
+++ resolved
@@ -3,7 +3,7 @@
 import '../variables.css'
 
 import { Cloudinary } from '@cloudinary/url-gen'
-import { ThemeProvider } from '@sushiswap/ui'
+import { ThemeProvider } from '@sushiswap/ui/ThemeProvider'
 import type { AppContext, AppProps } from 'next/app'
 import { default as NextApp } from 'next/app'
 import { useRouter } from 'next/router'
@@ -12,11 +12,8 @@
 import { DefaultSeo, Header } from '../common/components'
 import { getGlobalSEO } from '../lib/api'
 import { Global } from '.mesh'
-<<<<<<< HEAD
 import { GoogleAnalytics, HotJar } from '@sushiswap/ui/components/scripts'
-=======
 import { GlobalFooter } from '@sushiswap/ui/components/GlobalFooter'
->>>>>>> 50a22ab5
 
 export const cld = new Cloudinary({
   cloud: {
