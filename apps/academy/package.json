{
  "name": "academy",
  "version": "0.0.0",
  "private": true,
  "scripts": {
    "build": "next build",
    "check": "tsc --pretty --noEmit",
    "clean": "rm -rf .turbo && rm -rf node_modules && rm -rf .next && rm -rf .swc && rm -rf .mesh",
    "dev": "next dev --port 3009",
    "generate": "graphql-mesh build",
    "lint": "TIMING=1 next lint",
    "lint:fix": "TIMING=1 next lint --fix",
    "sitemap": "next-sitemap --config next-sitemap.config.mjs",
    "start": "next start"
  },
  "dependencies": {
    "@cloudinary/url-gen": "^1.8.0",
    "@headlessui/react": "1.7.7",
    "@heroicons/react": "2.0.13",
    "@sushiswap/hooks": "workspace:*",
    "@sushiswap/nextjs-config": "workspace:*",
    "@sushiswap/tailwindcss-config": "workspace:*",
    "@sushiswap/ui": "workspace:*",
    "@tailwindcss/typography": "0.5.9",
    "@vercel/analytics": "1.0.1",
    "classnames": "2.3.2",
    "date-fns": "2.29.3",
    "graphql": "16.6.0",
<<<<<<< HEAD
    "next": "13.4.17",
=======
    "next": "13.4.19",
>>>>>>> 54ab778b
    "next-seo": "5.15.0",
    "next-sitemap": "3.1.43",
    "qs": "^6.10.3",
    "react": "18.2.0",
    "react-dom": "18.2.0",
    "react-markdown": "^8.0.3",
    "swr": "2.1.5"
  },
  "devDependencies": {
    "@graphql-mesh/cli": "0.82.3",
    "@graphql-mesh/graphql": "0.94.2",
    "@sushiswap/eslint-config": "workspace:*",
    "@sushiswap/jest-config": "workspace:*",
    "@sushiswap/prettier-config": "workspace:*",
    "@sushiswap/typescript-config": "workspace:*",
    "@types/node": "18",
    "@types/qs": "^6.9.7",
    "@types/react": "18.2.14",
    "@types/react-dom": "18.2.6",
    "and": "0.0.3",
    "autoprefixer": "10.4.14",
    "eslint": "8.43.0",
    "postcss": "8.4.23",
    "sharp": "0.31.3",
    "tailwindcss": "3.3.2",
    "typescript": "5.1.6"
  }
}<|MERGE_RESOLUTION|>--- conflicted
+++ resolved
@@ -26,11 +26,7 @@
     "classnames": "2.3.2",
     "date-fns": "2.29.3",
     "graphql": "16.6.0",
-<<<<<<< HEAD
-    "next": "13.4.17",
-=======
     "next": "13.4.19",
->>>>>>> 54ab778b
     "next-seo": "5.15.0",
     "next-sitemap": "3.1.43",
     "qs": "^6.10.3",
