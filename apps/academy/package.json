{
  "name": "academy",
  "version": "0.0.0",
  "private": true,
  "scripts": {
    "build": "next build --debug && next-sitemap --config next-sitemap.config.mjs",
    "dev": "next dev --port 3009",
    "generate": "graphql-mesh build",
    "lint": "eslint --fix . && next lint",
    "start": "next start",
    "check": "tsc --pretty --noEmit"
  },
  "dependencies": {
    "@cloudinary/url-gen": "^1.8.0",
    "@headlessui/react": "^1.7.3",
    "@sushiswap/hooks": "workspace:*",
    "@sushiswap/ui": "workspace:*",
    "@tailwindcss/typography": "^0.5.2",
    "@vercel/analytics": "0.1.5",
    "date-fns": "^2.28.0",
    "graphql": "16.6.0",
    "next": "13.0.5",
    "next-seo": "^5.5.0",
    "next-sitemap": "^3.1.16",
    "qs": "^6.10.3",
    "react": "^18.2.0",
    "react-dom": "^18.2.0",
    "react-markdown": "^8.0.3",
    "swr": "^1.3.0"
  },
  "devDependencies": {
    "@graphql-mesh/cli": "0.78.39",
    "@graphql-mesh/graphql": "0.31.25",
    "@heroicons/react": "^2.0.13",
    "@sushiswap/eslint-config": "workspace:*",
    "@sushiswap/jest-config": "workspace:*",
    "@sushiswap/prettier-config": "workspace:*",
    "@sushiswap/typescript-config": "workspace:*",
    "@types/node": "17.0.30",
    "@types/qs": "^6.9.7",
    "@types/react": "^18.0.0",
    "@types/react-dom": "^18.0.0",
    "and": "^0.0.3",
    "autoprefixer": "^10.4.0",
    "eslint": "8.29.0",
    "next-transpile-modules": "10.0.0",
    "postcss": "^8.4.0",
<<<<<<< HEAD
    "tailwindcss": "^3.1.0",
    "typescript": "4.8.2"
  },
  "nextBundleAnalysis": {
    "budget": 460800,
    "budgetPercentIncreaseRed": 20,
    "showDetails": true
=======
    "tailwindcss": "3.2.4",
    "typescript": "^4.8.2"
>>>>>>> cbf14734
  }
}<|MERGE_RESOLUTION|>--- conflicted
+++ resolved
@@ -45,17 +45,12 @@
     "eslint": "8.29.0",
     "next-transpile-modules": "10.0.0",
     "postcss": "^8.4.0",
-<<<<<<< HEAD
-    "tailwindcss": "^3.1.0",
+    "tailwindcss": "3.2.4",
     "typescript": "4.8.2"
   },
   "nextBundleAnalysis": {
     "budget": 460800,
     "budgetPercentIncreaseRed": 20,
     "showDetails": true
-=======
-    "tailwindcss": "3.2.4",
-    "typescript": "^4.8.2"
->>>>>>> cbf14734
   }
 }