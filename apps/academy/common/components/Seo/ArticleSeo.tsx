--- conflicted
+++ resolved
@@ -30,25 +30,21 @@
         openGraph={{
           ...(isMediaVideo(article.cover.data?.attributes?.provider_metadata)
             ? {
-                videos: [{ url: cover }],
-              }
+              videos: [{ url: cover }],
+            }
             : {
-                images: [{ url: cover, alt: coverAlt || '' }],
-              }),
+              images: [{ url: cover, alt: coverAlt || '' }],
+            }),
           article: {
             publishedTime: article.publishedAt,
             modifiedTime: article.updatedAt,
             authors: authors?.map((author) => author.name),
-<<<<<<< HEAD
             tags: article.topics?.data
               .reduce<(Maybe<string> | undefined)[]>((acc, el) => {
                 acc.push(el.attributes.name)
                 return acc
               }, [])
               .filter(Boolean) as string[],
-=======
-            tags: article.topics?.data.flat().filter(Boolean) as string[],
->>>>>>> a67de445
           },
         }}
         twitter={{
