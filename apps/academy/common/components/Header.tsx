'use client'

import {
  Container,
  EXPLORE_NAVIGATION_LINKS,
  NavigationContainer,
  NavigationListItem,
  NavigationMenu,
  NavigationMenuContent,
  NavigationMenuItem,
  NavigationMenuLink,
  NavigationMenuList,
  NavigationMenuTrigger,
  OnramperButton,
  navigationMenuTriggerStyle,
} from '@sushiswap/ui'
import { DOCS_URL } from 'common/helpers'
import { getDifficulties, getProducts } from 'lib/api'
import React, { FC, useMemo } from 'react'
import useSWR from 'swr'

interface HeaderLink {
  name: string
  href: string
  isExternal?: boolean
}

export interface HeaderSection {
  title: string
  href?: string
  links?: HeaderLink[]
  isExternal?: boolean
}

const PRODUCTS_ORDER = [
  'trident',
  'furo',
  'sushixswap',
  'onsen',
  'kashi',
  'bentobox',
]

export const Header: FC = () => {
  const { data: productsData } = useSWR(
    '/products',
    async () =>
      (await getProducts({ filters: { show: { eq: true } } }))?.products,
  )
  const { data: difficultiesData } = useSWR(
    '/difficulties',
    async () => (await getDifficulties())?.difficulties,
  )

  const products = useMemo(() => productsData?.data ?? [], [productsData?.data])
  const difficulties = useMemo(
    () => difficultiesData?.data ?? [],
    [difficultiesData?.data],
  )
  const sortedProducts = products.sort((a, b) =>
    PRODUCTS_ORDER.indexOf(
      a?.attributes?.slug as typeof PRODUCTS_ORDER[number],
    ) >
    PRODUCTS_ORDER.indexOf(b?.attributes?.slug as typeof PRODUCTS_ORDER[number])
      ? 1
      : -1,
  )

  const navData: HeaderSection[] = useMemo(
    () => [
      { title: 'Academy', href: '/' },
      {
        title: 'Products',
        links: sortedProducts.map(({ attributes }) => ({
          name: attributes?.longName as string,
          href: `/academy/products/${attributes?.slug}`,
        })),
      },
      {
        title: 'Learn',
        links: difficulties?.map(({ attributes }) => {
          const isTechnical = attributes?.slug === 'technical'
          return {
            name: attributes?.shortDescription as string,
            href: isTechnical
              ? DOCS_URL
              : `/articles?difficulty=${attributes?.slug}`,
            isExternal: isTechnical,
          }
        }),
      },
      { title: 'Blog', href: 'https://www.sushi.com/blog', isExternal: true },
      { title: 'About', href: '/about' },
    ],
    [difficulties, sortedProducts],
  )

  return (
    <Container maxWidth="6xl" className="mx-auto">
      <NavigationContainer variant="transparent">
        <NavigationMenu>
          <NavigationMenuList>
            <NavigationMenuItem>
              <NavigationMenuTrigger>Explore</NavigationMenuTrigger>
              <NavigationMenuContent>
                <ul className="w-[400px] gap-3 p-4">
                  {EXPLORE_NAVIGATION_LINKS.map((component) => (
                    <NavigationListItem
                      legacyBehavior={true}
                      key={component.title}
                      title={component.title}
                      href={component.href}
                    >
                      {component.description}
                    </NavigationListItem>
                  ))}
                  <OnramperButton>
                    <NavigationListItem title="Buy Crypto">
                      Need to buy some more crypto?
                    </NavigationListItem>
                  </OnramperButton>
                </ul>
              </NavigationMenuContent>
            </NavigationMenuItem>
<<<<<<< HEAD
            {navData.map(({ title, href, links, isExternal: _isExternal }) => {
=======
            {navData.map(({ title, href, links }) => {
>>>>>>> a67de445
              if (href && !links) {
                return (
                  <NavigationMenuItem key={href}>
                    <NavigationMenuLink
                      href={href}
                      className={navigationMenuTriggerStyle()}
                    >
                      {title}
                    </NavigationMenuLink>
                  </NavigationMenuItem>
                )
              }

              return (
                <NavigationMenuItem key={title}>
                  <NavigationMenuTrigger>{title}</NavigationMenuTrigger>
                  <NavigationMenuContent>
                    <ul className="w-[400px] gap-3 p-4">
                      {links?.map(({ name, href }) => (
                        <NavigationListItem
                          legacyBehavior={true}
                          key={`${title}-${name}`}
                          title={name.split('-')?.[0]}
                          href={href}
                        >
                          {name.split('-')?.[1]}
                        </NavigationListItem>
                      ))}
                    </ul>
                  </NavigationMenuContent>
                </NavigationMenuItem>
              )
            })}
          </NavigationMenuList>
        </NavigationMenu>
      </NavigationContainer>
    </Container>
  )
}<|MERGE_RESOLUTION|>--- conflicted
+++ resolved
@@ -61,7 +61,7 @@
     PRODUCTS_ORDER.indexOf(
       a?.attributes?.slug as typeof PRODUCTS_ORDER[number],
     ) >
-    PRODUCTS_ORDER.indexOf(b?.attributes?.slug as typeof PRODUCTS_ORDER[number])
+      PRODUCTS_ORDER.indexOf(b?.attributes?.slug as typeof PRODUCTS_ORDER[number])
       ? 1
       : -1,
   )
@@ -122,11 +122,7 @@
                 </ul>
               </NavigationMenuContent>
             </NavigationMenuItem>
-<<<<<<< HEAD
-            {navData.map(({ title, href, links, isExternal: _isExternal }) => {
-=======
             {navData.map(({ title, href, links }) => {
->>>>>>> a67de445
               if (href && !links) {
                 return (
                   <NavigationMenuItem key={href}>
