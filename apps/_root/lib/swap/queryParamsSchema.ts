--- conflicted
+++ resolved
@@ -1,13 +1,5 @@
-<<<<<<< HEAD
-import {z} from 'zod'
-// import { ChainId } from '@sushiswap/chain'
 import {SwapChainId} from '../../types'
-// import { isUniswapV2FactoryChainId } from '@sushiswap/v2-core'
-// import { isConstantProductPoolFactoryChainId, isStablePoolFactoryChainId } from '@sushiswap/trident-core'
-=======
 import { z } from 'zod'
-import { SwapChainId } from '../../types'
->>>>>>> 7ca258e6
 
 export const queryParamsSchema = z.object({
   fromChainId: z.coerce
