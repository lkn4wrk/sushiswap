{
  "name": "root",
  "version": "0.0.0",
  "private": true,
  "scripts": {
    "build": "next build",
    "clean": "rm -rf .turbo && rm -rf node_modules && rm -rf .next && rm -rf .swc && rm -rf .graphclient",
    "dev": "next dev",
    "lint": "TIMING=1 eslint --fix . && next lint",
    "start": "next start"
  },
  "dependencies": {
    "@heroicons/react": "^1.0.0",
    "@sushiswap/chain": "workspace:*",
    "@sushiswap/core-sdk": "^1.0.0-canary.65",
    "@sushiswap/currency": "workspace:*",
    "@sushiswap/format": "workspace:*",
    "@sushiswap/graph-config": "workspace:*",
    "@sushiswap/hooks": "workspace:*",
    "@sushiswap/sushi-data": "1.0.26",
    "@sushiswap/ui": "workspace:*",
    "@sushiswap/wagmi": "workspace:*",
<<<<<<< HEAD
    "@vercel/analytics": "0.1.4",
=======
    "@vercel/analytics": "0.1.5",
>>>>>>> 1116743a
    "ethers": "^5.7.0",
    "fast-json-stable-stringify": "^2.1.0",
    "framer-motion": "^7.6.5",
    "graphql-request": "^5.0.0",
    "nanoid": "^4.0.0",
    "next": "^12.3.1",
    "next-seo": "^5.5.0",
    "react": "^18.2.0",
    "react-dom": "^18.2.0",
    "react-redux": "^8.0.1",
<<<<<<< HEAD
    "wagmi": "0.6.8"
=======
    "react-ticker": "^1.3.2",
    "react-transition-group": "^4.4.2",
    "use-count-up": "^3.0.1",
    "wagmi": "0.8.7"
>>>>>>> 1116743a
  },
  "devDependencies": {
    "@sushiswap/eslint-config": "workspace:*",
    "@sushiswap/typescript-config": "workspace:*",
    "@types/node": "17.0.31",
    "@types/react": "^18.0.0",
    "@types/react-dom": "^18.0.0",
    "autoprefixer": "^10.4.0",
    "eslint": "^8.20.0",
    "next-transpile-modules": "9.1.0",
    "postcss": "^8.4.0",
    "tailwindcss": "^3.1.0",
    "typescript": "4.8.2",
    "unimported": "^1.23.0"
  }
}<|MERGE_RESOLUTION|>--- conflicted
+++ resolved
@@ -20,11 +20,7 @@
     "@sushiswap/sushi-data": "1.0.26",
     "@sushiswap/ui": "workspace:*",
     "@sushiswap/wagmi": "workspace:*",
-<<<<<<< HEAD
-    "@vercel/analytics": "0.1.4",
-=======
     "@vercel/analytics": "0.1.5",
->>>>>>> 1116743a
     "ethers": "^5.7.0",
     "fast-json-stable-stringify": "^2.1.0",
     "framer-motion": "^7.6.5",
@@ -35,14 +31,7 @@
     "react": "^18.2.0",
     "react-dom": "^18.2.0",
     "react-redux": "^8.0.1",
-<<<<<<< HEAD
-    "wagmi": "0.6.8"
-=======
-    "react-ticker": "^1.3.2",
-    "react-transition-group": "^4.4.2",
-    "use-count-up": "^3.0.1",
     "wagmi": "0.8.7"
->>>>>>> 1116743a
   },
   "devDependencies": {
     "@sushiswap/eslint-config": "workspace:*",
