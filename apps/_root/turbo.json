{
  "extends": ["//"],
  "pipeline": {
    "build": {
<<<<<<< HEAD
      "outputs": [".next/**"],
=======
      "outputs": [".next/**", "!.next/cache/**"],
>>>>>>> 326c4594
      "dependsOn": ["^build"],
      "env": [
        "ACADEMY_URL",
        "ANALYTICS_URL",
        "ALCHEMY_ID",
        "BLOG_URL",
        "EARN_URL",
        "FURO_URL",
<<<<<<< HEAD
        "PARTNER_LIST_PR_WEBHOOK_URL",
        "PARTNER_OCTOKIT_KEY",
        "SWAP_API_V0_BASE_URL",
        "DISCOURSE_API_KEY",
        "ZAPPER_API_KEY",
        "NOTION_API_KEY"
=======
        "TOKEN_LIST_PR_WEBHOOK_URL",
        "OCTOKIT_KEY",
        "SWAP_API_V0_BASE_URL",
        "POOLS_API_V0_BASE_URL",
        "TOKENS_API_V0_BASE_URL",
        "NEXT_TELEMETRY_DISABLED"
>>>>>>> 326c4594
      ]
    },
    "test": {
      "outputs": [],
      "dependsOn": ["build"],
      "env": ["CHAIN_ID", "ANVIL_FORK_URL", "ANVIL_BLOCK_NUMBER", "ALCHEMY_ID", "TEST"]
    },
    "check": {
      "dependsOn": ["^build"],
      "cache": false
    }
  }
}<|MERGE_RESOLUTION|>--- conflicted
+++ resolved
@@ -2,11 +2,7 @@
   "extends": ["//"],
   "pipeline": {
     "build": {
-<<<<<<< HEAD
-      "outputs": [".next/**"],
-=======
       "outputs": [".next/**", "!.next/cache/**"],
->>>>>>> 326c4594
       "dependsOn": ["^build"],
       "env": [
         "ACADEMY_URL",
@@ -15,21 +11,16 @@
         "BLOG_URL",
         "EARN_URL",
         "FURO_URL",
-<<<<<<< HEAD
         "PARTNER_LIST_PR_WEBHOOK_URL",
         "PARTNER_OCTOKIT_KEY",
         "SWAP_API_V0_BASE_URL",
+        "POOLS_API_V0_BASE_URL",
+        "OCTOKIT_KEY",
+        "TOKENS_API_V0_BASE_URL",
+        "NEXT_TELEMETRY_DISABLED",
         "DISCOURSE_API_KEY",
         "ZAPPER_API_KEY",
         "NOTION_API_KEY"
-=======
-        "TOKEN_LIST_PR_WEBHOOK_URL",
-        "OCTOKIT_KEY",
-        "SWAP_API_V0_BASE_URL",
-        "POOLS_API_V0_BASE_URL",
-        "TOKENS_API_V0_BASE_URL",
-        "NEXT_TELEMETRY_DISABLED"
->>>>>>> 326c4594
       ]
     },
     "test": {
