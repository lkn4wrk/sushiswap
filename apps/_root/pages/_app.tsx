--- conflicted
+++ resolved
@@ -2,20 +2,15 @@
 
 import { App, ThemeProvider } from '@sushiswap/ui'
 import { Analytics } from '@vercel/analytics/react'
-<<<<<<< HEAD
-import { MotionConfig } from 'framer-motion'
 import { DefaultSeo } from 'next-seo'
-=======
-import type { AppProps } from 'next/app'
->>>>>>> da330988
 import Head from 'next/head'
 import { useRouter } from 'next/router'
 import Script from 'next/script'
 import React, { FC, useEffect } from 'react'
 
-import SEO from '../next-seo.config.mjs'
 import { QueryClientProvider } from '../components/QueryClientProvider'
 import { WagmiConfig } from '../components/WagmiConfig'
+import SEO from '../next-seo.config.mjs'
 
 import type { AppProps } from 'next/app'
 
