--- conflicted
+++ resolved
@@ -21,13 +21,7 @@
   PARTNER_URL,
   SWAP_URL,
   XSWAP_URL,
-<<<<<<< HEAD
-  INVEST_URL,
-  LEGACY_URL,
-  PARTNER_URL,
   ACADEMY_URL,
-=======
->>>>>>> 4c393ade
 } = process.env
 
 // @ts-check
