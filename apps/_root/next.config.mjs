--- conflicted
+++ resolved
@@ -1,23 +1,8 @@
 import defaultNextConfig from '@sushiswap/nextjs-config'
 
-<<<<<<< HEAD
-const {
-  ROOT_URL,
-  ANALYTICS_URL,
-  BLOG_URL,
-  BRIDGE_URL,
-  EARN_URL,
-  FURO_URL,
-  KASHI_URL,
-  SWAP_URL,
-  XSWAP_URL,
-  ACADEMY_URL,
-} = process.env
-=======
 const { ANALYTICS_URL, BLOG_URL, EARN_URL, FURO_URL, SWAP_URL, ACADEMY_URL } = process.env
 
 import { withAxiom } from 'next-axiom'
->>>>>>> 78ea4a37
 
 /** @type {import('next').NextConfig} */
 const nextConfig = {
@@ -94,13 +79,6 @@
         destination: `${FURO_URL}/furo/:path*`,
       },
       {
-<<<<<<< HEAD
-        source: '/swap',
-        destination: `${SWAP_URL}/swap`,
-      },
-      {
-=======
->>>>>>> 78ea4a37
         source: '/academy',
         destination: `${ACADEMY_URL}/academy`,
       },
