'use client'

import { FC, ReactNode, useCallback, useState } from 'react'

import { useSwapActions, useSwapState } from './trade/TradeProvider'
import { useAccount, useContractWrite, usePrepareContractWrite, UserRejectedRequestError } from '@sushiswap/wagmi'
import { useTrade } from '../../lib/swap/useTrade'
import { SendTransactionResult } from '@sushiswap/wagmi/actions'
import { createErrorToast, createToast } from '@sushiswap/ui/future/components/toast'
import { AppType } from '@sushiswap/ui/types'
import { Native } from '@sushiswap/currency'
import { swapErrorToUserReadableMessage } from '../../lib/swap/swapErrorToUserReadableMessage'
import { log } from 'next-axiom'
import { useApproved } from '@sushiswap/wagmi/future/systems/Checker/Provider'
import {
  ConfirmationDialog as UIConfirmationDialog,
  ConfirmationDialogState,
} from '@sushiswap/ui/dialog/ConfirmationDialog'
import { useSlippageTolerance } from '@sushiswap/hooks'
import {
  isRouteProcessor3ChainId,
  isRouteProcessorChainId,
  routeProcessor3Address,
  routeProcessorAddress,
} from '@sushiswap/route-processor'
import { routeProcessor2Abi } from '@sushiswap/abi'
import { useBalanceWeb3Refetch } from '@sushiswap/wagmi/future/hooks'
<<<<<<< HEAD
import { useNetwork } from 'wagmi'
=======
import { Bridge, LiquidityProvider, LiquidityProviders } from '@sushiswap/router'
import { Chain } from '@sushiswap/chain'
>>>>>>> 35ffb5c4

interface ConfirmationDialogProps {
  children({
    onClick,
    isWritePending,
  }: {
    error: Error | null
    onClick(): void
    isError: boolean
    isWritePending: boolean
    isLoading: boolean
    isConfirming: boolean
  }): ReactNode
}

export const ConfirmationDialog: FC<ConfirmationDialogProps> = ({ children }) => {
  const { address } = useAccount()
  const { chain } = useNetwork()
  const { setReview } = useSwapActions()
  const { appType, network0, token0, token1, review } = useSwapState()
  const { approved } = useApproved('swap')
  const { data: trade } = useTrade({ crossChain: false })

  if (trade?.route && trade?.route?.status !== 'NoWay') {
    if (
      trade?.route?.legs?.every(
        (leg) =>
          leg.poolName.startsWith('Wrap') ||
          leg.poolName.startsWith(LiquidityProviders.SushiSwapV2) ||
          leg.poolName.startsWith(LiquidityProviders.SushiSwapV3) ||
          leg.poolName.startsWith(LiquidityProviders.Trident) ||
          leg.poolName.startsWith(Bridge.BentoBox)
      )
    ) {
      console.log('Swap success (internal)', {
        route: trade?.route,
      })
    } else if (
      trade?.route?.legs?.some(
        (leg) =>
          !leg.poolName.startsWith('Wrap') &&
          (leg.poolName.startsWith(LiquidityProviders.SushiSwapV2) ||
            leg.poolName.startsWith(LiquidityProviders.SushiSwapV3) ||
            leg.poolName.startsWith(LiquidityProviders.Trident) ||
            leg.poolName.startsWith(Bridge.BentoBox))
      ) &&
      trade?.route?.legs?.some(
        (leg) =>
          !leg.poolName.startsWith('Wrap') &&
          (!leg.poolName.startsWith(LiquidityProviders.SushiSwapV2) ||
            !leg.poolName.startsWith(LiquidityProviders.SushiSwapV3) ||
            !leg.poolName.startsWith(LiquidityProviders.Trident) ||
            !leg.poolName.startsWith(Bridge.BentoBox))
      )
    ) {
      console.log('Swap success (mix)', {
        route: trade?.route,
      })
    } else if (
      trade?.route?.legs?.every(
        (leg) =>
          leg.poolName.startsWith('Wrap') ||
          (!leg.poolName.startsWith(LiquidityProviders.SushiSwapV2) &&
            !leg.poolName.startsWith(LiquidityProviders.SushiSwapV3) &&
            !leg.poolName.startsWith(LiquidityProviders.Trident) &&
            !leg.poolName.startsWith(Bridge.BentoBox))
      )
    ) {
      console.log('Swap success (external)', {
        route: trade?.route,
      })
    } else {
      console.log('Swap success (unknown)', {
        route: trade?.route,
      })
    }
  }

  const [slippageTolerance] = useSlippageTolerance()
  const refetchBalances = useBalanceWeb3Refetch()

  const [open, setOpen] = useState(false)
  const [dialogState, setDialogState] = useState<ConfirmationDialogState>(ConfirmationDialogState.Undefined)

  const { config, isError, error } = usePrepareContractWrite({
    chainId: network0,
    address: isRouteProcessor3ChainId(network0)
      ? routeProcessor3Address[network0]
      : isRouteProcessorChainId(network0)
      ? routeProcessorAddress[network0]
      : undefined,
    abi: routeProcessor2Abi,
    functionName: trade?.functionName,
    args: trade?.writeArgs,
<<<<<<< HEAD
    enabled: Boolean(
      trade?.writeArgs &&
        appType === AppType.Swap &&
        isRouteProcessorChainId(network0) &&
        approved &&
        trade?.route?.status !== 'NoWay' &&
        chain?.id === network0
    ),
=======
    enabled:
      Boolean(trade?.writeArgs) &&
      appType === AppType.Swap &&
      (isRouteProcessorChainId(network0) || isRouteProcessor3ChainId(network0)) &&
      approved &&
      trade?.route?.status !== 'NoWay',
>>>>>>> 35ffb5c4
    overrides: trade?.overrides,
    onError: (error) => {
      const message = error.message.toLowerCase()
      if (message.includes('user rejected') || message.includes('user cancelled')) {
        return
      }

      log.error('Swap prepare error', {
        trade,
        slippageTolerance,
        error,
      })
    },
  })

  const isWrap =
    appType === AppType.Swap && token0?.isNative && token1?.wrapped.address === Native.onChain(network0).wrapped.address
  const isUnwrap =
    appType === AppType.Swap && token1?.isNative && token0?.wrapped.address === Native.onChain(network0).wrapped.address

  const onSettled = useCallback(
    (data: SendTransactionResult | undefined) => {
      if (!trade || !network0 || !data) return

      const ts = new Date().getTime()
      void createToast({
        account: address,
        type: 'swap',
        chainId: network0,
        txHash: data.hash,
        promise: data.wait(),
        summary: {
          pending: `${isWrap ? 'Wrapping' : isUnwrap ? 'Unwrapping' : 'Swapping'} ${trade.amountIn?.toSignificant(6)} ${
            trade.amountIn?.currency.symbol
          } ${isWrap ? 'to' : isUnwrap ? 'to' : 'for'} ${trade.amountOut?.toSignificant(6)} ${
            trade.amountOut?.currency.symbol
          }`,
          completed: `${isWrap ? 'Wrap' : isUnwrap ? 'Unwrap' : 'Swap'} ${trade.amountIn?.toSignificant(6)} ${
            trade.amountIn?.currency.symbol
          } ${isWrap ? 'to' : isUnwrap ? 'to' : 'for'} ${trade.amountOut?.toSignificant(6)} ${
            trade.amountOut?.currency.symbol
          }`,
          failed: `Something went wrong when trying to ${isWrap ? 'wrap' : isUnwrap ? 'unwrap' : 'swap'}} ${
            trade.amountIn?.currency.symbol
          } ${isWrap ? 'to' : isUnwrap ? 'to' : 'for'} ${trade.amountOut?.currency.symbol}`,
        },
        timestamp: ts,
        groupTimestamp: ts,
      })
    },
    [trade, network0, address, isWrap, isUnwrap]
  )

  const {
    writeAsync,
    isLoading: isWritePending,
    data,
  } = useContractWrite({
    ...config,
    ...(config.request && { request: { ...config.request, gasLimit: config.request.gasLimit.mul(120).div(100) } }),
    onSuccess: async (data) => {
      setReview(false)

      data
        .wait()
        .then((receipt) => {
          log.info('swap receipt', {
            receipt,
          })
          if (receipt.status === 1) {
            if (
              trade?.route?.legs?.every(
                (leg) =>
                  leg.poolName.startsWith('Wrap') ||
                  leg.poolName.startsWith(LiquidityProviders.SushiSwapV2) ||
                  leg.poolName.startsWith(LiquidityProviders.SushiSwapV3) ||
                  leg.poolName.startsWith(LiquidityProviders.Trident) ||
                  leg.poolName.startsWith(Bridge.BentoBox)
              )
            ) {
              log.info('internal route', {
                chainId: network0,
                txHash: data.hash,
                exporerLink: Chain.txUrl(network0, data.hash),
                trade,
              })
            } else if (
              trade?.route?.legs?.some(
                (leg) =>
                  !leg.poolName.startsWith('Wrap') &&
                  (leg.poolName.startsWith(LiquidityProviders.SushiSwapV2) ||
                    leg.poolName.startsWith(LiquidityProviders.SushiSwapV3) ||
                    leg.poolName.startsWith(LiquidityProviders.Trident) ||
                    leg.poolName.startsWith(Bridge.BentoBox))
              ) &&
              trade?.route?.legs?.some(
                (leg) =>
                  !leg.poolName.startsWith('Wrap') &&
                  (!leg.poolName.startsWith(LiquidityProviders.SushiSwapV2) ||
                    !leg.poolName.startsWith(LiquidityProviders.SushiSwapV3) ||
                    !leg.poolName.startsWith(LiquidityProviders.Trident) ||
                    !leg.poolName.startsWith(Bridge.BentoBox))
              )
            ) {
              log.info('mix route', {
                chainId: network0,
                txHash: data.hash,
                exporerLink: Chain.txUrl(network0, data.hash),
                trade,
              })
            } else if (
              trade?.route?.legs?.every(
                (leg) =>
                  leg.poolName.startsWith('Wrap') ||
                  (!leg.poolName.startsWith(LiquidityProviders.SushiSwapV2) &&
                    !leg.poolName.startsWith(LiquidityProviders.SushiSwapV3) &&
                    !leg.poolName.startsWith(LiquidityProviders.Trident) &&
                    !leg.poolName.startsWith(Bridge.BentoBox))
              )
            ) {
              log.info('external route', {
                chainId: network0,
                txHash: data.hash,
                exporerLink: Chain.txUrl(network0, data.hash),
                trade,
              })
            } else {
              log.info('Swap success (unknown)', {
                chainId: network0,
                txHash: data.hash,
                exporerLink: Chain.txUrl(network0, data.hash),
                trade,
              })
            }
            setDialogState(ConfirmationDialogState.Success)
          } else {
            if (
              trade?.route?.legs?.every(
                (leg) =>
                  leg.poolName.startsWith('Wrap') ||
                  leg.poolName.startsWith(LiquidityProviders.SushiSwapV2) ||
                  leg.poolName.startsWith(LiquidityProviders.SushiSwapV3) ||
                  leg.poolName.startsWith(LiquidityProviders.Trident) ||
                  leg.poolName.startsWith(Bridge.BentoBox)
              )
            ) {
              log.error('internal route', {
                chainId: network0,
                txHash: data.hash,
                // exporerLink: Chain.txUrl(network0, data.hash),
                route: trade?.route,
                // data,
                // receipt,
              })
            } else if (
              trade?.route?.legs?.some(
                (leg) =>
                  !leg.poolName.startsWith('Wrap') &&
                  (leg.poolName.startsWith(LiquidityProviders.SushiSwapV2) ||
                    leg.poolName.startsWith(LiquidityProviders.SushiSwapV3) ||
                    leg.poolName.startsWith(LiquidityProviders.Trident) ||
                    leg.poolName.startsWith(Bridge.BentoBox))
              ) &&
              trade?.route?.legs?.some(
                (leg) =>
                  !leg.poolName.startsWith('Wrap') &&
                  (!leg.poolName.startsWith(LiquidityProviders.SushiSwapV2) ||
                    !leg.poolName.startsWith(LiquidityProviders.SushiSwapV3) ||
                    !leg.poolName.startsWith(LiquidityProviders.Trident) ||
                    !leg.poolName.startsWith(Bridge.BentoBox))
              )
            ) {
              log.error('mix route', {
                chainId: network0,
                txHash: data.hash,
                // exporerLink: Chain.txUrl(network0, data.hash),
                route: trade?.route,
                // data,
                // receipt,
              })
            } else if (
              trade?.route?.legs?.every(
                (leg) =>
                  leg.poolName.startsWith('Wrap') ||
                  (!leg.poolName.startsWith(LiquidityProviders.SushiSwapV2) &&
                    !leg.poolName.startsWith(LiquidityProviders.SushiSwapV3) &&
                    !leg.poolName.startsWith(LiquidityProviders.Trident) &&
                    !leg.poolName.startsWith(Bridge.BentoBox))
              )
            ) {
              log.error('external route', {
                chainId: network0,
                txHash: data.hash,
                // exporerLink: Chain.txUrl(network0, data.hash),
                route: trade?.route,
                // data,
                // receipt,
              })
            } else {
              log.error('Swap failed (unknown)', {
                chainId: network0,
                txHash: data.hash,
                // exporerLink: Chain.txUrl(network0, data.hash),
                route: trade?.route,
                // data,
                // receipt,
              })
            }
            setDialogState(ConfirmationDialogState.Failed)
          }
        })
        .finally(async () => {
          await refetchBalances()
        })
    },
    onSettled,
    onError: (error) => {
      if (error.message.startsWith('user rejected transaction')) return
      log.error('Swap error', {
        trade,
        error,
      })
      createErrorToast(swapErrorToUserReadableMessage(error), false)
    },
  })

  const onComplete = useCallback(() => {
    setOpen(false)

    // Reset after half a second because of dialog close animation
    setTimeout(() => {
      setDialogState(ConfirmationDialogState.Undefined)
    }, 500)
  }, [])

  const onClick = useCallback(() => {
    if (dialogState === ConfirmationDialogState.Pending) {
      setOpen(true)
    } else if (review) {
      const promise = writeAsync?.()
      if (promise) {
        promise
          .then(() => {
            setDialogState(ConfirmationDialogState.Pending)
            setOpen(true)
          })
          .catch((e: unknown) => {
            if (e instanceof UserRejectedRequestError) onComplete()
            else setDialogState(ConfirmationDialogState.Failed)
          })
      }
    } else {
      setReview(true)
    }
  }, [dialogState, onComplete, review, setReview, writeAsync])

  return (
    <>
      {children({
        onClick,
        isWritePending,
        isLoading: !writeAsync,
        error,
        isError,
        isConfirming: dialogState === ConfirmationDialogState.Pending,
      })}
      <UIConfirmationDialog
        chainId={network0}
        txHash={data?.hash}
        open={open}
        setOpen={() => setOpen(false)}
        state={dialogState}
        isWritePending={isWritePending}
        onComplete={onComplete}
        testId="make-another-swap"
        successMessage={
          <h1 className="flex flex-wrap items-center justify-center gap-1 text-lg font-semibold">
            You {isWrap ? 'wrapped' : isUnwrap ? 'unwrapped' : 'sold'}
            <span className="text-red px-0.5">
              {trade?.amountIn?.toSignificant(6)} {token0?.symbol}
            </span>{' '}
            {isWrap ? 'to' : isUnwrap ? 'to' : 'for'}{' '}
            <span className="text-blue px-0.5">
              {trade?.amountOut?.toSignificant(6)} {token1?.symbol}.
            </span>
          </h1>
        }
        buttonSuccessMessage="Make another swap"
      />
    </>
  )
}<|MERGE_RESOLUTION|>--- conflicted
+++ resolved
@@ -25,12 +25,9 @@
 } from '@sushiswap/route-processor'
 import { routeProcessor2Abi } from '@sushiswap/abi'
 import { useBalanceWeb3Refetch } from '@sushiswap/wagmi/future/hooks'
-<<<<<<< HEAD
-import { useNetwork } from 'wagmi'
-=======
 import { Bridge, LiquidityProvider, LiquidityProviders } from '@sushiswap/router'
 import { Chain } from '@sushiswap/chain'
->>>>>>> 35ffb5c4
+import { useNetwork } from 'wagmi'
 
 interface ConfirmationDialogProps {
   children({
@@ -125,23 +122,12 @@
     abi: routeProcessor2Abi,
     functionName: trade?.functionName,
     args: trade?.writeArgs,
-<<<<<<< HEAD
-    enabled: Boolean(
-      trade?.writeArgs &&
-        appType === AppType.Swap &&
-        isRouteProcessorChainId(network0) &&
-        approved &&
-        trade?.route?.status !== 'NoWay' &&
-        chain?.id === network0
-    ),
-=======
     enabled:
-      Boolean(trade?.writeArgs) &&
+      Boolean(trade?.writeArgs &&
       appType === AppType.Swap &&
       (isRouteProcessorChainId(network0) || isRouteProcessor3ChainId(network0)) &&
       approved &&
-      trade?.route?.status !== 'NoWay',
->>>>>>> 35ffb5c4
+      trade?.route?.status !== 'NoWay' && chain?.id === network0),
     overrides: trade?.overrides,
     onError: (error) => {
       const message = error.message.toLowerCase()
