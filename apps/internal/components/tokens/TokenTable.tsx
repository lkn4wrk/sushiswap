--- conflicted
+++ resolved
@@ -1,8 +1,8 @@
-import { LinkIcon, XIcon } from '@heroicons/react/solid'
+import { XIcon } from '@heroicons/react/solid'
 import chains, { ChainId } from '@sushiswap/chain'
 import { formatUSD } from '@sushiswap/format'
 import { CHAIN_NAME } from '@sushiswap/graph-config'
-import { CheckIcon, NetworkIcon, Typography } from '@sushiswap/ui'
+import { CheckIcon, NetworkIcon } from '@sushiswap/ui'
 import { createColumnHelper, getCoreRowModel, useReactTable } from '@tanstack/react-table'
 import { GenericTable } from 'components/Table'
 import { Token } from 'lib'
@@ -56,14 +56,6 @@
       cell: (info) => formatUSD(info.getValue()),
       enableHiding: true,
     }),
-<<<<<<< HEAD
-=======
-    // columnHelper.accessor('source', {
-    //   header: 'Source',
-    //   cell: (info) => info.getValue(),
-    //   enableHiding: true,
-    // }),
->>>>>>> fce7b3f9
     columnHelper.accessor('listEntry', {
       header: 'Default List',
       cell: (info) => (
@@ -81,32 +73,11 @@
       id: 'addToDefaultList',
       header: 'Adder',
       cell: ({ row }) => (
-<<<<<<< HEAD
-        <div className="flex justify-center w-full" onClick={(e) => e.preventDefault()}>
-=======
-        <div className="flex justify-center max-w-[50px]">
->>>>>>> fce7b3f9
+        <div className="flex justify-center max-w-[50px]" onClick={(e) => e.preventDefault()}>
           <TokenAdder token={row.original} hasIcon={Boolean(row.original.listEntry?.logoURI)} />
         </div>
       ),
     }),
-<<<<<<< HEAD
-=======
-    // columnHelper.display({
-    //   id: 'link',
-    //   header: 'Link',
-    //   cell: ({ row }) => (
-    //     <a
-    //       href={chains[row.original.chainId].getTokenUrl(row.original.id.split(':')[1])}
-    //       target="_blank"
-    //       rel="noreferrer"
-    //       className="flex justify-center"
-    //     >
-    //       <LinkIcon width={24} height={24} />
-    //     </a>
-    //   ),
-    // }),
->>>>>>> fce7b3f9
   ]
 }
 
