{
  "name": "@sushiswap/docs",
  "version": "0.0.0",
  "private": true,
  "scripts": {
    "dev": "storybook dev -p 6007",
    "build": "storybook build --docs",
    "start": "serve storybook-static",
    "chromatic": "chromatic --exit-zero-on-changes",
    "clean": "rm -rf .turbo && rm -rf node_modules"
  },
  "dependencies": {
    "@sushiswap/chain": "workspace:*",
    "@sushiswap/currency": "workspace:*",
<<<<<<< HEAD
    "@sushiswap/ui": "workspace:*",
    "@heroicons/react": "2.0.13",
=======
>>>>>>> 1bc8fa5f
    "@sushiswap/tailwindcss-config": "workspace:*",
    "@sushiswap/ui": "workspace:*",
    "class-variance-authority": "^0.6.0",
    "react": "18.2.0",
    "react-dom": "18.2.0"
  },
  "devDependencies": {
    "@storybook/addon-a11y": "7.0.25",
    "@storybook/addon-actions": "7.0.25",
    "@storybook/addon-designs": "^7.0.0",
    "@storybook/addon-docs": "7.0.25",
    "@storybook/addon-essentials": "7.0.25",
    "@storybook/addon-links": "7.0.25",
    "@storybook/addon-mdx-gfm": "7.0.25",
    "@storybook/addon-styling": "1.3.2",
    "@storybook/builder-vite": "7.0.25",
    "@storybook/cli": "7.0.25",
    "@storybook/react": "7.0.25",
    "@storybook/react-vite": "7.0.25",
    "@sushiswap/typescript-config": "workspace:*",
    "@vitejs/plugin-react": "4.0.1",
    "autoprefixer": "10.4.14",
    "chromatic": "^6.19.9",
    "postcss": "8.4.23",
    "serve": "14.2.0",
    "storybook": "7.1.0-alpha.42",
    "tailwindcss": "3.3.2",
    "typescript": "5.1.6",
    "vite": "4.3.9"
  }
}<|MERGE_RESOLUTION|>--- conflicted
+++ resolved
@@ -12,12 +12,8 @@
   "dependencies": {
     "@sushiswap/chain": "workspace:*",
     "@sushiswap/currency": "workspace:*",
-<<<<<<< HEAD
-    "@sushiswap/ui": "workspace:*",
+    "@sushiswap/tailwindcss-config": "workspace:*",
     "@heroicons/react": "2.0.13",
-=======
->>>>>>> 1bc8fa5f
-    "@sushiswap/tailwindcss-config": "workspace:*",
     "@sushiswap/ui": "workspace:*",
     "class-variance-authority": "^0.6.0",
     "react": "18.2.0",
