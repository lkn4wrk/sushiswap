--- conflicted
+++ resolved
@@ -324,21 +324,14 @@
                           input0={parsedInput0}
                           input1={parsedInput1}
                         >
-<<<<<<< HEAD
-                          {({ isWritePending, setOpen }) => (
+                          {({ setOpen }) => (
                             <Button
+                              testdata-id="earn-add-trident-button"
                               fullWidth
                               onClick={() => setOpen(true)}
-                              disabled={isWritePending}
                               size="md"
-                              testdata-id="earn-add-trident-button"
                             >
-                              {isWritePending ? <Dots>Confirm transaction</Dots> : title}
-=======
-                          {({ setOpen }) => (
-                            <Button fullWidth onClick={() => setOpen(true)} size="md">
                               {title}
->>>>>>> 1dc72a17
                             </Button>
                           )}
                         </AddSectionReviewModalTrident>
@@ -352,21 +345,14 @@
                           input0={parsedInput0}
                           input1={parsedInput1}
                         >
-<<<<<<< HEAD
-                          {({ isWritePending, setOpen }) => (
+                          {({ setOpen }) => (
                             <Button
+                              testdata-id="earn-add-legacy-button"
                               fullWidth
                               onClick={() => setOpen(true)}
-                              disabled={isWritePending}
                               size="md"
-                              testdata-id="earn-add-legacy-button"
                             >
-                              {isWritePending ? <Dots>Confirm transaction</Dots> : title}
-=======
-                          {({ setOpen }) => (
-                            <Button fullWidth onClick={() => setOpen(true)} size="md">
                               {title}
->>>>>>> 1dc72a17
                             </Button>
                           )}
                         </AddSectionReviewModalLegacy>
@@ -381,21 +367,14 @@
                           fee={FEE_MAP[fee]}
                           poolType={poolType}
                         >
-<<<<<<< HEAD
-                          {({ isWritePending, setOpen }) => (
+                          {({ setOpen }) => (
                             <Button
+                              testdata-id="earn-create-trident-button"
                               fullWidth
                               onClick={() => setOpen(true)}
-                              disabled={isWritePending}
                               size="md"
-                              testdata-id="earn-create-trident-button"
                             >
-                              {isWritePending ? <Dots>Confirm transaction</Dots> : title}
-=======
-                          {({ setOpen }) => (
-                            <Button fullWidth onClick={() => setOpen(true)} size="md">
                               {title}
->>>>>>> 1dc72a17
                             </Button>
                           )}
                         </CreateSectionReviewModalTrident>
