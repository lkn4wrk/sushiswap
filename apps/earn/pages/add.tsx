--- conflicted
+++ resolved
@@ -29,24 +29,16 @@
   SettingsOverlay,
 } from '../components'
 import React, { FC, ReactNode, useCallback, useEffect, useMemo, useState } from 'react'
-<<<<<<< HEAD
-import { SWRConfig } from 'swr'
-=======
-import useSWR, { SWRConfig } from 'swr'
+import { SWRConfig, useSWRConfig } from 'swr'
 import { isUniswapV2Router02ChainId } from '@sushiswap/sushiswap'
->>>>>>> b6d20a82
 
 import { CreateSectionReviewModalTrident } from '../components/CreateSection'
 import { AMM_ENABLED_NETWORKS, TRIDENT_ENABLED_NETWORKS } from '../config'
 import { isConstantProductPool, isLegacyPool, isStablePool } from '../lib/functions'
 import { useCustomTokens } from '../lib/state/storage'
 import { useTokens } from '../lib/state/token-lists'
-<<<<<<< HEAD
+import { isBentoBoxV1ChainId } from '@sushiswap/bentobox'
 import { usePool } from '@sushiswap/client'
-import { useSWRConfig } from 'swr'
-=======
-import { isBentoBoxV1ChainId } from '@sushiswap/bentobox'
->>>>>>> b6d20a82
 
 const LINKS: BreadcrumbLink[] = [
   {
