import { PlusIcon } from '@heroicons/react/solid'
import { Button, Link, OnsenIcon, Typography } from '@sushiswap/ui'
import { GetStaticProps, InferGetStaticPropsType } from 'next'
import { FC } from 'react'
import { SWRConfig } from 'swr'

import { Layout, PoolFilters, PoolsFiltersProvider, PoolsSection, SushiBarSection } from '../components'
import { getSushiBar } from '../lib/api'
<<<<<<< HEAD
import { getPoolCount, getPools } from '@sushiswap/client'
import { defaultPoolsArgs } from '../lib/constants'
import { getPoolCountUrl } from '../lib/hooks/api/usePoolCount'
import { unstable_serialize } from 'swr/infinite'

export const getStaticProps: GetStaticProps = async () => {
  const [pools, poolCount, bar] = await Promise.all([
    getPools(defaultPoolsArgs),
    getPoolCount(defaultPoolsArgs),
    getSushiBar(),
  ])
=======
import { getPoolCount, getPoolCountUrl, getPools, getPoolsUrl } from '@sushiswap/client'
import { defaultPoolsArgs } from '../lib/constants'
import { unstable_serialize } from 'swr/infinite'

export const getStaticProps: GetStaticProps = async () => {
  const [pools, poolCount, bar] = await Promise.all([
    getPools(defaultPoolsArgs),
    getPoolCount(defaultPoolsArgs),
    getSushiBar(),
  ])

>>>>>>> 5f1ded31
  return {
    props: {
      fallback: {
        // Need unstable_serialize for SWRInfinite: https://github.com/vercel/swr/discussions/2164
<<<<<<< HEAD
        [unstable_serialize(() => defaultPoolsArgs)]: pools,
=======
        [unstable_serialize(() => getPoolsUrl(defaultPoolsArgs))]: pools,
>>>>>>> 5f1ded31
        [getPoolCountUrl(defaultPoolsArgs)]: poolCount,
        [`/earn/api/bar`]: bar,
      },
      revalidate: 60,
    },
  }
}

const Pools: FC<InferGetStaticPropsType<typeof getStaticProps>> = ({ fallback }) => {
  return (
    <SWRConfig value={{ fallback }}>
      <_Pools />
    </SWRConfig>
  )
}

export const _Pools: FC<{ filters?: Partial<PoolFilters> }> = ({ filters }) => {
  return (
    <Layout>
      <div className="flex flex-col gap-10 md:gap-16">
        <section className="flex flex-col gap-6 lg:flex-row">
          <div className="max-w-md space-y-4">
            <Typography variant="hero" weight={600} className="text-slate-50">
              Earn
            </Typography>
            <p className="text-slate-300">Earn fees by providing liquidity.</p>
          </div>
          <div className="flex justify-end flex-grow not-prose">
            <div className="flex flex-col gap-3 w-full lg:w-[200px]">
              <Button as="a" href="/earn/add" fullWidth color="blue" startIcon={<PlusIcon width={16} height={16} />}>
                New Position
              </Button>
              <Link.External href="https://rbieu62gj0f.typeform.com/to/KkrPkOFe">
                <Button fullWidth color="gray" startIcon={<OnsenIcon width={16} height={16} />}>
                  Join Onsen
                </Button>
              </Link.External>
            </div>
          </div>
        </section>
        <SushiBarSection />
        <PoolsFiltersProvider passedFilters={filters}>
          <PoolsSection />
        </PoolsFiltersProvider>
      </div>
    </Layout>
  )
}

export default Pools<|MERGE_RESOLUTION|>--- conflicted
+++ resolved
@@ -6,19 +6,6 @@
 
 import { Layout, PoolFilters, PoolsFiltersProvider, PoolsSection, SushiBarSection } from '../components'
 import { getSushiBar } from '../lib/api'
-<<<<<<< HEAD
-import { getPoolCount, getPools } from '@sushiswap/client'
-import { defaultPoolsArgs } from '../lib/constants'
-import { getPoolCountUrl } from '../lib/hooks/api/usePoolCount'
-import { unstable_serialize } from 'swr/infinite'
-
-export const getStaticProps: GetStaticProps = async () => {
-  const [pools, poolCount, bar] = await Promise.all([
-    getPools(defaultPoolsArgs),
-    getPoolCount(defaultPoolsArgs),
-    getSushiBar(),
-  ])
-=======
 import { getPoolCount, getPoolCountUrl, getPools, getPoolsUrl } from '@sushiswap/client'
 import { defaultPoolsArgs } from '../lib/constants'
 import { unstable_serialize } from 'swr/infinite'
@@ -30,16 +17,11 @@
     getSushiBar(),
   ])
 
->>>>>>> 5f1ded31
   return {
     props: {
       fallback: {
         // Need unstable_serialize for SWRInfinite: https://github.com/vercel/swr/discussions/2164
-<<<<<<< HEAD
-        [unstable_serialize(() => defaultPoolsArgs)]: pools,
-=======
         [unstable_serialize(() => getPoolsUrl(defaultPoolsArgs))]: pools,
->>>>>>> 5f1ded31
         [getPoolCountUrl(defaultPoolsArgs)]: poolCount,
         [`/earn/api/bar`]: bar,
       },
