--- conflicted
+++ resolved
@@ -152,11 +152,7 @@
   const { data: owner } = useConcentratedPositionOwner({ chainId, tokenId })
   const { data: rewardsData, isLoading: rewardsLoading } = useAngleRewards({
     chainId,
-<<<<<<< HEAD
-    account: address,
-=======
     account: owner,
->>>>>>> e7eb1a5a
   })
 
   return (
