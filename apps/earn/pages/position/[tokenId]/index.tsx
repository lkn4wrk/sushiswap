import React, { FC, useMemo, useState } from 'react'
import { Layout } from '../../../components'
import Link from 'next/link'
import { ArrowLeftIcon, MinusIcon, PlusIcon } from '@heroicons/react/solid'
import { z } from 'zod'
import { useRouter } from 'next/router'
import { SplashController } from '@sushiswap/ui/future/components/SplashController'
import {
  useConcentratedLiquidityPositionsFromTokenId,
  useConcentratedPositionInfo,
  useTokenWithCache,
} from '@sushiswap/wagmi/future/hooks'
import { useConcentratedLiquidityPoolStats } from '@sushiswap/react-query'
import { Currency } from '@sushiswap/ui/future/components/currency'
import { Skeleton } from '@sushiswap/ui/future/components/skeleton'
import { classNames } from '@sushiswap/ui'
import { List } from '@sushiswap/ui/future/components/list/List'
import { Amount, tryParseAmount } from '@sushiswap/currency'
import { usePriceInverter, useTokenAmountDollarValues } from '../../../lib/hooks'
import { formatTickPrice, getPriceOrderingFromPositionForUI, unwrapToken } from '../../../lib/functions'
import { ConcentratedLiquidityWidget } from '../../../components/ConcentratedLiquidityWidget'
import { useAccount } from '@sushiswap/wagmi'
import {
  ConcentratedLiquidityProvider,
  useConcentratedDerivedMintInfo,
} from '../../../components/ConcentratedLiquidityProvider'
import { Button } from '@sushiswap/ui/future/components/button'
import { RadioGroup } from '@headlessui/react'
import { ConcentratedLiquidityRemoveWidget } from '../../../components/ConcentratedLiquidityRemoveWidget'
import { JSBI } from '@sushiswap/math'
import { ConcentratedLiquidityCollectButton } from '../../../components/ConcentratedLiquidityCollectButton'
import { Bound } from '../../../lib/constants'
import { SettingsModule, SettingsOverlay } from '@sushiswap/ui/future/components/settings'
import { CogIcon } from '@heroicons/react/outline'
import { IconButton } from '@sushiswap/ui/future/components/IconButton'
import { PoolHeader } from '../../../components/future/PoolHeader'
import { isV3ChainId, V3ChainId } from '@sushiswap/v3-sdk'

const PositionPage = () => {
  return (
    <SplashController>
      <ConcentratedLiquidityProvider>
        <Position />
      </ConcentratedLiquidityProvider>
    </SplashController>
  )
}

const queryParamsSchema = z.object({
  tokenId: z
    .string()
    .refine((val) => val.includes(':'), {
      message: 'TokenId not in the right format',
    })
    .transform((val) => {
      const [chainId, tokenId] = val.split(':')
      return [+chainId, +tokenId] as [V3ChainId, number]
    })
    .refine(([chainId]) => isV3ChainId(chainId), {
      message: 'ChainId not supported.',
    }),
})

enum SelectedTab {
  Analytics,
  DecreaseLiq,
  IncreaseLiq,
}

const Position: FC = () => {
  const { address } = useAccount()
  const { query } = useRouter()
  const [invert, setInvert] = useState(false)
  const [tab, setTab] = useState<SelectedTab>(SelectedTab.IncreaseLiq)

  const {
    tokenId: [chainId, tokenId],
  } = queryParamsSchema.parse(query)

  const { data: positionDetails } = useConcentratedLiquidityPositionsFromTokenId({
    chainId,
    tokenId,
  })

  const { data: token0, isLoading: token0Loading } = useTokenWithCache({ chainId, address: positionDetails?.token0 })
  const { data: token1, isLoading: token1Loading } = useTokenWithCache({ chainId, address: positionDetails?.token1 })

  const { data: position } = useConcentratedPositionInfo({
    chainId,
    token0,
    tokenId,
    token1,
  })

  const fiatAmounts = useMemo(() => [tryParseAmount('1', token0), tryParseAmount('1', token1)], [token0, token1])
  const fiatAmountsAsNumber = useTokenAmountDollarValues({ chainId, amounts: fiatAmounts })
  const priceOrdering = position ? getPriceOrderingFromPositionForUI(position) : undefined

  const { priceLower, priceUpper, quote, base } = usePriceInverter({
    priceLower: priceOrdering?.priceLower,
    priceUpper: priceOrdering?.priceUpper,
    base: priceOrdering?.base,
    quote: priceOrdering?.quote,
    invert,
  })

  const { ticksAtLimit, pool, isLoading, outOfRange } = useConcentratedDerivedMintInfo({
    chainId,
    account: address,
    token0,
    token1,
    baseToken: token0,
    feeAmount: positionDetails?.fee,
    existingPosition: position ?? undefined,
  })

  const isFullRange = Boolean(ticksAtLimit[Bound.LOWER] && ticksAtLimit[Bound.UPPER])

  const [_token0, _token1] = useMemo(
    () => [token0 ? unwrapToken(token0) : undefined, token1 ? unwrapToken(token1) : undefined],
    [token0, token1]
  )

  const amounts = useMemo(() => {
    if (positionDetails && positionDetails.fees && _token0 && _token1)
      return [
        Amount.fromRawAmount(_token0, JSBI.BigInt(positionDetails.fees[0])),
        Amount.fromRawAmount(_token1, JSBI.BigInt(positionDetails.fees[1])),
      ]

    return [undefined, undefined]
  }, [_token0, _token1, positionDetails])

  const inverted = token1 ? base?.equals(token1) : undefined
  const currencyQuote = inverted ? _token0 : _token1
  const currencyBase = inverted ? _token1 : _token0

  const { data: poolStats } = useConcentratedLiquidityPoolStats({ poolAddress: positionDetails?.address })

  return (
    <Layout>
      <div className="flex flex-col gap-2">
        <Link
<<<<<<< HEAD
          className="flex items-center gap-4 mb-2 group"
          href={`/pools/${chainId}:${positionDetails?.address}`}
=======
          className="group flex gap-4 items-center mb-2"
          href={`/${chainId}:${positionDetails?.address}`}
>>>>>>> 4a70b775
          shallow={true}
        >
          <IconButton
            icon={ArrowLeftIcon}
            iconProps={{
              width: 24,
              height: 24,
              transparent: true,
            }}
          />
          <span className="group-hover:opacity-[1] transition-all opacity-0 text-sm font-medium">Go back to pool</span>
        </Link>
        <PoolHeader
          title="Position on "
          isLoading={isLoading}
          chainId={chainId}
          pool={pool}
          apy={{ rewards: poolStats?.incentiveApr, fees: poolStats?.feeApr1d }}
          {...(priceLower && {
            priceRange: isFullRange
              ? 'Full range (0 ⇔ ∞)'
              : `${priceLower?.toSignificant(4)} ${quote?.symbol} ⇔ ${priceUpper?.toSignificant(4)} ${quote?.symbol}`,
          })}
        />
        <RadioGroup value={tab} onChange={setTab} className="flex flex-wrap gap-2 mt-3">
          <RadioGroup.Option
            value={SelectedTab.IncreaseLiq}
            as={Button}
            startIcon={<PlusIcon width={18} height={18} />}
            variant="outlined"
            color={tab === SelectedTab.IncreaseLiq ? 'blue' : 'default'}
          >
            Increase Liquidity
          </RadioGroup.Option>{' '}
          <RadioGroup.Option
            value={SelectedTab.DecreaseLiq}
            as={Button}
            startIcon={<MinusIcon width={18} height={18} />}
            variant="outlined"
            color={tab === SelectedTab.DecreaseLiq ? 'blue' : 'default'}
          >
            Decrease Liquidity
          </RadioGroup.Option>
          <div>
            <SettingsOverlay
              options={{
                slippageTolerance: {
                  storageKey: 'removeLiquidity',
                  defaultValue: '0.5',
                  title: 'Remove Liquidity Slippage',
                },
              }}
              modules={[SettingsModule.SlippageTolerance]}
            >
              {({ setOpen }) => (
                <Button variant="outlined" color="default" onClick={() => setOpen(true)}>
                  <CogIcon width={24} height={24} />
                </Button>
              )}
            </SettingsOverlay>
          </div>
        </RadioGroup>
      </div>
      <div className="w-full bg-gray-900/5 dark:bg-slate-200/5 my-5 md:my-10 h-0.5" />
      <div className="mt-10 grid md:grid-cols-[404px_auto] gap-10">
        <div className="flex flex-col gap-6">
          <List>
            <List.Label>Deposits</List.Label>
            <List.Control>
              {position?.amount0 && _token0 ? (
                <List.KeyValue flex title={`${_token0.symbol}`}>
                  <div className="flex flex-col gap-2">
                    <div className="flex items-center gap-2">
                      <Currency.Icon currency={_token0} width={18} height={18} />
                      {position.amount0.toSignificant(4)} {_token0.symbol}
                    </div>
                  </div>
                </List.KeyValue>
              ) : (
                <List.KeyValue skeleton />
              )}
              {position?.amount1 && _token1 ? (
                <List.KeyValue flex title={`${_token1.symbol}`}>
                  <div className="flex flex-col gap-2">
                    <div className="flex items-center gap-2">
                      <Currency.Icon currency={_token1} width={18} height={18} />
                      {position.amount1.toSignificant(4)} {_token1.symbol}
                    </div>
                  </div>
                </List.KeyValue>
              ) : (
                <List.KeyValue skeleton />
              )}
            </List.Control>
          </List>
          <List className="!gap-1">
            <div className="flex items-center justify-between">
              <List.Label>Unclaimed fees</List.Label>
              <ConcentratedLiquidityCollectButton
                position={position ?? undefined}
                positionDetails={positionDetails}
                token0={token0}
                token1={token1}
                account={address}
                chainId={chainId}
              >
                {({ sendTransaction, isLoading }) => (
                  <Button
                    disabled={isLoading}
                    onClick={() => sendTransaction?.()}
                    size="xs"
                    variant="empty"
                    className="!h-[24px] font-bold"
                  >
                    Collect
                  </Button>
                )}
              </ConcentratedLiquidityCollectButton>
            </div>
            <List.Control>
              {amounts[0] ? (
                <List.KeyValue flex title={`${amounts[0].currency.symbol}`}>
                  <div className="flex flex-col gap-2">
                    <div className="flex items-center gap-2">
                      <Currency.Icon currency={amounts[0].currency} width={18} height={18} />
                      {amounts[0].toSignificant(4)} {amounts[0].currency.symbol}
                    </div>
                  </div>
                </List.KeyValue>
              ) : (
                <List.KeyValue skeleton />
              )}
              {amounts[1] ? (
                <List.KeyValue flex title={`${amounts[1].currency.symbol}`}>
                  <div className="flex flex-col gap-2">
                    <div className="flex items-center gap-2">
                      <Currency.Icon currency={amounts[1].currency} width={18} height={18} />
                      {amounts[1].toSignificant(4)} {amounts[1].currency.symbol}
                    </div>
                  </div>
                </List.KeyValue>
              ) : (
                <List.KeyValue skeleton />
              )}
            </List.Control>
          </List>
          <List className="!gap-1">
            <div className="flex items-center justify-between">
              <List.Label>Price Range</List.Label>
              {_token0 && _token1 && (
                <RadioGroup value={invert} onChange={setInvert} className="flex">
                  <RadioGroup.Option
                    value={false}
                    as={Button}
                    size="xs"
                    color={invert ? 'default' : 'blue'}
                    variant="empty"
                    className="!h-[24px] font-bold"
                  >
                    {_token0.symbol}
                  </RadioGroup.Option>
                  <RadioGroup.Option
                    value={true}
                    as={Button}
                    color={invert ? 'blue' : 'default'}
                    size="xs"
                    variant="empty"
                    className="!h-[24px] font-bold"
                  >
                    {_token1.symbol}
                  </RadioGroup.Option>
                </RadioGroup>
              )}
            </div>
            <List.Control className="flex flex-col gap-3 p-4">
              <div className="p-4 inline-flex flex-col gap-2 bg-gray-50 dark:bg-white/[0.02] rounded-xl">
                <div className="flex">
                  <div
                    className={classNames(
                      outOfRange ? 'bg-yellow/10' : 'bg-green/10',
                      'px-2 py-1 flex items-center gap-1 rounded-full'
                    )}
                  >
                    <div className={classNames(outOfRange ? 'bg-yellow' : 'bg-green', 'w-3 h-3 rounded-full')} />
                    {outOfRange ? (
                      <span className="text-xs font-medium text-yellow-900 dark:text-yellow">Out of Range</span>
                    ) : (
                      <span className="text-xs font-medium text-green">In Range</span>
                    )}
                  </div>
                </div>
                {pool && _token0 && _token1 ? (
                  <span className="px-1 text-sm text-gray-600 dark:text-slate-200">
                    <b>
                      1 {invert ? _token1.symbol : _token0.symbol} ={' '}
                      {pool[invert ? 'token1Price' : 'token0Price'].toSignificant(6)}
                    </b>{' '}
                    {invert ? _token0.symbol : _token1.symbol} (${fiatAmountsAsNumber[invert ? 1 : 0].toFixed(2)})
                  </span>
                ) : (
                  <Skeleton.Text fontSize="text-sm" />
                )}
              </div>
              <div className="grid grid-cols-2 gap-3">
                <div className="p-4 flex flex-col gap-3 bg-gray-50 dark:bg-white/[0.02] rounded-xl">
                  <div className="flex">
                    <div className="gap-1 px-2 py-1 text-xs font-medium rounded-full bg-pink/10 text-pink">
                      Min Price
                    </div>
                  </div>
                  <div className="flex flex-col">
                    {priceLower && pool && currencyQuote && currencyBase ? (
                      <span className="font-medium">
                        {formatTickPrice({
                          price: invert ? priceUpper : priceLower,
                          atLimit: ticksAtLimit,
                          direction: Bound.LOWER,
                        })}{' '}
                        {currencyQuote.symbol} per {currencyBase.symbol}
                      </span>
                    ) : (
                      <Skeleton.Text />
                    )}
                  </div>
                  {currencyBase && (
                    <span className="text-xs text-slate-500">
                      Your position will be 100% {unwrapToken(currencyBase).symbol} at this price.
                    </span>
                  )}
                </div>
                <div className="p-4 inline-flex flex-col gap-3 bg-gray-50 dark:bg-white/[0.02] rounded-xl">
                  <div className="flex">
                    <div className="flex items-center gap-1 px-2 py-1 text-xs font-medium rounded-full bg-blue/10 text-blue">
                      Max Price
                    </div>
                  </div>
                  <div className="flex flex-col">
                    {priceUpper && pool && currencyQuote && currencyBase ? (
                      <span className="font-medium">
                        {formatTickPrice({
                          price: invert ? priceLower : priceUpper,
                          atLimit: ticksAtLimit,
                          direction: Bound.UPPER,
                        })}{' '}
                        {currencyQuote.symbol} per {currencyBase.symbol}
                      </span>
                    ) : (
                      <Skeleton.Text />
                    )}
                  </div>
                  {currencyQuote && (
                    <span className="text-xs text-slate-500">
                      Your position will be 100% {unwrapToken(currencyQuote).symbol} at this price.
                    </span>
                  )}
                </div>
              </div>
            </List.Control>
          </List>
        </div>
        <div className="flex flex-col w-full gap-10">
          <div className={tab === SelectedTab.Analytics ? 'block' : 'hidden'}>
            <h1 className="text-5xl">Analytics Here</h1>
          </div>
          <div className={tab === SelectedTab.IncreaseLiq ? 'block' : 'hidden'}>
            <div className="flex flex-col gap-3 pt-3">
              <List.Label>Amount</List.Label>
              <ConcentratedLiquidityWidget
                chainId={chainId}
                account={address}
                token0={_token0}
                token1={_token1}
                feeAmount={positionDetails?.fee}
                tokensLoading={token0Loading || token1Loading}
                existingPosition={position ?? undefined}
                tokenId={tokenId}
              />
            </div>
          </div>
          <div className={classNames('pt-3', tab === SelectedTab.DecreaseLiq ? 'block' : 'hidden')}>
            <ConcentratedLiquidityRemoveWidget
              token0={_token0}
              token1={_token1}
              account={address}
              chainId={chainId}
              position={position ?? undefined}
              positionDetails={positionDetails}
            />
          </div>
        </div>
      </div>
    </Layout>
  )
}

export default PositionPage<|MERGE_RESOLUTION|>--- conflicted
+++ resolved
@@ -141,13 +141,8 @@
     <Layout>
       <div className="flex flex-col gap-2">
         <Link
-<<<<<<< HEAD
           className="flex items-center gap-4 mb-2 group"
-          href={`/pools/${chainId}:${positionDetails?.address}`}
-=======
-          className="group flex gap-4 items-center mb-2"
           href={`/${chainId}:${positionDetails?.address}`}
->>>>>>> 4a70b775
           shallow={true}
         >
           <IconButton
