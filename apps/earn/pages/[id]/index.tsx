--- conflicted
+++ resolved
@@ -5,11 +5,7 @@
 import { GetStaticPaths, GetStaticProps, InferGetStaticPropsType } from 'next'
 import { useRouter } from 'next/router'
 import { FC } from 'react'
-<<<<<<< HEAD
-import { SWRConfig } from 'swr'
-=======
 import { SWRConfig, useSWRConfig } from 'swr'
->>>>>>> 5f1ded31
 
 import {
   Layout,
@@ -26,25 +22,13 @@
   PoolRewards,
   PoolStats,
 } from '../../components'
-<<<<<<< HEAD
-import { GET_POOL_TYPE_MAP } from '../../lib/constants'
-import { getPoolUrl, usePool } from '../../lib/hooks/api'
-import { getPool, getPools, Pool } from '@sushiswap/client'
-=======
 import { POOL_TYPE_MAP } from '../../lib/constants'
->>>>>>> 5f1ded31
 import { ChainId } from '@sushiswap/chain'
 
 const LINKS = (pool: Pool): BreadcrumbLink[] => [
   {
     href: `/${pool.id}`,
-<<<<<<< HEAD
-    label: `${pool.name} - ${GET_POOL_TYPE_MAP[pool.type as keyof typeof GET_POOL_TYPE_MAP]} - ${formatPercent(
-      pool.swapFee * 100
-    )}`,
-=======
     label: `${pool.name} - ${POOL_TYPE_MAP[pool.type]} - ${formatPercent(pool.swapFee * 100)}`,
->>>>>>> 5f1ded31
   },
 ]
 
@@ -60,15 +44,11 @@
   const router = useRouter()
 
   const [chainId, address] = (router.query.id as string).split(':') as [ChainId, string]
-<<<<<<< HEAD
-  const { data: pool } = usePool({ chainId, address }, !!router.query.id)
-=======
   const { data: pool } = usePool({
     args: { chainId, address },
     swrConfig: useSWRConfig(),
     shouldFetch: Boolean(chainId && address),
   })
->>>>>>> 5f1ded31
 
   if (!pool) return <></>
 
