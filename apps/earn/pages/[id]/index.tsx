import { formatPercent } from '@sushiswap/format'
import { AppearOnMount, BreadcrumbLink } from '@sushiswap/ui'
import { SUPPORTED_CHAIN_IDS } from '../../config'
import { getPool, usePool, getPools, getPoolUrl, Pool } from '@sushiswap/client'
import { GetStaticPaths, GetStaticProps, InferGetStaticPropsType } from 'next'
import { useRouter } from 'next/router'
import { FC } from 'react'
import { SWRConfig, useSWRConfig } from 'swr'

import {
  Layout,
  PoolActionBar,
  PoolButtons,
  PoolChart,
  PoolComposition,
  PoolHeader,
  PoolMyRewards,
  PoolPosition,
  PoolPositionProvider,
  PoolPositionRewardsProvider,
  PoolPositionStakedProvider,
  PoolRewards,
  PoolStats,
  UnknownTokenAlert
} from '../../components'
import { POOL_TYPE_MAP } from '../../lib/constants'
import { ChainId } from '@sushiswap/chain'
import { NextSeo } from 'next-seo'
import PoolPageV3 from '../../components/PoolPageV3'
import { usePoolGraphData } from '../../lib/hooks'

const LINKS = (pool: Pool): BreadcrumbLink[] => [
  {
    href: `/${pool.id}`,
    label: `${pool.name} - ${POOL_TYPE_MAP[pool.type]} - ${formatPercent(pool.swapFee)}`,
  },
]

const Pool: FC<InferGetStaticPropsType<typeof getStaticProps>> = ({ fallback }) => {
  return (
    <>
      <SWRConfig value={{ fallback }}>
        <_Pool />
      </SWRConfig>
    </>
  )
}

const _Pool = () => {
  const router = useRouter()

  const [chainId, address] = (router.query.id as string).split(':') as [ChainId, string]
  const { data: pool } = usePool({
    args: { chainId, address },
    swrConfig: useSWRConfig(),
    shouldFetch: Boolean(chainId && address),
  })

  const { data: graphData, isLoading: isGraphDataLoading } = usePoolGraphData({ poolId: address, chainId })

  if (!pool) return <></>
  if (pool.type === 'CONCENTRATED_LIQUIDITY_POOL') {
    return <PoolPageV3 />
  }

  return (
    <>
      <NextSeo title={`${pool.name} - ${formatPercent(pool.swapFee)}`} />
      <PoolPositionProvider pool={pool}>
        <PoolPositionStakedProvider pool={pool}>
          <PoolPositionRewardsProvider pool={pool}>
            <Layout breadcrumbs={LINKS(pool)}>
<<<<<<< HEAD
              <div className="flex flex-col lg:grid lg:grid-cols-[568px_auto] gap-12">
                <div className="flex flex-col order-1 gap-9">
                  <PoolHeader pool={pool} />
                  <hr className="my-3 border-t border-gray-900/5 dark:border-slate-200/5" />
                  <PoolChart isLoading={isGraphDataLoading} data={graphData} swapFee={pool.swapFee} />
                  <PoolStats pool={pool} />
                  <PoolComposition pool={pool} />
                  <PoolRewards pool={pool} />
                </div>
=======
              <div className="flex flex-col gap-9">
                <UnknownTokenAlert pool={pool} />
                <div className="flex flex-col lg:grid lg:grid-cols-[568px_auto] gap-12">
                  <div className="flex flex-col order-1 gap-9">
                    <PoolHeader pool={pool} />
                    <hr className="my-3 border-t border-gray-900/5 dark:border-slate-200/5" />
                    <PoolChart pool={pool} />
                    <PoolStats pool={pool} />
                    <PoolComposition pool={pool} />
                    <PoolRewards pool={pool} />
                  </div>
>>>>>>> 326c4594

                  <div className="flex flex-col order-2 gap-4">
                    <AppearOnMount>
                      <div className="flex flex-col gap-10">
                        <PoolMyRewards pool={pool} />
                        <PoolPosition pool={pool} />
                      </div>
                    </AppearOnMount>
                    <div className="hidden lg:flex">
                      <PoolButtons pool={pool} />
                    </div>
                  </div>
                </div>
              </div>
            </Layout>
            <PoolActionBar pool={pool} />
          </PoolPositionRewardsProvider>
        </PoolPositionStakedProvider>
      </PoolPositionProvider>
    </>
  )
}

export const getStaticPaths: GetStaticPaths = async () => {
  const pools = await getPools({ take: 100, orderBy: 'liquidityUSD', orderDir: 'desc', chainIds: SUPPORTED_CHAIN_IDS })

  // Get the paths we want to pre-render based on pairs
  const paths = pools
    .sort(({ liquidityUSD: a }, { liquidityUSD: b }) => {
      return Number(b) - Number(a)
    })
    .slice(0, 250)
    .map((pool) => ({
      params: { id: pool.id },
    }))

  // We'll pre-render only these paths at build time.
  // { fallback: blocking } will server-render pages
  // on-demand if the path doesn't exist.
  return { paths, fallback: 'blocking' }
}

export const getStaticProps: GetStaticProps = async ({ params }) => {
  const [chainId, address] = (params?.id as string).split(':') as [ChainId, string]
  const pool = await getPool({ chainId, address })
  if (!pool) {
    throw new Error(`Failed to fetch pool, received ${pool}`)
  }
  return {
    props: {
      fallback: {
        [getPoolUrl({ chainId, address })]: pool,
      },
    },
    revalidate: 60,
  }
}

export default Pool<|MERGE_RESOLUTION|>--- conflicted
+++ resolved
@@ -21,7 +21,7 @@
   PoolPositionStakedProvider,
   PoolRewards,
   PoolStats,
-  UnknownTokenAlert
+  UnknownTokenAlert,
 } from '../../components'
 import { POOL_TYPE_MAP } from '../../lib/constants'
 import { ChainId } from '@sushiswap/chain'
@@ -56,7 +56,12 @@
     shouldFetch: Boolean(chainId && address),
   })
 
-  const { data: graphData, isLoading: isGraphDataLoading } = usePoolGraphData({ poolId: address, chainId })
+  const { data: graphData, isLoading: isGraphDataLoading } = usePoolGraphData({
+    type: pool?.type === 'CONSTANT_PRODUCT_POOL' ? 'V2' : 'V3',
+    poolId: address,
+    chainId,
+    enabled: Boolean(pool),
+  })
 
   if (!pool) return <></>
   if (pool.type === 'CONCENTRATED_LIQUIDITY_POOL') {
@@ -70,29 +75,17 @@
         <PoolPositionStakedProvider pool={pool}>
           <PoolPositionRewardsProvider pool={pool}>
             <Layout breadcrumbs={LINKS(pool)}>
-<<<<<<< HEAD
-              <div className="flex flex-col lg:grid lg:grid-cols-[568px_auto] gap-12">
-                <div className="flex flex-col order-1 gap-9">
-                  <PoolHeader pool={pool} />
-                  <hr className="my-3 border-t border-gray-900/5 dark:border-slate-200/5" />
-                  <PoolChart isLoading={isGraphDataLoading} data={graphData} swapFee={pool.swapFee} />
-                  <PoolStats pool={pool} />
-                  <PoolComposition pool={pool} />
-                  <PoolRewards pool={pool} />
-                </div>
-=======
               <div className="flex flex-col gap-9">
                 <UnknownTokenAlert pool={pool} />
                 <div className="flex flex-col lg:grid lg:grid-cols-[568px_auto] gap-12">
                   <div className="flex flex-col order-1 gap-9">
                     <PoolHeader pool={pool} />
                     <hr className="my-3 border-t border-gray-900/5 dark:border-slate-200/5" />
-                    <PoolChart pool={pool} />
+                    <PoolChart isLoading={isGraphDataLoading} data={graphData} swapFee={pool.swapFee} />
                     <PoolStats pool={pool} />
                     <PoolComposition pool={pool} />
                     <PoolRewards pool={pool} />
                   </div>
->>>>>>> 326c4594
 
                   <div className="flex flex-col order-2 gap-4">
                     <AppearOnMount>
