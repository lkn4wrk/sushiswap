--- conflicted
+++ resolved
@@ -16,28 +16,15 @@
   RemoveSectionTrident,
   RemoveSectionUnstake,
 } from '../../components'
-<<<<<<< HEAD
-import { GET_POOL_TYPE_MAP } from '../../lib/constants'
-import { getPool, getPools, Pool } from '@sushiswap/client'
-import { getPoolUrl, usePool } from '../../lib/hooks/api'
-import { ChainId } from '@sushiswap/chain'
-=======
 import { POOL_TYPE_MAP } from '../../lib/constants'
 import { getPool, getPools, usePool, Pool, getPoolUrl } from '@sushiswap/client'
 import { ChainId } from '@sushiswap/chain'
 import { useSWRConfig } from 'swr/_internal'
->>>>>>> 5f1ded31
 
 const LINKS = (pool: Pool): BreadcrumbLink[] => [
   {
     href: `/${pool.id}`,
-<<<<<<< HEAD
-    label: `${pool.name} - ${GET_POOL_TYPE_MAP[pool.type as keyof typeof GET_POOL_TYPE_MAP]} - ${formatPercent(
-      pool.swapFee * 100
-    )}`,
-=======
     label: `${pool.name} - ${POOL_TYPE_MAP[pool.type]} - ${formatPercent(pool.swapFee * 100)}`,
->>>>>>> 5f1ded31
   },
   {
     href: `/${pool.id}/remove`,
@@ -57,15 +44,11 @@
   const router = useRouter()
 
   const [chainId, address] = (router.query.id as string).split(':') as [ChainId, string]
-<<<<<<< HEAD
-  const { data: pool } = usePool({ chainId, address }, !!router.query.id)
-=======
   const { data: pool } = usePool({
     args: { chainId, address },
     swrConfig: useSWRConfig(),
     shouldFetch: Boolean(chainId && address),
   })
->>>>>>> 5f1ded31
 
   if (!pool) return <></>
 
