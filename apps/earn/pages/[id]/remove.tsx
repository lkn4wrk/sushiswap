--- conflicted
+++ resolved
@@ -62,7 +62,6 @@
       <PoolPositionProvider pool={pool}>
         <PoolPositionStakedProvider pool={pool}>
           <Layout breadcrumbs={LINKS(pool)}>
-<<<<<<< HEAD
             <div className="grid grid-cols-1 sm:grid-cols-[340px_auto] md:grid-cols-[auto_396px_264px] gap-10">
               <div className="hidden md:block" />
               <div className="flex flex-col order-3 gap-3 pb-40 sm:order-2">
@@ -92,40 +91,6 @@
                 <AppearOnMount>
                   <AddSectionMyPosition pool={pool} />
                 </AppearOnMount>
-=======
-            <div className="flex flex-col gap-9">
-              <UnknownTokenAlert pool={pool} />
-              <div className="grid grid-cols-1 sm:grid-cols-[340px_auto] md:grid-cols-[auto_396px_264px] gap-10">
-                <div className="hidden md:block" />
-                <div className="flex flex-col order-3 gap-3 pb-40 sm:order-2">
-                  <RemoveSectionUnstake poolId={pool.id} />
-                  {pool.version === 'TRIDENT' ? (
-                    <RemoveSectionTrident pool={pool} />
-                  ) : (
-                    <RemoveSectionLegacy pool={pool} />
-                  )}
-                  <Container className="flex justify-center">
-                    <Link.External
-                      href="https://docs.sushi.com/docs/Products/Sushiswap/Liquidity%20Pools"
-                      className="flex justify-center px-6 py-4 decoration-slate-500 hover:bg-opacity-[0.06] cursor-pointer rounded-2xl"
-                    >
-                      <Typography
-                        variant="xs"
-                        weight={500}
-                        className="flex items-center gap-1 dark:text-slate-500 text-gray-600"
-                      >
-                        Learn more about liquidity and yield farming
-                        <ExternalLinkIcon width={16} height={16} className="dark:text-slate-500 text-gray-600" />
-                      </Typography>
-                    </Link.External>
-                  </Container>
-                </div>
-                <div className="order-1 sm:order-3">
-                  <AppearOnMount>
-                    <AddSectionMyPosition pool={pool} />
-                  </AppearOnMount>
-                </div>
->>>>>>> c0b8f6e3
               </div>
             </div>
           </Layout>
