import '@sushiswap/ui/index.css'
import '../variables.css'

import { App, ThemeProvider } from '@sushiswap/ui'
import { client } from '@sushiswap/wagmi'
import { Analytics } from '@vercel/analytics/react'
import { Header } from '../components'
import { SUPPORTED_CHAIN_IDS } from '../config'
import { Updaters as TokenListsUpdaters } from '../lib/state/TokenListsUpdaters'
import type { AppProps } from 'next/app'
import Head from 'next/head'
import { useRouter } from 'next/router'
import Script from 'next/script'
import { DefaultSeo } from 'next-seo'
import { FC, useEffect } from 'react'
import { Provider } from 'react-redux'
import { store } from '../store'
import { WagmiConfig } from 'wagmi'

import SEO from '../next-seo.config.mjs'
<<<<<<< HEAD
import { PersistQueryClientProvider } from '../components/PersistQueryClientProvider'
import { Onramper } from '@sushiswap/wagmi/future/components/Onramper'
=======
import { Onramper } from '@sushiswap/wagmi/future/components/Onramper'
import { QueryClientProvider } from '@tanstack/react-query'
import { queryClient } from '@sushiswap/react-query'
import { ToastContainer } from '@sushiswap/ui/future/components/toast'
>>>>>>> 78ea4a37

declare global {
  interface Window {
    dataLayer: Record<string, any>[]
  }
}

const MyApp: FC<AppProps> = ({ Component, pageProps }) => {
  const router = useRouter()
  useEffect(() => {
    const handler = (page: any) => {
      window.dataLayer.push({
        event: 'pageview',
        page,
      })
    }
    router.events.on('routeChangeComplete', handler)
    router.events.on('hashChangeComplete', handler)
    return () => {
      router.events.off('routeChangeComplete', handler)
      router.events.off('hashChangeComplete', handler)
    }
  }, [router.events])
  return (
    <>
      <Head>
        <link rel="apple-touch-icon" sizes="180x180" href="/earn/apple-touch-icon.png?v=1" />
        <link rel="icon" type="image/png" sizes="32x32" href="/earn/favicon-32x32.png?v=1" />
        <link rel="icon" type="image/png" sizes="16x16" href="/earn/favicon-16x16.png?v=1" />
        <link rel="manifest" href="/earn/manifest.json?v=1" />
        <link rel="mask-icon" href="/earn/safari-pinned-tab.svg?v=1" color="#fa52a0" />
        <link rel="shortcut icon" href="/earn/favicon.ico?v=1" />
      </Head>

      <WagmiConfig client={client}>
        <Provider store={store}>
<<<<<<< HEAD
          <PersistQueryClientProvider>
=======
          <QueryClientProvider client={queryClient}>
>>>>>>> 78ea4a37
            <ThemeProvider>
              <Onramper.Provider>
                <App.Shell>
                  <DefaultSeo {...SEO} />
                  <Header />
                  <TokenListsUpdaters chainIds={SUPPORTED_CHAIN_IDS} />
                  <Component {...pageProps} chainIds={SUPPORTED_CHAIN_IDS} />
<<<<<<< HEAD
                  <App.Footer />
=======
>>>>>>> 78ea4a37
                  <ToastContainer className="mt-[50px]" />
                </App.Shell>
              </Onramper.Provider>
            </ThemeProvider>
<<<<<<< HEAD
          </PersistQueryClientProvider>
=======
          </QueryClientProvider>
>>>>>>> 78ea4a37
        </Provider>
      </WagmiConfig>
      <Script strategy="afterInteractive" src={`https://www.googletagmanager.com/gtag/js?id=G-JW8KWJ48EF`} />
      <Script
        id="gtag-init"
        strategy="afterInteractive"
        dangerouslySetInnerHTML={{
          __html: `
          window.dataLayer = window.dataLayer || [];
          function gtag(){dataLayer.push(arguments);}
          gtag('js', new Date());
          gtag('config', 'G-JW8KWJ48EF', {
            page_path: window.location.pathname,
          });
        `,
        }}
      />
      <Analytics />
    </>
  )
}

export default MyApp<|MERGE_RESOLUTION|>--- conflicted
+++ resolved
@@ -18,15 +18,10 @@
 import { WagmiConfig } from 'wagmi'
 
 import SEO from '../next-seo.config.mjs'
-<<<<<<< HEAD
-import { PersistQueryClientProvider } from '../components/PersistQueryClientProvider'
-import { Onramper } from '@sushiswap/wagmi/future/components/Onramper'
-=======
 import { Onramper } from '@sushiswap/wagmi/future/components/Onramper'
 import { QueryClientProvider } from '@tanstack/react-query'
 import { queryClient } from '@sushiswap/react-query'
 import { ToastContainer } from '@sushiswap/ui/future/components/toast'
->>>>>>> 78ea4a37
 
 declare global {
   interface Window {
@@ -63,11 +58,7 @@
 
       <WagmiConfig client={client}>
         <Provider store={store}>
-<<<<<<< HEAD
-          <PersistQueryClientProvider>
-=======
           <QueryClientProvider client={queryClient}>
->>>>>>> 78ea4a37
             <ThemeProvider>
               <Onramper.Provider>
                 <App.Shell>
@@ -75,19 +66,11 @@
                   <Header />
                   <TokenListsUpdaters chainIds={SUPPORTED_CHAIN_IDS} />
                   <Component {...pageProps} chainIds={SUPPORTED_CHAIN_IDS} />
-<<<<<<< HEAD
-                  <App.Footer />
-=======
->>>>>>> 78ea4a37
                   <ToastContainer className="mt-[50px]" />
                 </App.Shell>
               </Onramper.Provider>
             </ThemeProvider>
-<<<<<<< HEAD
-          </PersistQueryClientProvider>
-=======
           </QueryClientProvider>
->>>>>>> 78ea4a37
         </Provider>
       </WagmiConfig>
       <Script strategy="afterInteractive" src={`https://www.googletagmanager.com/gtag/js?id=G-JW8KWJ48EF`} />
