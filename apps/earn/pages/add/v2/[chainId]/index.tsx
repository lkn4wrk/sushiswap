--- conflicted
+++ resolved
@@ -7,10 +7,6 @@
 import { AddSectionReviewModalLegacy, Layout, SelectNetworkWidget, SelectTokensWidget } from '../../../../components'
 import React, { Dispatch, FC, ReactNode, SetStateAction, useCallback, useEffect, useMemo, useState } from 'react'
 import { SWRConfig } from 'swr'
-<<<<<<< HEAD
-import { isUniswapV2Router02ChainId, uniswapV2FactoryChainIds } from '@sushiswap/v2-core'
-=======
->>>>>>> 7ca258e6
 
 import { AMM_ENABLED_NETWORKS } from '../../../../config'
 import { isLegacyPool } from '../../../../lib/functions'
@@ -23,10 +19,7 @@
 import { Checker } from '@sushiswap/wagmi/future/systems'
 import { Button } from '@sushiswap/ui/components/button'
 import { APPROVE_TAG_ADD_LEGACY } from '../../../../lib/constants'
-<<<<<<< HEAD
-=======
 import { SUSHISWAP_V2_SUPPORTED_CHAIN_IDS, isSushiSwapV2ChainId } from '@sushiswap/v2-sdk'
->>>>>>> 7ca258e6
 
 // This function gets called at build time on server-side.
 // It may be called again, on a serverless function, if
@@ -206,8 +199,6 @@
     // eslint-disable-next-line react-hooks/exhaustive-deps
   }, [onChangeToken0TypedAmount])
 
-  console.log(pool)
-
   return (
     <div className="flex flex-col order-3 gap-[64px] pb-40 sm:order-2">
       <SelectNetworkWidget networks={AMM_ENABLED_NETWORKS} selectedNetwork={chainId} onSelect={setChainId} />
@@ -249,17 +240,10 @@
             loading={poolState === PairState.LOADING}
           />
           <Checker.Root>
-<<<<<<< HEAD
             <Checker.Connect fullWidth>
               <Checker.Network fullWidth chainId={chainId}>
                 <Checker.Amounts fullWidth chainId={chainId} amounts={[parsedInput0, parsedInput1]}>
-                  {pool && isLegacyPool(pool) && isUniswapV2Router02ChainId(chainId) && (
-=======
-            <Checker.Connect fullWidth size="xl">
-              <Checker.Network fullWidth size="xl" chainId={chainId}>
-                <Checker.Amounts fullWidth size="xl" chainId={chainId} amounts={[parsedInput0, parsedInput1]}>
                   {(!pool || isLegacyPool(pool)) && isSushiSwapV2ChainId(chainId) && (
->>>>>>> 7ca258e6
                     <>
                       <Checker.ApproveERC20
                         id="approve-token-0"
