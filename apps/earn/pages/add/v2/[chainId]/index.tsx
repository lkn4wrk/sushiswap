import { ArrowLeftIcon, PlusIcon } from '@heroicons/react/solid'
import { Pair } from '@sushiswap/amm'
import { ChainId } from '@sushiswap/chain'
import { defaultQuoteCurrency, Native, tryParseAmount, Type } from '@sushiswap/currency'
import { Loader } from '@sushiswap/ui'
<<<<<<< HEAD
import {
  Address,
  ConstantProductPoolState,
  getSushiSwapRouterContractConfig,
  getTridentRouterContractConfig,
  PairState,
  PoolFinder,
  PoolFinderType,
  StablePoolState,
} from '@sushiswap/wagmi'
import {
  AddSectionReviewModalLegacy,
  AddSectionReviewModalTrident,
  Layout,
  SelectFeeWidget,
  SelectNetworkWidget,
  SelectPoolTypeWidget,
  SelectTokensWidget,
} from '../../../../components'
=======
import { Address, getSushiSwapRouterContractConfig, PairState, PoolFinder } from '@sushiswap/wagmi'
import { AddSectionReviewModalLegacy, Layout, SelectNetworkWidget, SelectTokensWidget } from '../../../../components'
>>>>>>> 46d2012f
import React, { Dispatch, FC, ReactNode, SetStateAction, useCallback, useEffect, useMemo, useState } from 'react'
import { SWRConfig } from 'swr'
import { isUniswapV2Router02ChainId } from '@sushiswap/sushiswap'

import { AMM_ENABLED_NETWORKS } from '../../../../config'
import { isLegacyPool } from '../../../../lib/functions'
import { GetStaticPaths, GetStaticProps, InferGetStaticPropsType } from 'next'
import { useRouter } from 'next/router'
import { ContentBlock } from '../../../../components/AddPage/ContentBlock'
import { Web3Input } from '@sushiswap/wagmi/future/components/Web3Input'
import Link from 'next/link'
import { IconButton } from '@sushiswap/ui/future/components/IconButton'
import { Checker } from '@sushiswap/wagmi/future/systems'
import { Button } from '@sushiswap/ui/future/components/button'
<<<<<<< HEAD
import { Signature } from '@ethersproject/bytes'
import { APPROVE_TAG_ADD_TRIDENT, APPROVE_TAG_CREATE_TRIDENT } from '../../../../lib/constants'
=======
import { APPROVE_TAG_ADD_LEGACY } from '../../../../lib/constants'
import { uniswapV2FactoryChainIds } from '@sushiswap/sushiswap'
>>>>>>> 46d2012f

// This function gets called at build time on server-side.
// It may be called again, on a serverless function, if
// revalidation is enabled and a new request comes in
export const getStaticProps: GetStaticProps = async ({ params }) => {
  const chainId = params?.chainId ? (parseInt(params.chainId as string) as ChainId) : ChainId.ETHEREUM
  return {
    props: {
      chainId,
    },
  }
}

// This function gets called at build time on server-side.
// It may be called again, on a serverless function, if
// the path has not been generated.
export const getStaticPaths: GetStaticPaths = async () => {
  // Get the paths we want to pre-render based on supported chain ids
  const paths = uniswapV2FactoryChainIds.map((chainId) => ({
    params: {
      chainId: chainId.toString(),
    },
  }))

  // We'll pre-render only these paths at build time.
  // { fallback: 'blocking' } will server-render pages
  // on-demand if the path doesn't exist.
  return { paths, fallback: false }
}

export function Add(props: InferGetStaticPropsType<typeof getStaticProps>) {
  const router = useRouter()
  const [chainId, setChainId] = useState(props.chainId)
  const [token0, setToken0] = useState<Type | undefined>(Native.onChain(chainId))
  const [token1, setToken1] = useState<Type | undefined>(
    defaultQuoteCurrency[chainId as keyof typeof defaultQuoteCurrency]
  )

  useEffect(() => {
    setToken0(Native.onChain(chainId))
    setToken1(defaultQuoteCurrency[chainId as keyof typeof defaultQuoteCurrency])
  }, [chainId])

  return (
    <SWRConfig>
      <Layout>
        <div className="flex flex-col gap-2">
          <Link className="flex items-center gap-4 mb-2 group" href="/" shallow={true}>
            <IconButton
              icon={ArrowLeftIcon}
              iconProps={{
                width: 24,
                height: 24,
                transparent: true,
              }}
            />
            <span className="group-hover:opacity-[1] transition-all opacity-0 text-sm font-medium">
              Go back to pools list
            </span>
          </Link>
          <h1 className="mt-2 text-3xl font-medium">Add Liquidity</h1>
          <h1 className="text-lg text-gray-600 dark:dark:text-slate-400 text-slate-600">
            Create a new pool or create a liquidity position on an existing pool.
          </h1>
        </div>
        <div className="grid grid-cols-1 sm:w-[340px] md:w-[572px] gap-10">
          <div className="hidden md:block" />
          <PoolFinder
            components={
              <PoolFinder.Components>
                <PoolFinder.LegacyPool
                  chainId={chainId}
                  token0={token0}
                  token1={token1}
                  enabled={isUniswapV2Router02ChainId(chainId)}
                />
              </PoolFinder.Components>
            }
          >
            {({ pool: [poolState, pool] }) => {
              const title =
                !token0 || !token1 ? (
                  'Select Tokens'
                ) : [PairState.LOADING].includes(poolState as PairState) ? (
                  <div className="h-[20px] flex items-center justify-center">
                    <Loader width={14} />
                  </div>
                ) : [PairState.EXISTS].includes(poolState as PairState) ? (
                  'Add Liquidity'
                ) : (
                  'Create Pool'
                )

              return (
                <_Add
                  chainId={chainId}
                  setChainId={(chainId) => {
                    router.push(`/add/v2/${chainId}`, `/add/v2/${chainId}`, { shallow: true })
                    setChainId(chainId)
                  }}
                  pool={pool as Pair | null}
                  poolState={poolState as PairState}
                  title={title}
                  token0={token0}
                  token1={token1}
                  setToken0={setToken0}
                  setToken1={setToken1}
                />
              )
            }}
          </PoolFinder>
        </div>
      </Layout>
    </SWRConfig>
  )
}

interface AddProps {
  chainId: ChainId
  setChainId(chainId: ChainId): void
  pool: Pair | null
  poolState: PairState
  title: ReactNode
  token0: Type | undefined
  token1: Type | undefined
  setToken0: Dispatch<SetStateAction<Type | undefined>>
  setToken1: Dispatch<SetStateAction<Type | undefined>>
}

const _Add: FC<AddProps> = ({ chainId, setChainId, pool, poolState, title, token0, token1, setToken0, setToken1 }) => {
  const [open, setOpen] = useState(false)
  const close = useCallback(() => setOpen(false), [])

  const [{ input0, input1 }, setTypedAmounts] = useState<{
    input0: string
    input1: string
  }>({ input0: '', input1: '' })

  const [parsedInput0, parsedInput1] = useMemo(() => {
    return [tryParseAmount(input0, token0), tryParseAmount(input1, token1)]
  }, [input0, input1, token0, token1])

  const onChangeToken0TypedAmount = useCallback(
    (value: string) => {
      if (poolState === PairState.NOT_EXISTS) {
        setTypedAmounts((prev) => ({
          ...prev,
          input0: value,
        }))
      } else if (token0 && pool) {
        const parsedAmount = tryParseAmount(value, token0)
        setTypedAmounts({
          input0: value,
          input1: parsedAmount ? pool.priceOf(token0.wrapped).quote(parsedAmount.wrapped).toExact() : '',
        })
      }
    },
    [pool, poolState, token0]
  )

  const onChangeToken1TypedAmount = useCallback(
    (value: string) => {
      if (poolState === PairState.NOT_EXISTS) {
        setTypedAmounts((prev) => ({
          ...prev,
          input1: value,
        }))
      } else if (token1 && pool) {
        const parsedAmount = tryParseAmount(value, token1)
        setTypedAmounts({
          input0: parsedAmount ? pool.priceOf(token1.wrapped).quote(parsedAmount.wrapped).toExact() : '',
          input1: value,
        })
      }
    },
    [pool, poolState, token1]
  )

  useEffect(() => {
    if (pool) {
      onChangeToken0TypedAmount(input0)
    }

    // eslint-disable-next-line react-hooks/exhaustive-deps
  }, [onChangeToken0TypedAmount])

  return (
    <div className="flex flex-col order-3 gap-[64px] pb-40 sm:order-2">
      <SelectNetworkWidget networks={AMM_ENABLED_NETWORKS} selectedNetwork={chainId} onSelect={setChainId} />
      <SelectTokensWidget
        chainId={chainId}
        token0={token0}
        token1={token1}
        setToken0={setToken0}
        setToken1={setToken1}
      />
      <ContentBlock title={<span className="text-gray-900 dark:text-white">Deposit.</span>}>
        <div className="flex flex-col gap-4">
          <Web3Input.Currency
            id="add-liquidity-token0"
            type="INPUT"
            className="p-3 bg-white dark:bg-slate-800 rounded-xl"
            chainId={chainId}
            value={input0}
            onChange={onChangeToken0TypedAmount}
            onSelect={setToken0}
            currency={token0}
            disabled={!token0}
          />
          <div className="left-0 right-0 mt-[-24px] mb-[-24px] flex items-center justify-center">
            <button type="button" className="z-10 p-2 bg-gray-100 rounded-full dark:bg-slate-900">
              <PlusIcon strokeWidth={3} className="w-4 h-4 dark:text-slate-400 text-slate-600" />
            </button>
          </div>
          <Web3Input.Currency
            id="add-liquidity-token1"
            type="INPUT"
            className="p-3 bg-white dark:bg-slate-800 rounded-xl"
            chainId={chainId}
            value={input1}
            onChange={onChangeToken1TypedAmount}
            onSelect={setToken1}
            currency={token1}
            disabled={!token1}
            loading={poolState === PairState.LOADING}
          />
          <Checker.Root>
            <Checker.Connect fullWidth size="xl">
              <Checker.Network fullWidth size="xl" chainId={chainId}>
                <Checker.Amounts fullWidth size="xl" chainId={chainId} amounts={[parsedInput0, parsedInput1]}>
                  {pool && isLegacyPool(pool) && isUniswapV2Router02ChainId(chainId) && (
                    <>
                      <Checker.ApproveERC20
                        id="approve-token-0"
                        size="xl"
                        className="whitespace-nowrap"
                        fullWidth
                        amount={parsedInput0}
                        contract={getSushiSwapRouterContractConfig(chainId).address as Address}
                      >
                        <Checker.ApproveERC20
                          id="approve-token-1"
                          size="xl"
                          className="whitespace-nowrap"
                          fullWidth
                          amount={parsedInput1}
                          contract={getSushiSwapRouterContractConfig(chainId).address as Address}
                        >
                          <Checker.Success tag={APPROVE_TAG_ADD_LEGACY}>
                            <Button
                              fullWidth
                              onClick={() => setOpen(true)}
                              size="xl"
                              testdata-id="add-liquidity-button"
                            >
                              {title}
                            </Button>
                          </Checker.Success>
                        </Checker.ApproveERC20>
                      </Checker.ApproveERC20>
                      <AddSectionReviewModalLegacy
                        poolState={poolState as PairState}
                        chainId={chainId}
                        token0={token0}
                        token1={token1}
                        input0={parsedInput0}
                        input1={parsedInput1}
                        open={open}
                        close={close}
                      />
                    </>
                  )}
                </Checker.Amounts>
              </Checker.Network>
            </Checker.Connect>
          </Checker.Root>
        </div>
      </ContentBlock>
    </div>
  )
}

export default Add<|MERGE_RESOLUTION|>--- conflicted
+++ resolved
@@ -3,30 +3,8 @@
 import { ChainId } from '@sushiswap/chain'
 import { defaultQuoteCurrency, Native, tryParseAmount, Type } from '@sushiswap/currency'
 import { Loader } from '@sushiswap/ui'
-<<<<<<< HEAD
-import {
-  Address,
-  ConstantProductPoolState,
-  getSushiSwapRouterContractConfig,
-  getTridentRouterContractConfig,
-  PairState,
-  PoolFinder,
-  PoolFinderType,
-  StablePoolState,
-} from '@sushiswap/wagmi'
-import {
-  AddSectionReviewModalLegacy,
-  AddSectionReviewModalTrident,
-  Layout,
-  SelectFeeWidget,
-  SelectNetworkWidget,
-  SelectPoolTypeWidget,
-  SelectTokensWidget,
-} from '../../../../components'
-=======
 import { Address, getSushiSwapRouterContractConfig, PairState, PoolFinder } from '@sushiswap/wagmi'
 import { AddSectionReviewModalLegacy, Layout, SelectNetworkWidget, SelectTokensWidget } from '../../../../components'
->>>>>>> 46d2012f
 import React, { Dispatch, FC, ReactNode, SetStateAction, useCallback, useEffect, useMemo, useState } from 'react'
 import { SWRConfig } from 'swr'
 import { isUniswapV2Router02ChainId } from '@sushiswap/sushiswap'
@@ -41,13 +19,8 @@
 import { IconButton } from '@sushiswap/ui/future/components/IconButton'
 import { Checker } from '@sushiswap/wagmi/future/systems'
 import { Button } from '@sushiswap/ui/future/components/button'
-<<<<<<< HEAD
-import { Signature } from '@ethersproject/bytes'
-import { APPROVE_TAG_ADD_TRIDENT, APPROVE_TAG_CREATE_TRIDENT } from '../../../../lib/constants'
-=======
 import { APPROVE_TAG_ADD_LEGACY } from '../../../../lib/constants'
 import { uniswapV2FactoryChainIds } from '@sushiswap/sushiswap'
->>>>>>> 46d2012f
 
 // This function gets called at build time on server-side.
 // It may be called again, on a serverless function, if
