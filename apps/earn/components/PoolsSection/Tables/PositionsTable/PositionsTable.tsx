import { UserWithFarm } from '@sushiswap/graph-client/.graphclient'
import { GenericTable, useBreakpoint } from '@sushiswap/ui'
import { getCoreRowModel, getSortedRowModel, SortingState, useReactTable } from '@tanstack/react-table'
<<<<<<< HEAD
import stringify from 'fast-json-stable-stringify'
import React, { FC, useEffect, useState } from 'react'
=======
import React, { FC, useCallback, useEffect, useState } from 'react'
>>>>>>> cb4d732f
import useSWR from 'swr'
import { useAccount } from 'wagmi'

import { usePoolFilters } from '../../../PoolsFiltersProvider'
import { APR_COLUMN, NAME_COLUMN, NETWORK_COLUMN, VALUE_COLUMN } from './Cells/columns'
import { PositionQuickHoverTooltip } from './PositionQuickHoverTooltip'

// eslint-disable-next-line @typescript-eslint/ban-ts-comment
// @ts-ignore
const COLUMNS = [NETWORK_COLUMN, NAME_COLUMN, VALUE_COLUMN, APR_COLUMN]
// VOLUME_COLUMN

export const PositionsTable: FC = () => {
  const { selectedNetworks } = usePoolFilters()
  const { address } = useAccount()
  const { isSm } = useBreakpoint('sm')
  const { isMd } = useBreakpoint('md')

  const [sorting, setSorting] = useState<SortingState>([{ id: 'value', desc: true }])
  const [columnVisibility, setColumnVisibility] = useState({})

  const { data: userWithFarms, isValidating } = useSWR<UserWithFarm[]>(
    address ? `/earn/api/user/${address}${selectedNetworks ? `?networks=${stringify(selectedNetworks)}` : ''}` : null,
    (url) => fetch(url).then((response) => response.json())
  )

  const table = useReactTable<UserWithFarm>({
    data: userWithFarms || [],
    state: {
      sorting,
      columnVisibility,
    },
    columns: COLUMNS,
    onSortingChange: setSorting,
    getCoreRowModel: getCoreRowModel(),
    getSortedRowModel: getSortedRowModel(),
  })

  useEffect(() => {
    if (isSm && !isMd) {
      setColumnVisibility({ volume: false, network: false })
    } else if (isSm) {
      setColumnVisibility({})
    } else {
      setColumnVisibility({ volume: false, network: false, apr: false, liquidityUSD: false })
    }
  }, [isMd, isSm])

  const rowLink = useCallback((row: UserWithFarm) => {
    return `/${row.id}`
  }, [])

  return (
    <GenericTable<UserWithFarm>
      table={table}
      HoverElement={isMd ? PositionQuickHoverTooltip : undefined}
      loading={!userWithFarms && isValidating}
      placeholder="No positions found"
      pageSize={Math.max(userWithFarms?.length || 0, 5)}
      linkFormatter={rowLink}
    />
  )
}<|MERGE_RESOLUTION|>--- conflicted
+++ resolved
@@ -1,12 +1,8 @@
 import { UserWithFarm } from '@sushiswap/graph-client/.graphclient'
 import { GenericTable, useBreakpoint } from '@sushiswap/ui'
 import { getCoreRowModel, getSortedRowModel, SortingState, useReactTable } from '@tanstack/react-table'
-<<<<<<< HEAD
 import stringify from 'fast-json-stable-stringify'
-import React, { FC, useEffect, useState } from 'react'
-=======
 import React, { FC, useCallback, useEffect, useState } from 'react'
->>>>>>> cb4d732f
 import useSWR from 'swr'
 import { useAccount } from 'wagmi'
 
