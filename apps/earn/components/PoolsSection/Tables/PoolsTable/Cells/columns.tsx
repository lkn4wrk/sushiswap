import { Pool } from '@sushiswap/client'
import { ColumnDef } from '@tanstack/react-table'
import React from 'react'

<<<<<<< HEAD
import { PoolFees24hCell } from './PoolFees24hCell'
import { PoolNameCell, PoolChainCell, PoolAPRCell, PoolVolume24hCell } from '../../SharedCells'
=======
import { PoolFees1dCell } from './PoolFees1dCell'
import { PoolNameCell, PoolChainCell, PoolAPRCell, PoolVolume1dCell } from '../../SharedCells'
>>>>>>> 5f1ded31
import { PoolTVLCell } from './PoolTVLCell'

export const ICON_SIZE = 26
export const PAGE_SIZE = 20

export const NETWORK_COLUMN: ColumnDef<Pool, unknown> = {
  id: 'network',
  header: 'Network',
  cell: (props) => <PoolChainCell row={props.row.original} />,
  size: 50,
  meta: {
    skeleton: <div className="rounded-full bg-slate-700 w-[26px] h-[26px] animate-pulse" />,
  },
}

export const NAME_COLUMN: ColumnDef<Pool, unknown> = {
  id: 'name',
  header: 'Name',
  cell: (props) => <PoolNameCell row={props.row.original} />,
  size: 160,
  meta: {
    skeleton: (
      <div className="flex items-center w-full gap-2">
        <div className="flex items-center">
          <div className="rounded-full bg-slate-700 w-[26px] h-[26px] animate-pulse" />
          <div className="rounded-full bg-slate-700 w-[26px] h-[26px] animate-pulse -ml-[12px]" />
        </div>
        <div className="flex flex-col w-full">
          <div className="rounded-full bg-slate-700 w-full h-[20px] animate-pulse" />
        </div>
      </div>
    ),
  },
}

export const TVL_COLUMN: ColumnDef<Pool, unknown> = {
  id: 'liquidityUSD',
  header: 'TVL',
  accessorFn: (row) => row.liquidityUSD,
  cell: (props) => <PoolTVLCell row={props.row.original} />,
  size: 100,
  meta: {
    className: 'justify-end',
    skeleton: <div className="rounded-full bg-slate-700 w-full h-[20px] animate-pulse" />,
  },
}

export const APR_COLUMN: ColumnDef<Pool, unknown> = {
  id: 'totalApr',
  header: 'APR',
  accessorFn: (row) => row.totalApr,
  cell: (props) => <PoolAPRCell row={props.row.original} />,
  size: 100,
  meta: {
    className: 'justify-end',
    skeleton: <div className="rounded-full bg-slate-700 w-full h-[20px] animate-pulse" />,
  },
}

export const VOLUME_COLUMN: ColumnDef<Pool, unknown> = {
  id: 'volume1d',
  header: 'Volume (24h)',
  accessorFn: (row) => row.volume1d,
<<<<<<< HEAD
  cell: (props) => <PoolVolume24hCell row={props.row.original} />,
=======
  cell: (props) => <PoolVolume1dCell row={props.row.original} />,
>>>>>>> 5f1ded31
  size: 100,
  meta: {
    className: 'justify-end',
    skeleton: <div className="rounded-full bg-slate-700 w-full h-[20px] animate-pulse" />,
  },
}

export const FEES_COLUMN: ColumnDef<Pool, unknown> = {
  id: 'fees1d',
  header: 'Fees (24h)',
  accessorFn: (row) => row.fees1d,
<<<<<<< HEAD
  cell: (props) => <PoolFees24hCell row={props.row.original} />,
=======
  cell: (props) => <PoolFees1dCell row={props.row.original} />,
>>>>>>> 5f1ded31
  size: 100,
  meta: {
    className: 'justify-end',
    skeleton: <div className="rounded-full bg-slate-700 w-full h-[20px] animate-pulse" />,
  },
}<|MERGE_RESOLUTION|>--- conflicted
+++ resolved
@@ -2,13 +2,8 @@
 import { ColumnDef } from '@tanstack/react-table'
 import React from 'react'
 
-<<<<<<< HEAD
-import { PoolFees24hCell } from './PoolFees24hCell'
-import { PoolNameCell, PoolChainCell, PoolAPRCell, PoolVolume24hCell } from '../../SharedCells'
-=======
 import { PoolFees1dCell } from './PoolFees1dCell'
 import { PoolNameCell, PoolChainCell, PoolAPRCell, PoolVolume1dCell } from '../../SharedCells'
->>>>>>> 5f1ded31
 import { PoolTVLCell } from './PoolTVLCell'
 
 export const ICON_SIZE = 26
@@ -72,11 +67,7 @@
   id: 'volume1d',
   header: 'Volume (24h)',
   accessorFn: (row) => row.volume1d,
-<<<<<<< HEAD
-  cell: (props) => <PoolVolume24hCell row={props.row.original} />,
-=======
   cell: (props) => <PoolVolume1dCell row={props.row.original} />,
->>>>>>> 5f1ded31
   size: 100,
   meta: {
     className: 'justify-end',
@@ -88,11 +79,7 @@
   id: 'fees1d',
   header: 'Fees (24h)',
   accessorFn: (row) => row.fees1d,
-<<<<<<< HEAD
-  cell: (props) => <PoolFees24hCell row={props.row.original} />,
-=======
   cell: (props) => <PoolFees1dCell row={props.row.original} />,
->>>>>>> 5f1ded31
   size: 100,
   meta: {
     className: 'justify-end',
