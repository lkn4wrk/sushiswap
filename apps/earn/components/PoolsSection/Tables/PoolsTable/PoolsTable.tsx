--- conflicted
+++ resolved
@@ -20,11 +20,6 @@
 import { GenericTable } from '@sushiswap/ui/future/components/table/GenericTable'
 import { Loader } from '@sushiswap/ui/future/components/Loader'
 
-<<<<<<< HEAD
-// eslint-disable-next-line @typescript-eslint/ban-ts-comment
-// @ts-ignore
-const COLUMNS = [NAME_COLUMN, TVL_COLUMN, VOLUME_1H_COLUMN, VOLUME_1D_COLUMN, VOLUME_7D_COLUMN, FEES_COLUMN, APR_COLUMN]
-=======
 const COLUMNS = [
   NAME_COLUMN,
   TVL_COLUMN,
@@ -34,7 +29,6 @@
   FEES_COLUMN,
   APR_COLUMN,
 ] as any
->>>>>>> 46d2012f
 
 export const PoolsTable: FC = () => {
   const { chainIds, tokenSymbols, protocols, farmsOnly } = usePoolFilters()
