--- conflicted
+++ resolved
@@ -2,42 +2,20 @@
 import { GenericTable, Table } from '@sushiswap/ui'
 import { getCoreRowModel, getSortedRowModel, PaginationState, SortingState, useReactTable } from '@tanstack/react-table'
 import React, { FC, useCallback, useEffect, useMemo, useState } from 'react'
-<<<<<<< HEAD
-import useSWRInfinite from 'swr/infinite'
-=======
->>>>>>> 5f1ded31
 
 import { usePoolFilters } from '../../../PoolsFiltersProvider'
 import { PAGE_SIZE } from '../contants'
 import { APR_COLUMN, FEES_COLUMN, NAME_COLUMN, NETWORK_COLUMN, TVL_COLUMN, VOLUME_COLUMN } from './Cells/columns'
 import { PoolQuickHoverTooltip } from './PoolQuickHoverTooltip'
-<<<<<<< HEAD
-import { getPools, Pool, GetPoolsArgs } from '@sushiswap/client'
-import { usePoolCount } from '../../../../lib/hooks/api/usePoolCount'
-=======
 import { Pool, GetPoolsArgs, usePoolsInfinite, usePoolCount, PoolType, PoolVersion } from '@sushiswap/client'
-import { useSWRConfig } from 'swr/_internal'
->>>>>>> 5f1ded31
+import { useSWRConfig } from 'swr'
 
 // eslint-disable-next-line @typescript-eslint/ban-ts-comment
 // @ts-ignore
 const COLUMNS = [NETWORK_COLUMN, NAME_COLUMN, TVL_COLUMN, VOLUME_COLUMN, FEES_COLUMN, APR_COLUMN]
 
-<<<<<<< HEAD
-const getArgs = (pageIndex: number, previousData: { id: string }[], args: GetPoolsArgs) => {
-  // first page, we don't have `previousPageData`
-  if (pageIndex === 0) return args
-
-  // add the cursor to the API endpoint
-  return { ...args, cursor: previousData?.[previousData.length - 1].id }
-}
-
-export const PoolsTable: FC = () => {
-  const { chainIds, poolTypes, incentivizedOnly } = usePoolFilters()
-=======
 export const PoolsTable: FC = () => {
   const { chainIds, tokenSymbols, poolTypes, poolVersions, incentivizedOnly } = usePoolFilters()
->>>>>>> 5f1ded31
   const { isSm } = useBreakpoint('sm')
   const { isMd } = useBreakpoint('md')
 
@@ -48,28 +26,6 @@
   const args = useMemo<GetPoolsArgs>(
     () => ({
       chainIds: chainIds,
-<<<<<<< HEAD
-      isIncentivized: incentivizedOnly || undefined, // will filter farms out if set to false, undefined will be filtered out by the parser
-      orderBy: sorting[0]?.id,
-      orderDir: sorting[0] ? (sorting[0].desc ? 'desc' : 'asc') : 'desc',
-      poolTypes: poolTypes as Pool['type'][],
-    }),
-    [sorting, chainIds, poolTypes, incentivizedOnly]
-  )
-
-  const {
-    data: pools,
-    isValidating,
-    size,
-    setSize,
-  } = useSWRInfinite(
-    (index, previous) => getArgs(index, previous, args),
-    (args) => getPools(args)
-  )
-
-  const { data: poolCount } = usePoolCount(args)
-
-=======
       tokenSymbols,
       isIncentivized: incentivizedOnly || undefined, // will filter farms out if set to false, undefined will be filtered out by the parser
       orderBy: sorting[0]?.id,
@@ -83,7 +39,6 @@
   const { data: pools, isValidating, size, setSize } = usePoolsInfinite({ args, swrConfig: useSWRConfig() })
   const { data: poolCount } = usePoolCount({ args, swrConfig: useSWRConfig() })
 
->>>>>>> 5f1ded31
   const table = useReactTable<Pool>({
     data: pools?.flat() || [],
     columns: COLUMNS,
