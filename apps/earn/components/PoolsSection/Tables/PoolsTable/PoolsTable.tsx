--- conflicted
+++ resolved
@@ -1,8 +1,4 @@
 import { useBreakpoint } from '@sushiswap/hooks'
-<<<<<<< HEAD
-import { GenericTable, Loader } from '@sushiswap/ui'
-=======
->>>>>>> 78ea4a37
 import { getCoreRowModel, getSortedRowModel, PaginationState, SortingState, useReactTable } from '@tanstack/react-table'
 import React, { FC, useCallback, useEffect, useMemo, useState } from 'react'
 
@@ -13,11 +9,8 @@
 import { Pool, GetPoolsArgs, usePoolsInfinite, usePoolCount, PoolType, PoolVersion } from '@sushiswap/client'
 import { useSWRConfig } from 'swr'
 import InfiniteScroll from 'react-infinite-scroll-component'
-<<<<<<< HEAD
-=======
 import { GenericTable } from '@sushiswap/ui/future/components/table/GenericTable'
 import { Loader } from '@sushiswap/ui/future/components/Loader'
->>>>>>> 78ea4a37
 
 // eslint-disable-next-line @typescript-eslint/ban-ts-comment
 // @ts-ignore
@@ -32,11 +25,7 @@
 
   const [sorting, setSorting] = useState<SortingState>([{ id: 'liquidityUSD', desc: true }])
   const [columnVisibility, setColumnVisibility] = useState({})
-<<<<<<< HEAD
-  const [pagination, setPagination] = useState<PaginationState>({ pageIndex: 0, pageSize: PAGE_SIZE })
-=======
   const [, setPagination] = useState<PaginationState>({ pageIndex: 0, pageSize: PAGE_SIZE })
->>>>>>> 78ea4a37
 
   const args = useMemo<GetPoolsArgs>(
     () => ({
