import { ChainId } from '@sushiswap/chain'
import { Pair, PairType, QuerypairsArgs } from '@sushiswap/graph-client'
import { useBreakpoint } from '@sushiswap/hooks'
import { GenericTable, Table } from '@sushiswap/ui'
import { getCoreRowModel, getSortedRowModel, PaginationState, SortingState, useReactTable } from '@tanstack/react-table'
import React, { FC, useCallback, useEffect, useMemo, useState } from 'react'
import stringify from 'fast-json-stable-stringify'
import useSWR from 'swr'

import { usePoolFilters } from '../../../PoolsFiltersProvider'
import { PAGE_SIZE } from '../contants'
import { APR_COLUMN, FEES_COLUMN, NAME_COLUMN, NETWORK_COLUMN, TVL_COLUMN, VOLUME_COLUMN } from './Cells/columns'
import { PairQuickHoverTooltip } from './PairQuickHoverTooltip'

// eslint-disable-next-line @typescript-eslint/ban-ts-comment
// @ts-ignore
const COLUMNS = [NETWORK_COLUMN, NAME_COLUMN, TVL_COLUMN, VOLUME_COLUMN, FEES_COLUMN, APR_COLUMN]

const fetcher = ({
  url,
  args,
}: {
  url: string
  args: {
    sorting: SortingState
    pagination: PaginationState
    query: string
    extraQuery: string
    selectedNetworks: ChainId[]
    selectedPoolTypes: string[]
    farmsOnly: boolean
  }
}) => {
  const _url = new URL(url, window.location.origin)

  if (args.sorting[0]) {
    _url.searchParams.set('orderBy', args.sorting[0].id)
    _url.searchParams.set('orderDirection', args.sorting[0].desc ? 'desc' : 'asc')
  }

  if (args.pagination) {
    _url.searchParams.set('pagination', stringify(args.pagination))
  }

  if (args.selectedNetworks) {
    _url.searchParams.set('networks', stringify(args.selectedNetworks))
  }

  const where: QuerypairsArgs['where'] = {}
  if (args.query) where['name_contains_nocase'] = args.query
  if (args.selectedPoolTypes) where['type_in'] = args.selectedPoolTypes as PairType[]

  if (Object.keys(where).length > 0) {
    _url.searchParams.set('where', stringify(where))
  }

  if (args.farmsOnly) {
    _url.searchParams.set('farmsOnly', 'true')
  }

  return fetch(_url.href)
    .then((res) => res.json())
    .catch((e) => console.log(stringify(e)))
}

export const PoolsTable: FC = () => {
  const { query, extraQuery, selectedNetworks, selectedPoolTypes, farmsOnly, atLeastOneFilterSelected } =
    usePoolFilters()
  const { isSm } = useBreakpoint('sm')
  const { isMd } = useBreakpoint('md')

  const [sorting, setSorting] = useState<SortingState>([{ id: 'liquidityUSD', desc: true }])
  const [columnVisibility, setColumnVisibility] = useState({})
  const [pagination, setPagination] = useState<PaginationState>({
    pageIndex: 0,
    pageSize: PAGE_SIZE,
  })

  const args = useMemo(
    () => ({
      sorting,
      pagination,
      selectedNetworks,
      selectedPoolTypes,
      farmsOnly,
      query,
      extraQuery,
    }),
    [sorting, pagination, selectedNetworks, selectedPoolTypes, farmsOnly, query, extraQuery]
  )

  const { data: pools, isValidating } = useSWR<Pair[]>({ url: '/earn/api/pools', args }, fetcher)

<<<<<<< HEAD
=======
  // console.log({ pools })

>>>>>>> 6c5bb0f2
  const { data: poolCount } = useSWR<number>(
    `/earn/api/pools/count${selectedNetworks ? `?networks=${stringify(selectedNetworks)}` : ''}`,
    (url) => fetch(url).then((response) => response.json())
  )

  const table = useReactTable<Pair>({
    data: pools || [],
    columns: COLUMNS,
    state: {
      sorting,
      columnVisibility,
    },
    pageCount: Math.ceil((poolCount || 0) / PAGE_SIZE),
    onSortingChange: setSorting,
    onPaginationChange: setPagination,
    getCoreRowModel: getCoreRowModel(),
    getSortedRowModel: getSortedRowModel(),
    manualSorting: true,
    manualPagination: true,
  })

  useEffect(() => {
    if (isSm && !isMd) {
      setColumnVisibility({
        volume: false,
        network: false,
        rewards: false,
        fees: false,
      })
    } else if (isSm) {
      setColumnVisibility({})
    } else {
      setColumnVisibility({
        volume: false,
        network: false,
        rewards: false,
        liquidityUSD: false,
        fees: false,
      })
    }
  }, [isMd, isSm])

  const rowLink = useCallback((row: Pair) => {
    return `/${row.id}`
  }, [])

  return (
    <>
      <GenericTable<Pair>
        table={table}
        loading={!pools && isValidating}
        HoverElement={isMd ? PairQuickHoverTooltip : undefined}
        placeholder="No pools found"
        pageSize={PAGE_SIZE}
        linkFormatter={rowLink}
      />
      <Table.Paginator
        hasPrev={pagination.pageIndex > 0}
        hasNext={
          !atLeastOneFilterSelected ? pagination.pageIndex < table.getPageCount() : (pools?.length || 0) >= PAGE_SIZE
        }
        nextDisabled={!pools && isValidating}
        onPrev={table.previousPage}
        onNext={table.nextPage}
        page={pagination.pageIndex}
        onPage={table.setPageIndex}
        pages={!atLeastOneFilterSelected ? table.getPageCount() : undefined}
        pageSize={PAGE_SIZE}
      />
    </>
  )
}<|MERGE_RESOLUTION|>--- conflicted
+++ resolved
@@ -91,11 +91,8 @@
 
   const { data: pools, isValidating } = useSWR<Pair[]>({ url: '/earn/api/pools', args }, fetcher)
 
-<<<<<<< HEAD
-=======
   // console.log({ pools })
 
->>>>>>> 6c5bb0f2
   const { data: poolCount } = useSWR<number>(
     `/earn/api/pools/count${selectedNetworks ? `?networks=${stringify(selectedNetworks)}` : ''}`,
     (url) => fetch(url).then((response) => response.json())
