--- conflicted
+++ resolved
@@ -49,19 +49,6 @@
   if (args.query) where['name_contains_nocase'] = args.query
   if (args.selectedPoolTypes) where['type_in'] = args.selectedPoolTypes
 
-<<<<<<< HEAD
-    _url.searchParams.set('where', stringify(where))
-  }
-
-  // if (args.extraQuery) {
-  //   where = {
-  //     ...where,
-  //     token1_: { symbol_contains_nocase: args.extraQuery },
-  //   }
-
-  //   _url.searchParams.set('where', stringify(where))
-  // }
-=======
   if (Object.keys(where).length > 0) {
     _url.searchParams.set('where', JSON.stringify(where))
   }
@@ -69,7 +56,6 @@
   if (args.farmsOnly) {
     _url.searchParams.set('farmsOnly', 'true')
   }
->>>>>>> 9250d4cf
 
   return fetch(_url.href)
     .then((res) => res.json())
