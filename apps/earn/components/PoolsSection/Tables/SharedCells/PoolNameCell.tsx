import { formatNumber } from '@sushiswap/format'
import { Pool } from '@sushiswap/client'
import { useInViewport } from '@sushiswap/hooks'
<<<<<<< HEAD
import { classNames, Currency, NetworkIcon } from '@sushiswap/ui'
=======
import { classNames, NetworkIcon, Typography } from '@sushiswap/ui'
import { Currency } from '@sushiswap/ui/future/components/currency'
>>>>>>> 1223e9bb
import { FC, useRef } from 'react'

import { useTokensFromPool } from '../../../../lib/hooks'
import { ICON_SIZE } from '../contants'
import { Row } from './types'

export const PoolNameCell: FC<Row<Pool>> = ({ row }) => {
  const { token0, token1 } = useTokensFromPool(row)
  const ref = useRef<HTMLDivElement>(null)
  const inViewport = useInViewport(ref)
  return (
    <div className="flex items-center gap-3 sm:gap-0">
      <div className="hidden sm:flex">
        <Currency.IconList iconWidth={ICON_SIZE} iconHeight={ICON_SIZE}>
          <Currency.Icon disableLink currency={token0} priority={inViewport} />
          <Currency.Icon disableLink currency={token1} priority={inViewport} />
        </Currency.IconList>
      </div>
      <div className="flex sm:hidden">
        <NetworkIcon chainId={row.chainId} width={ICON_SIZE} height={ICON_SIZE} />
      </div>
      <div className="flex flex-col">
        <span className="text-sm flex items-center gap-1 text-gray-900 dark:text-slate-50">
          {token0.symbol} <span className="text-gray-900 dark:text-slate-500">/</span> {token1.symbol}{' '}
          <div className={classNames('text-[10px] bg-gray-200 dark:bg-slate-700 rounded-lg px-1 ml-1')}>
            {formatNumber(row.swapFee * 100)}%
          </div>
        </span>
        {/*<span className="text-xs text-gray-600 dark:text-slate-400">*/}
        {/*  {row.type === 'STABLE_POOL' && 'Stable'}*/}
        {/*  {row.type === 'CONSTANT_PRODUCT_POOL' && 'Classic'}*/}
        {/*</span>*/}
      </div>
    </div>
  )
}<|MERGE_RESOLUTION|>--- conflicted
+++ resolved
@@ -1,12 +1,8 @@
 import { formatNumber } from '@sushiswap/format'
 import { Pool } from '@sushiswap/client'
 import { useInViewport } from '@sushiswap/hooks'
-<<<<<<< HEAD
-import { classNames, Currency, NetworkIcon } from '@sushiswap/ui'
-=======
 import { classNames, NetworkIcon, Typography } from '@sushiswap/ui'
 import { Currency } from '@sushiswap/ui/future/components/currency'
->>>>>>> 1223e9bb
 import { FC, useRef } from 'react'
 
 import { useTokensFromPool } from '../../../../lib/hooks'
