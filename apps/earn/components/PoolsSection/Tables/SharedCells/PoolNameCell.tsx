import { formatNumber } from '@sushiswap/format'
import { Pool, Protocol } from '@sushiswap/client'
import { classNames } from '@sushiswap/ui'
import { Currency } from '@sushiswap/ui/components/currency'
import { FC } from 'react'
import { NetworkIcon } from '@sushiswap/ui/components/icons'

import { useTokensFromPool } from '../../../../lib/hooks'
import { ICON_SIZE } from '../constants'
import { Row } from './types'
import { Badge } from '@sushiswap/ui/components/Badge'
import { ChainId } from '@sushiswap/chain'
import { Tooltip, TooltipContent, TooltipProvider, TooltipTrigger } from '@sushiswap/ui/components/tooltip'

export const PoolNameCell: FC<Row<Pool>> = ({ row }) => {
  const { token0, token1 } = useTokensFromPool(row)

  const incetives = row.incentives.filter((i) => i.rewardPerDay > 0)

  return (
    <div className="flex items-center gap-5">
      <div className="flex min-w-[54px]">
        {token0 && token1 && (
          <Badge
            className="border-2 border-slate-900 rounded-full z-[11]"
            position="bottom-right"
            badgeContent={<NetworkIcon chainId={row.chainId as ChainId} width={14} height={14} />}
          >
            <Currency.IconList iconWidth={ICON_SIZE} iconHeight={ICON_SIZE}>
              <Currency.Icon disableLink currency={token0} />
              <Currency.Icon disableLink currency={token1} />
            </Currency.IconList>
          </Badge>
        )}
      </div>
      <div className="flex flex-col gap-0.5">
        <span className="flex items-center gap-1 text-sm font-medium text-gray-900 dark:text-slate-50">
          {token0?.symbol} <span className="font-normal text-gray-900 dark:text-slate-500">/</span> {token1?.symbol}{' '}
          <div className={classNames('text-[10px] bg-gray-200 dark:bg-slate-700 rounded-lg px-1 ml-1')}></div>
        </span>
        <div className="flex gap-1">
          {row.protocol === Protocol.BENTOBOX_STABLE && (
            <div className="bg-green/20 text-green text-[10px] px-2 rounded-full">Trident Stable</div>
          )}
          {row.protocol === Protocol.BENTOBOX_CLASSIC && (
            <div className="bg-green/20 text-green text-[10px] px-2 rounded-full">Trident Classic</div>
          )}
          {row.protocol === 'SUSHISWAP_V2' && (
            <div className="bg-pink/20 text-pink text-[10px] px-2 rounded-full">
              SushiSwap<sup>v2</sup>
            </div>
          )}
          {row.protocol === 'SUSHISWAP_V3' && (
            <div className="bg-blue/20 text-blue text-[10px] px-2 rounded-full">
              SushiSwap<sup>v3</sup>
            </div>
          )}
          <div className="bg-gray-200 text-gray-700 dark:bg-slate-800 dark:text-slate-300 text-[10px] px-2 rounded-full">
            {formatNumber(row.swapFee * 100)}%
          </div>
<<<<<<< HEAD
          {row.incentives && row.incentives.length > 0 && (
            <TooltipProvider>
              <Tooltip>
                <TooltipTrigger asChild>
                  <div className="bg-green/20 text-green text-[10px] px-2 rounded-full">
                    🧑‍🌾 {row.incentives.length > 1 ? `x ${row.incentives.length}` : ''}{' '}
                  </div>
                </TooltipTrigger>
                <TooltipContent>
                  <p>Farm rewards available</p>
                </TooltipContent>
              </Tooltip>
            </TooltipProvider>
=======
          {incetives && incetives.length > 0 && (
            <Tooltip description="Farm rewards available">
              <div className="bg-green/20 text-green text-[10px] px-2 rounded-full">
                🧑‍🌾 {incetives.length > 1 ? `x ${incetives.length}` : ''}{' '}
              </div>
            </Tooltip>
>>>>>>> a51e408a
          )}
        </div>
      </div>
    </div>
  )
}<|MERGE_RESOLUTION|>--- conflicted
+++ resolved
@@ -15,7 +15,7 @@
 export const PoolNameCell: FC<Row<Pool>> = ({ row }) => {
   const { token0, token1 } = useTokensFromPool(row)
 
-  const incetives = row.incentives.filter((i) => i.rewardPerDay > 0)
+  const incentives = row.incentives.filter((i) => i.rewardPerDay > 0)
 
   return (
     <div className="flex items-center gap-5">
@@ -58,13 +58,12 @@
           <div className="bg-gray-200 text-gray-700 dark:bg-slate-800 dark:text-slate-300 text-[10px] px-2 rounded-full">
             {formatNumber(row.swapFee * 100)}%
           </div>
-<<<<<<< HEAD
-          {row.incentives && row.incentives.length > 0 && (
+          {incentives && incentives.length > 0 && (
             <TooltipProvider>
               <Tooltip>
                 <TooltipTrigger asChild>
                   <div className="bg-green/20 text-green text-[10px] px-2 rounded-full">
-                    🧑‍🌾 {row.incentives.length > 1 ? `x ${row.incentives.length}` : ''}{' '}
+                    🧑‍🌾 {incentives.length > 1 ? `x ${incentives.length}` : ''}{' '}
                   </div>
                 </TooltipTrigger>
                 <TooltipContent>
@@ -72,14 +71,6 @@
                 </TooltipContent>
               </Tooltip>
             </TooltipProvider>
-=======
-          {incetives && incetives.length > 0 && (
-            <Tooltip description="Farm rewards available">
-              <div className="bg-green/20 text-green text-[10px] px-2 rounded-full">
-                🧑‍🌾 {incetives.length > 1 ? `x ${incetives.length}` : ''}{' '}
-              </div>
-            </Tooltip>
->>>>>>> a51e408a
           )}
         </div>
       </div>
