import { useDebounce } from '@sushiswap/hooks'
import React, { FC, useEffect, useState } from 'react'

import { usePoolFilters } from '../../../PoolsFiltersProvider'
import { Search } from '@sushiswap/ui/future/components/input/Search'

export const TableFiltersSearchToken: FC = () => {
  const { tokenSymbols, setFilters } = usePoolFilters()
<<<<<<< HEAD

  const [_query, setQuery] = useState<string>(tokenSymbols?.[0] ?? '')
  const [_extraQuery, setExtraQuery] = useState<string>('')
  const [extra] = useState(false)

  const debouncedQuery = useDebounce(_query, 400)
  const debouncedExtraQuery = useDebounce(_extraQuery, 400)

  useEffect(() => {
    if (!(debouncedExtraQuery || debouncedQuery) && tokenSymbols) {
      setFilters({ tokenSymbols: undefined })
    } else {
      setFilters({ tokenSymbols: [debouncedQuery, debouncedExtraQuery].filter((query) => query !== '') })
    }
  }, [debouncedExtraQuery, debouncedQuery, setFilters])
=======
  const [_query, setQuery] = useState<string>(tokenSymbols ? tokenSymbols.join(' ') : '')
  const debouncedQuery = useDebounce(_query, 400)
>>>>>>> c39786b7

  useEffect(() => {
    if (tokenSymbols?.join(' ') !== debouncedQuery) {
      setFilters({ tokenSymbols: debouncedQuery.split(' ') })
    }
  }, [_query, debouncedQuery, setFilters, tokenSymbols])

  return (
    <Search id="search" value={_query} loading={false} onChange={setQuery} className="max-w-[500px]" delimiter=" " />
  )
}<|MERGE_RESOLUTION|>--- conflicted
+++ resolved
@@ -6,26 +6,8 @@
 
 export const TableFiltersSearchToken: FC = () => {
   const { tokenSymbols, setFilters } = usePoolFilters()
-<<<<<<< HEAD
-
-  const [_query, setQuery] = useState<string>(tokenSymbols?.[0] ?? '')
-  const [_extraQuery, setExtraQuery] = useState<string>('')
-  const [extra] = useState(false)
-
-  const debouncedQuery = useDebounce(_query, 400)
-  const debouncedExtraQuery = useDebounce(_extraQuery, 400)
-
-  useEffect(() => {
-    if (!(debouncedExtraQuery || debouncedQuery) && tokenSymbols) {
-      setFilters({ tokenSymbols: undefined })
-    } else {
-      setFilters({ tokenSymbols: [debouncedQuery, debouncedExtraQuery].filter((query) => query !== '') })
-    }
-  }, [debouncedExtraQuery, debouncedQuery, setFilters])
-=======
   const [_query, setQuery] = useState<string>(tokenSymbols ? tokenSymbols.join(' ') : '')
   const debouncedQuery = useDebounce(_query, 400)
->>>>>>> c39786b7
 
   useEffect(() => {
     if (tokenSymbols?.join(' ') !== debouncedQuery) {
