--- conflicted
+++ resolved
@@ -40,33 +40,18 @@
             'transition-opacity ease-in duration-150 flex gap-3 flex-wrap items-center'
           )}
         >
-<<<<<<< HEAD
-          {/*<Button*/}
-          {/*  className="items-center gap-2.5"*/}
-          {/*  onClick={() => protocolHandler(Protocol.SUSHISWAP_V3)}*/}
-          {/*  size="sm"*/}
-          {/*  variant={protocols.includes(Protocol.SUSHISWAP_V3) ? 'outlined' : 'empty'}*/}
-          {/*  color={protocols.includes(Protocol.SUSHISWAP_V3) ? 'blue' : 'default'}*/}
-          {/*>*/}
-          {/*  <span>🍣</span>{' '}*/}
-          {/*  <span>*/}
-          {/*    SushiSwap <sup>v3</sup>*/}
-          {/*  </span>*/}
-          {/*</Button>*/}
-=======
           <Button
             className="items-center gap-2.5"
-            onClick={() => handler(FilterTag.SUSHISWAP_V3)}
+            onClick={() => protocolHandler(Protocol.SUSHISWAP_V3)}
             size="sm"
-            variant={categories.includes(FilterTag.SUSHISWAP_V3) ? 'outlined' : 'empty'}
-            color={categories.includes(FilterTag.SUSHISWAP_V3) ? 'blue' : 'default'}
+            variant={protocols.includes(Protocol.SUSHISWAP_V3) ? 'outlined' : 'empty'}
+            color={protocols.includes(Protocol.SUSHISWAP_V3) ? 'blue' : 'default'}
           >
             <span>🍣</span>{' '}
             <span>
               SushiSwap <sup>v3</sup>
             </span>
           </Button>
->>>>>>> 55095b84
           <Button
             className="gap-2.5"
             onClick={() => protocolHandler(Protocol.SUSHISWAP_V2)}
