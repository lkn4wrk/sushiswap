--- conflicted
+++ resolved
@@ -6,13 +6,8 @@
 import { Pool } from '@sushiswap/client'
 import { FundSource, useIsMounted } from '@sushiswap/hooks'
 import { Percent } from '@sushiswap/math'
-<<<<<<< HEAD
-import { UniswapV2Router02ChainId } from '@sushiswap/v2-core'
-import { Dots } from '@sushiswap/ui/components/dots'
-=======
 import { SushiSwapV2ChainId } from '@sushiswap/v2-sdk'
 import { Dots } from '@sushiswap/ui'
->>>>>>> 7ca258e6
 import {
   _useSendTransaction as useSendTransaction,
   Address,
