import { BigNumber } from '@ethersproject/bignumber'
import { TransactionRequest } from '@ethersproject/providers'
import { calculateSlippageAmount } from '@sushiswap/amm'
import { Amount, Native } from '@sushiswap/currency'
import { calculateGasMargin } from '@sushiswap/gas'
import { Pool } from '@sushiswap/client'
import { FundSource, useIsMounted } from '@sushiswap/hooks'
import { Percent } from '@sushiswap/math'
import { UniswapV2Router02ChainId } from '@sushiswap/sushiswap'
import { Button, Dots } from '@sushiswap/ui'
import {
  Approve,
  Checker,
  getSushiSwapRouterContractConfig,
  PairState,
  usePair,
  useSendTransaction,
  useSushiSwapRouterContract,
  useTotalSupply,
} from '@sushiswap/wagmi'
import { Dispatch, FC, SetStateAction, useCallback, useMemo, useState } from 'react'
import { Address, useAccount, useNetwork } from 'wagmi'
import { SendTransactionResult } from 'wagmi/actions'

import { useTokensFromPool, useTransactionDeadline, useUnderlyingTokenBalanceFromPool } from '../../lib/hooks'
import { useNotifications, useSettings } from '../../lib/state/storage'
import { usePoolPosition } from '../PoolPositionProvider'
import { RemoveSectionWidget } from './RemoveSectionWidget'

interface RemoveSectionLegacyProps {
  pool: Pool
}

const DEFAULT_REMOVE_LIQUIDITY_SLIPPAGE_TOLERANCE = new Percent(5, 100)

export const RemoveSectionLegacy: FC<RemoveSectionLegacyProps> = ({ pool: _pool }) => {
  const { token0, token1, liquidityToken } = useTokensFromPool(_pool)
  const { chain } = useNetwork()
  const isMounted = useIsMounted()
  const { address } = useAccount()
<<<<<<< HEAD
  const deadline = useTransactionDeadline(_pool.chainId)
  const contract = useSushiSwapRouterContract(_pool.chainId)
=======
  const deadline = useTransactionDeadline(pair.chainId)
  const contract = useSushiSwapRouterContract(pair.chainId as UniswapV2Router02ChainId)
>>>>>>> b6d20a82
  const [{ slippageTolerance }] = useSettings()
  const [, { createNotification }] = useNotifications(address)

  const slippagePercent = useMemo(
    () =>
      slippageTolerance ? new Percent(slippageTolerance * 100, 10_000) : DEFAULT_REMOVE_LIQUIDITY_SLIPPAGE_TOLERANCE,
    [slippageTolerance]
  )

  const [percentage, setPercentage] = useState<string>('')
  const percentToRemove = useMemo(() => new Percent(percentage, 100), [percentage])

  const {
    data: [poolState, pool],
<<<<<<< HEAD
  } = usePair(_pool.chainId, token0, token1)
=======
  } = usePair(pair.chainId as UniswapV2Router02ChainId, token0, token1)
>>>>>>> b6d20a82
  const { balance } = usePoolPosition()
  const totalSupply = useTotalSupply(liquidityToken)

  const [reserve0, reserve1] = useMemo(() => {
    return [pool?.reserve0, pool?.reserve1]
  }, [pool?.reserve0, pool?.reserve1])

  const underlying = useUnderlyingTokenBalanceFromPool({
    reserve0,
    reserve1,
    totalSupply,
    balance: balance?.[FundSource.WALLET],
  })

  const [underlying0, underlying1] = underlying

  const currencyAToRemove = useMemo(
    () =>
      token0
        ? percentToRemove && percentToRemove.greaterThan('0') && underlying0
          ? Amount.fromRawAmount(token0, percentToRemove.multiply(underlying0.quotient).quotient || '0')
          : Amount.fromRawAmount(token0, '0')
        : undefined,
    [percentToRemove, token0, underlying0]
  )

  const currencyBToRemove = useMemo(
    () =>
      token1
        ? percentToRemove && percentToRemove.greaterThan('0') && underlying1
          ? Amount.fromRawAmount(token1, percentToRemove.multiply(underlying1.quotient).quotient || '0')
          : Amount.fromRawAmount(token1, '0')
        : undefined,
    [percentToRemove, token1, underlying1]
  )

  const [minAmount0, minAmount1] = useMemo(() => {
    return [
      currencyAToRemove
        ? Amount.fromRawAmount(
            currencyAToRemove.currency,
            calculateSlippageAmount(currencyAToRemove, slippagePercent)[0]
          )
        : undefined,
      currencyBToRemove
        ? Amount.fromRawAmount(
            currencyBToRemove.currency,
            calculateSlippageAmount(currencyBToRemove, slippagePercent)[0]
          )
        : undefined,
    ]
  }, [slippagePercent, currencyAToRemove, currencyBToRemove])

  const amountToRemove = useMemo(
    () => balance?.[FundSource.WALLET].multiply(percentToRemove),
    [balance, percentToRemove]
  )

  const onSettled = useCallback(
    (data: SendTransactionResult | undefined) => {
      if (!data || !chain?.id) return
      const ts = new Date().getTime()
      createNotification({
        type: 'burn',
        chainId: chain.id,
        txHash: data.hash,
        promise: data.wait(),
        summary: {
          pending: `Removing liquidity from the ${token0.symbol}/${token1.symbol} pair`,
          completed: `Successfully removed liquidity from the ${token0.symbol}/${token1.symbol} pair`,
          failed: 'Something went wrong when removing liquidity',
        },
        timestamp: ts,
        groupTimestamp: ts,
      })
    },
    [chain?.id, createNotification, token0.symbol, token1.symbol]
  )

  const prepare = useCallback(
    async (setRequest: Dispatch<SetStateAction<(TransactionRequest & { to: string }) | undefined>>) => {
      try {
        if (
          !token0 ||
          !token1 ||
          !chain?.id ||
          !contract ||
          !underlying0 ||
          !underlying1 ||
          !address ||
          !pool ||
          !balance?.[FundSource.WALLET] ||
          !minAmount0 ||
          !minAmount1 ||
          !deadline
        ) {
          return
        }

        const withNative =
          Native.onChain(_pool.chainId).wrapped.address === pool.token0.address ||
          Native.onChain(_pool.chainId).wrapped.address === pool.token1.address

        let methodNames
        let args: any

        if (withNative) {
          const token1IsNative = Native.onChain(_pool.chainId).wrapped.address === pool.token1.wrapped.address
          methodNames = ['removeLiquidityETH', 'removeLiquidityETHSupportingFeeOnTransferTokens']
          args = [
            token1IsNative ? pool.token0.wrapped.address : pool.token1.wrapped.address,
            balance[FundSource.WALLET].multiply(percentToRemove).quotient.toString(),
            token1IsNative ? minAmount0.quotient.toString() : minAmount1.quotient.toString(),
            token1IsNative ? minAmount1.quotient.toString() : minAmount0.quotient.toString(),
            address,
            deadline.toHexString(),
          ]
        } else {
          methodNames = ['removeLiquidity']
          args = [
            pool.token0.wrapped.address,
            pool.token1.wrapped.address,
            balance[FundSource.WALLET].multiply(percentToRemove).quotient.toString(),
            minAmount0.quotient.toString(),
            minAmount1.quotient.toString(),
            address,
            deadline.toHexString(),
          ]
        }

        const safeGasEstimates = await Promise.all(
          methodNames.map((methodName) =>
            contract.estimateGas[methodName](...args)
              .then(calculateGasMargin)
              .catch()
          )
        )

        const indexOfSuccessfulEstimation = safeGasEstimates.findIndex((safeGasEstimate) =>
          BigNumber.isBigNumber(safeGasEstimate)
        )

        if (indexOfSuccessfulEstimation !== -1) {
          const methodName = methodNames[indexOfSuccessfulEstimation]
          const safeGasEstimate = safeGasEstimates[indexOfSuccessfulEstimation]

          setRequest({
            from: address,
            to: contract.address,
            data: contract.interface.encodeFunctionData(methodName, args),
            gasLimit: safeGasEstimate,
          })
        }
      } catch (e: unknown) {
        //
      }
    },
    [
      token0,
      token1,
      chain?.id,
      contract,
      underlying0,
      underlying1,
      address,
      pool,
      balance,
      minAmount0,
      minAmount1,
      deadline,
      _pool.chainId,
      percentToRemove,
    ]
  )

  const { sendTransaction, isLoading: isWritePending } = useSendTransaction({
    chainId: _pool.chainId,
    prepare,
    onSettled,
  })

  return (
    <div>
      <RemoveSectionWidget
        isFarm={!!_pool.incentives && _pool.incentives.length > 0}
        chainId={_pool.chainId}
        percentage={percentage}
        token0={token0}
        token1={token1}
        token0Minimum={minAmount0}
        token1Minimum={minAmount1}
        setPercentage={setPercentage}
      >
        <Checker.Connected fullWidth size="md">
          <Checker.Custom
            showGuardIfTrue={isMounted && [PairState.NOT_EXISTS, PairState.INVALID].includes(poolState)}
            guard={
              <Button size="md" fullWidth disabled={true}>
                Pool Not Found
              </Button>
            }
          >
            <Checker.Network fullWidth size="md" chainId={_pool.chainId}>
              <Checker.Custom
                showGuardIfTrue={+percentage <= 0}
                guard={
                  <Button size="md" fullWidth disabled={true}>
                    Enter Amount
                  </Button>
                }
              >
                <Approve
                  onSuccess={createNotification}
                  className="flex-grow !justify-end"
                  components={
                    <Approve.Components>
                      <Approve.Token
                        size="md"
                        className="whitespace-nowrap"
                        fullWidth
                        amount={amountToRemove}
<<<<<<< HEAD
                        address={getSushiSwapRouterContractConfig(_pool.chainId).address as Address}
=======
                        address={
                          getSushiSwapRouterContractConfig(pair.chainId as UniswapV2Router02ChainId).address as Address
                        }
>>>>>>> b6d20a82
                      />
                    </Approve.Components>
                  }
                  render={({ approved }) => {
                    return (
                      <Button
                        onClick={() => sendTransaction?.()}
                        fullWidth
                        size="md"
                        variant="filled"
                        disabled={!approved || isWritePending}
                      >
                        {isWritePending ? <Dots>Confirm transaction</Dots> : 'Remove Liquidity'}
                      </Button>
                    )
                  }}
                />
              </Checker.Custom>
            </Checker.Network>
          </Checker.Custom>
        </Checker.Connected>
      </RemoveSectionWidget>
    </div>
  )
}<|MERGE_RESOLUTION|>--- conflicted
+++ resolved
@@ -38,13 +38,8 @@
   const { chain } = useNetwork()
   const isMounted = useIsMounted()
   const { address } = useAccount()
-<<<<<<< HEAD
   const deadline = useTransactionDeadline(_pool.chainId)
-  const contract = useSushiSwapRouterContract(_pool.chainId)
-=======
-  const deadline = useTransactionDeadline(pair.chainId)
-  const contract = useSushiSwapRouterContract(pair.chainId as UniswapV2Router02ChainId)
->>>>>>> b6d20a82
+  const contract = useSushiSwapRouterContract(_pool.chainId as UniswapV2Router02ChainId)
   const [{ slippageTolerance }] = useSettings()
   const [, { createNotification }] = useNotifications(address)
 
@@ -59,11 +54,7 @@
 
   const {
     data: [poolState, pool],
-<<<<<<< HEAD
-  } = usePair(_pool.chainId, token0, token1)
-=======
-  } = usePair(pair.chainId as UniswapV2Router02ChainId, token0, token1)
->>>>>>> b6d20a82
+  } = usePair(_pool.chainId as UniswapV2Router02ChainId, token0, token1)
   const { balance } = usePoolPosition()
   const totalSupply = useTotalSupply(liquidityToken)
 
@@ -285,13 +276,9 @@
                         className="whitespace-nowrap"
                         fullWidth
                         amount={amountToRemove}
-<<<<<<< HEAD
-                        address={getSushiSwapRouterContractConfig(_pool.chainId).address as Address}
-=======
                         address={
-                          getSushiSwapRouterContractConfig(pair.chainId as UniswapV2Router02ChainId).address as Address
+                          getSushiSwapRouterContractConfig(_pool.chainId as UniswapV2Router02ChainId).address as Address
                         }
->>>>>>> b6d20a82
                       />
                     </Approve.Components>
                   }
