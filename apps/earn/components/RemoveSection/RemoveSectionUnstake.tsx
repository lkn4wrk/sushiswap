import { tryParseAmount } from '@sushiswap/currency'
import { ChefType, Pool, usePool } from '@sushiswap/client'
import { useIsMounted } from '@sushiswap/hooks'
import { AppearOnMount, Button, Dots } from '@sushiswap/ui'
import { Approve, Checker, getMasterChefContractConfig, useMasterChefWithdraw } from '@sushiswap/wagmi'
import { FC, useMemo, useState } from 'react'

<<<<<<< HEAD
import { useCreateNotification, useGraphPool } from '../../lib/hooks'
=======
import { useGraphPool } from '../../lib/hooks'
>>>>>>> 78ea4a37
import { usePoolPositionStaked } from '../PoolPositionStakedProvider'
import { RemoveSectionUnstakeWidget } from './RemoveSectionUnstakeWidget'
import { useSWRConfig } from 'swr'

interface AddSectionStakeProps {
  pool: Pool
  chefType: ChefType
  farmId: number
}

export const RemoveSectionUnstake: FC<{ poolId: string }> = ({ poolId }) => {
  const isMounted = useIsMounted()
  const { data: pool } = usePool({ args: poolId, swrConfig: useSWRConfig() })

  if (!pool) return <></>

  if (!pool?.incentives || pool.incentives.length === 0 || !isMounted) return <></>

  return (
    <AppearOnMount show={true}>
      <_RemoveSectionUnstake
        pool={pool}
        chefType={pool.incentives[0].chefType}
        farmId={Number(pool.incentives[0].pid)}
      />
    </AppearOnMount>
  )
}

export const _RemoveSectionUnstake: FC<AddSectionStakeProps> = ({ pool, chefType, farmId }) => {
<<<<<<< HEAD
  const createNotification = useCreateNotification()
  const [value, setValue] = useState('')
  const { reserve0, reserve1, liquidityToken } = useGraphPool(pool)
=======
  const [value, setValue] = useState('')
  const {
    data: { reserve0, reserve1, liquidityToken },
  } = useGraphPool(pool)
>>>>>>> 78ea4a37
  const { balance } = usePoolPositionStaked()

  const amount = useMemo(() => {
    return tryParseAmount(value, liquidityToken)
  }, [liquidityToken, value])

  const { sendTransaction, isLoading: isWritePending } = useMasterChefWithdraw({
    chainId: liquidityToken.chainId,
    amount,
    pid: farmId,
    chef: chefType,
  })

  return (
    <RemoveSectionUnstakeWidget
      chainId={pool.chainId}
      value={value}
      setValue={setValue}
      reserve0={reserve0}
      reserve1={reserve1}
      liquidityToken={liquidityToken}
    >
      <Checker.Connected size="md">
        <Checker.Network size="md" chainId={pool.chainId}>
          <Checker.Custom
            showGuardIfTrue={Boolean(amount && balance && amount.greaterThan(balance))}
            guard={<Button size="md">Insufficient Balance</Button>}
          >
            <Approve
              className="flex-grow !justify-end"
              components={
                <Approve.Components>
                  <Approve.Token
                    size="md"
                    className="whitespace-nowrap"
                    fullWidth
                    amount={amount}
                    address={getMasterChefContractConfig(pool.chainId, chefType)?.address}
                    enabled={Boolean(getMasterChefContractConfig(pool.chainId, chefType)?.address)}
                  />
                </Approve.Components>
              }
              render={({ approved }) => {
                return (
                  <Button
                    onClick={() => sendTransaction?.()}
                    fullWidth
                    size="md"
                    variant="filled"
                    disabled={!approved || isWritePending}
                  >
                    {isWritePending ? <Dots>Confirm transaction</Dots> : 'Unstake Liquidity'}
                  </Button>
                )
              }}
            />
          </Checker.Custom>
        </Checker.Network>
      </Checker.Connected>
    </RemoveSectionUnstakeWidget>
  )
}<|MERGE_RESOLUTION|>--- conflicted
+++ resolved
@@ -5,11 +5,7 @@
 import { Approve, Checker, getMasterChefContractConfig, useMasterChefWithdraw } from '@sushiswap/wagmi'
 import { FC, useMemo, useState } from 'react'
 
-<<<<<<< HEAD
-import { useCreateNotification, useGraphPool } from '../../lib/hooks'
-=======
 import { useGraphPool } from '../../lib/hooks'
->>>>>>> 78ea4a37
 import { usePoolPositionStaked } from '../PoolPositionStakedProvider'
 import { RemoveSectionUnstakeWidget } from './RemoveSectionUnstakeWidget'
 import { useSWRConfig } from 'swr'
@@ -40,16 +36,10 @@
 }
 
 export const _RemoveSectionUnstake: FC<AddSectionStakeProps> = ({ pool, chefType, farmId }) => {
-<<<<<<< HEAD
-  const createNotification = useCreateNotification()
-  const [value, setValue] = useState('')
-  const { reserve0, reserve1, liquidityToken } = useGraphPool(pool)
-=======
   const [value, setValue] = useState('')
   const {
     data: { reserve0, reserve1, liquidityToken },
   } = useGraphPool(pool)
->>>>>>> 78ea4a37
   const { balance } = usePoolPositionStaked()
 
   const amount = useMemo(() => {
