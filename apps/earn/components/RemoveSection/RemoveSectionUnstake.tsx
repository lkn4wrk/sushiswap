import { tryParseAmount } from '@sushiswap/currency'
import { ChefType, Pool, usePool } from '@sushiswap/client'
import { useIsMounted } from '@sushiswap/hooks'
<<<<<<< HEAD
import { AppearOnMount } from '@sushiswap/ui/components/animation'
import { getMasterChefContractConfig, useMasterChefWithdraw } from '@sushiswap/wagmi'
=======
import { AppearOnMount, Dots } from '@sushiswap/ui'
import { useMasterChefWithdraw } from '@sushiswap/wagmi'
>>>>>>> 7ca258e6
import { FC, useMemo, useState } from 'react'
import { Dots } from '@sushiswap/ui/components/dots'

import { useGraphPool } from '../../lib/hooks'
import { usePoolPositionStaked } from '../PoolPositionStakedProvider'
import { RemoveSectionUnstakeWidget } from './RemoveSectionUnstakeWidget'
import { useSWRConfig } from 'swr'
import { Checker } from '@sushiswap/wagmi/future/systems'
import { Button } from '@sushiswap/ui/components/button'
import { useApproved, withCheckerRoot } from '@sushiswap/wagmi/future/systems/Checker/Provider'
import { APPROVE_TAG_UNSTAKE } from '../../lib/constants'
import { ChainId } from '@sushiswap/chain'

interface AddSectionStakeProps {
  pool: Pool
  chefType: ChefType
  farmId: number
}

export const RemoveSectionUnstake: FC<{ poolId: string }> = ({ poolId }) => {
  const isMounted = useIsMounted()
  const { data: pool } = usePool({ args: poolId, swrConfig: useSWRConfig() })

  if (!pool) return <></>

  if (!pool?.incentives || pool.incentives.length === 0 || !isMounted) return <></>

  return (
    <AppearOnMount show={true}>
      <_RemoveSectionUnstake
        pool={pool}
        chefType={pool.incentives[0].chefType}
        farmId={Number(pool.incentives[0].pid)}
      />
    </AppearOnMount>
  )
}

export const _RemoveSectionUnstake: FC<AddSectionStakeProps> = withCheckerRoot(({ pool, chefType, farmId }) => {
  const [value, setValue] = useState('')
  const {
    data: { reserve0, reserve1, liquidityToken },
  } = useGraphPool(pool)
  const { balance } = usePoolPositionStaked()
  const amount = useMemo(() => {
    return tryParseAmount(value, liquidityToken)
  }, [liquidityToken, value])

  const { sendTransaction, isLoading: isWritePending } = useMasterChefWithdraw({
    chainId: liquidityToken.chainId,
    amount,
    pid: farmId,
    chef: chefType,
  })

  return (
    <RemoveSectionUnstakeWidget
      chainId={pool.chainId as ChainId}
      value={value}
      setValue={setValue}
      reserve0={reserve0}
      reserve1={reserve1}
      liquidityToken={liquidityToken}
    >
      <Checker.Connect fullWidth>
        <Checker.Network fullWidth chainId={pool.chainId}>
          <Checker.Custom
            guardWhen={Boolean(amount && balance && amount.greaterThan(balance))}
            guardText="Insufficient balance"
          >
<<<<<<< HEAD
            <Checker.ApproveERC20
=======
            <Button
              onClick={() => sendTransaction?.()}
>>>>>>> 7ca258e6
              fullWidth
              size="xl"
              variant="filled"
              disabled={isWritePending}
              testId="unstake-liquidity"
            >
<<<<<<< HEAD
              <Checker.Success tag={APPROVE_TAG_UNSTAKE}>
                <Button
                  size="xl"
                  onClick={() => sendTransaction?.()}
                  fullWidth
                  disabled={!approved || isWritePending}
                  testId="unstake-liquidity"
                >
                  {isWritePending ? <Dots>Confirm transaction</Dots> : 'Unstake Liquidity'}
                </Button>
              </Checker.Success>
            </Checker.ApproveERC20>
=======
              {isWritePending ? <Dots>Confirm transaction</Dots> : 'Unstake Liquidity'}
            </Button>
>>>>>>> 7ca258e6
          </Checker.Custom>
        </Checker.Network>
      </Checker.Connect>
    </RemoveSectionUnstakeWidget>
  )
})<|MERGE_RESOLUTION|>--- conflicted
+++ resolved
@@ -1,13 +1,8 @@
 import { tryParseAmount } from '@sushiswap/currency'
 import { ChefType, Pool, usePool } from '@sushiswap/client'
 import { useIsMounted } from '@sushiswap/hooks'
-<<<<<<< HEAD
 import { AppearOnMount } from '@sushiswap/ui/components/animation'
-import { getMasterChefContractConfig, useMasterChefWithdraw } from '@sushiswap/wagmi'
-=======
-import { AppearOnMount, Dots } from '@sushiswap/ui'
 import { useMasterChefWithdraw } from '@sushiswap/wagmi'
->>>>>>> 7ca258e6
 import { FC, useMemo, useState } from 'react'
 import { Dots } from '@sushiswap/ui/components/dots'
 
@@ -17,8 +12,7 @@
 import { useSWRConfig } from 'swr'
 import { Checker } from '@sushiswap/wagmi/future/systems'
 import { Button } from '@sushiswap/ui/components/button'
-import { useApproved, withCheckerRoot } from '@sushiswap/wagmi/future/systems/Checker/Provider'
-import { APPROVE_TAG_UNSTAKE } from '../../lib/constants'
+import { withCheckerRoot } from '@sushiswap/wagmi/future/systems/Checker/Provider'
 import { ChainId } from '@sushiswap/chain'
 
 interface AddSectionStakeProps {
@@ -78,35 +72,16 @@
             guardWhen={Boolean(amount && balance && amount.greaterThan(balance))}
             guardText="Insufficient balance"
           >
-<<<<<<< HEAD
-            <Checker.ApproveERC20
-=======
             <Button
               onClick={() => sendTransaction?.()}
->>>>>>> 7ca258e6
               fullWidth
               size="xl"
               variant="filled"
               disabled={isWritePending}
               testId="unstake-liquidity"
             >
-<<<<<<< HEAD
-              <Checker.Success tag={APPROVE_TAG_UNSTAKE}>
-                <Button
-                  size="xl"
-                  onClick={() => sendTransaction?.()}
-                  fullWidth
-                  disabled={!approved || isWritePending}
-                  testId="unstake-liquidity"
-                >
-                  {isWritePending ? <Dots>Confirm transaction</Dots> : 'Unstake Liquidity'}
-                </Button>
-              </Checker.Success>
-            </Checker.ApproveERC20>
-=======
               {isWritePending ? <Dots>Confirm transaction</Dots> : 'Unstake Liquidity'}
             </Button>
->>>>>>> 7ca258e6
           </Checker.Custom>
         </Checker.Network>
       </Checker.Connect>
