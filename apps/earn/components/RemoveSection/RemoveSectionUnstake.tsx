--- conflicted
+++ resolved
@@ -1,10 +1,5 @@
-<<<<<<< HEAD
-import { Amount, Token, tryParseAmount } from '@sushiswap/currency'
+import { tryParseAmount } from '@sushiswap/currency'
 import { Pair } from '@sushiswap/graph-client'
-=======
-import { tryParseAmount } from '@sushiswap/currency'
-import { Pair } from '@sushiswap/graph-client/.graphclient'
->>>>>>> dbc848dd
 import { useIsMounted } from '@sushiswap/hooks'
 import { AppearOnMount, Button, Dots } from '@sushiswap/ui'
 import { Approve, Checker, Chef, getMasterChefContractConfig, useMasterChefWithdraw } from '@sushiswap/wagmi'
