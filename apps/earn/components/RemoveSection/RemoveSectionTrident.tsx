import { Signature } from '@ethersproject/bytes'
import { TransactionRequest } from '@ethersproject/providers'
import { calculateSlippageAmount } from '@sushiswap/amm'
import { Amount, Native } from '@sushiswap/currency'
<<<<<<< HEAD
import { Pair } from '@sushiswap/graph-client'
=======
>>>>>>> 78ea4a37
import { Pool } from '@sushiswap/client'
import { FundSource, useIsMounted } from '@sushiswap/hooks'
import { Percent } from '@sushiswap/math'
import { Button, Dots } from '@sushiswap/ui'
import {
  Approve,
  Checker,
  ConstantProductPoolState,
  getTridentRouterContractConfig,
  StablePoolState,
  useBentoBoxTotals,
  useConstantProductPool,
  useSendTransaction,
  useStablePool,
  useTotalSupply,
  useTridentRouterContract,
} from '@sushiswap/wagmi'
import { Dispatch, FC, SetStateAction, useCallback, useMemo, useState } from 'react'
import { useAccount, useNetwork } from 'wagmi'
import { SendTransactionResult } from 'wagmi/actions'
import { BentoBoxV1ChainId } from '@sushiswap/bentobox'

import {
  approveMasterContractAction,
  batchAction,
  burnLiquidityAction,
  LiquidityOutput,
  sweep,
  unwrapWETHAction,
} from '../../lib/actions'
import { useTokensFromPool, useUnderlyingTokenBalanceFromPool } from '../../lib/hooks'
<<<<<<< HEAD
import { useNotifications, useSettings } from '../../lib/state/storage'
=======
import { useSettings } from '../../lib/state/storage'
>>>>>>> 78ea4a37
import { usePoolPosition } from '../PoolPositionProvider'
import { RemoveSectionWidget } from './RemoveSectionWidget'
import { createToast } from '@sushiswap/ui/future/components/toast'

interface RemoveSectionTridentProps {
  pool: Pool
}

export const RemoveSectionTrident: FC<RemoveSectionTridentProps> = ({ pool: _pool }) => {
  const { address } = useAccount()
  const { chain } = useNetwork()
  const { token0, token1, liquidityToken } = useTokensFromPool(_pool)
  const isMounted = useIsMounted()
  const contract = useTridentRouterContract(_pool.chainId)
  const [{ slippageTolerance }] = useSettings()
  const [permit, setPermit] = useState<Signature>()
  const slippagePercent = useMemo(() => {
    return new Percent(Math.floor(slippageTolerance * 100), 10_000)
  }, [slippageTolerance])

  const [percentage, setPercentage] = useState<string>('')
  const percentToRemove = useMemo(() => new Percent(percentage, 100), [percentage])
  const tokens = useMemo(() => [token0, token1], [token0, token1])
  const rebases = useBentoBoxTotals(_pool.chainId as BentoBoxV1ChainId, tokens)
  const { balance } = usePoolPosition()

  const slpAmountToRemove = useMemo(() => {
    return balance?.[FundSource.WALLET].multiply(percentToRemove)
  }, [balance, percentToRemove])

  // TODO: Standardize fee format
  const [constantProductPoolState, constantProductPool] = useConstantProductPool(
    _pool.chainId,
    token0,
    token1,
    _pool.swapFee * 10000,
    _pool.twapEnabled
  )

  const [stablePoolState, stablePool] = useStablePool(
    _pool.chainId,
    token0,
    token1,
    _pool.swapFee * 10000,
    _pool.twapEnabled
  )

  const [poolState, pool] = useMemo(() => {
    if (_pool.type === 'STABLE_POOL') return [stablePoolState, stablePool]
    if (_pool.type === 'CONSTANT_PRODUCT_POOL') return [constantProductPoolState, constantProductPool]

    return [undefined, undefined]
  }, [_pool.type, constantProductPool, constantProductPoolState, stablePool, stablePoolState])

  const totalSupply = useTotalSupply(liquidityToken)

<<<<<<< HEAD
  const [, { createNotification }] = useNotifications(address)

=======
>>>>>>> 78ea4a37
  const underlying = useUnderlyingTokenBalanceFromPool({
    reserve0: pool?.reserve0,
    reserve1: pool?.reserve1,
    totalSupply,
    balance: balance?.[FundSource.WALLET],
  })

  const [underlying0, underlying1] = underlying

  const currencyAToRemove = token0
    ? percentToRemove && percentToRemove.greaterThan('0') && underlying0
      ? Amount.fromRawAmount(token0, percentToRemove.multiply(underlying0.quotient).quotient || '0')
      : Amount.fromRawAmount(token0, '0')
    : undefined

  const currencyBToRemove = token1
    ? percentToRemove && percentToRemove.greaterThan('0') && underlying1
      ? Amount.fromRawAmount(token1, percentToRemove.multiply(underlying1.quotient).quotient || '0')
      : Amount.fromRawAmount(token1, '0')
    : undefined

  const [minAmount0, minAmount1] = useMemo(() => {
    return [
      currencyAToRemove
        ? Amount.fromRawAmount(
            currencyAToRemove.currency,
            calculateSlippageAmount(currencyAToRemove, slippagePercent)[0]
          )
        : undefined,
      currencyBToRemove
        ? Amount.fromRawAmount(
            currencyBToRemove.currency,
            calculateSlippageAmount(currencyBToRemove, slippagePercent)[0]
          )
        : undefined,
    ]
  }, [slippagePercent, currencyAToRemove, currencyBToRemove])

  const onSettled = useCallback(
    (data: SendTransactionResult | undefined) => {
      if (!data || !chain?.id) return

      const ts = new Date().getTime()
      void createToast({
        account: address,
        type: 'burn',
        chainId: chain.id,
        txHash: data.hash,
        promise: data.wait(),
        summary: {
          pending: `Removing liquidity from the ${token0.symbol}/${token1.symbol} pair`,
          completed: `Successfully removed liquidity from the ${token0.symbol}/${token1.symbol} pair`,
          failed: 'Something went wrong when removing liquidity',
        },
        timestamp: ts,
        groupTimestamp: ts,
      })
    },
    [address, chain?.id, token0.symbol, token1.symbol]
  )

  const prepare = useCallback(
    async (setRequest: Dispatch<SetStateAction<(TransactionRequest & { to: string }) | undefined>>) => {
      try {
        if (
          !chain?.id ||
          !pool ||
          !token0 ||
          !token1 ||
          !_pool.chainId ||
          !contract ||
          !minAmount0 ||
          !minAmount1 ||
          !address ||
          !minAmount0 ||
          !minAmount1 ||
          !rebases?.[token0.wrapped.address] ||
          !rebases?.[token1.wrapped.address] ||
          !slpAmountToRemove
        )
          return

        const liquidityOutput: LiquidityOutput[] = [
          {
            token: minAmount0.wrapped.currency.address,
            amount: minAmount0.toShare(rebases?.[token0.wrapped.address]).quotient.toString(),
          },
          {
            token: minAmount1.wrapped.currency.address,
            amount: minAmount1.toShare(rebases?.[token1.wrapped.address]).quotient.toString(),
          },
        ]

        let indexOfWETH = -1
        indexOfWETH =
          minAmount0.wrapped.currency.address === Native.onChain(_pool.chainId).wrapped.address ? 0 : indexOfWETH
        indexOfWETH =
          minAmount1.wrapped.currency.address === Native.onChain(_pool.chainId).wrapped.address ? 1 : indexOfWETH

        const actions = [
          approveMasterContractAction({ router: contract, signature: permit }),
          burnLiquidityAction({
            router: contract,
            address: pool.liquidityToken.address,
            amount: slpAmountToRemove.quotient.toString(),
            recipient: indexOfWETH >= 0 ? contract.address : address,
            liquidityOutput,
            receiveToWallet: true,
          }),
        ]

        if (indexOfWETH >= 0) {
          actions.push(
            unwrapWETHAction({
              router: contract,
              recipient: address,
            }),
            sweep({
              router: contract,
              token: liquidityOutput[indexOfWETH === 0 ? 1 : 0].token,
              recipient: address,
              fromBento: false,
            })
          )
        }

        setRequest({
          from: address,
          to: contract.address,
          data: batchAction({
            contract,
            actions,
          }),
        })
      } catch (e: unknown) {
        //
      }
    },
    [
      chain?.id,
      pool,
      token0,
      token1,
      _pool.chainId,
      contract,
      minAmount0,
      minAmount1,
      address,
      rebases,
      slpAmountToRemove,
      permit,
    ]
  )

  const { sendTransaction, isLoading: isWritePending } = useSendTransaction({
    chainId: _pool.chainId,
    prepare,
    onSettled,
  })

  return (
    <div>
      <RemoveSectionWidget
        isFarm={!!_pool.incentives && _pool.incentives.length > 0}
        chainId={_pool.chainId}
        percentage={percentage}
        token0={token0}
        token1={token1}
        token0Minimum={minAmount0}
        token1Minimum={minAmount1}
        setPercentage={setPercentage}
      >
        <Checker.Connected>
          <Checker.Custom
            showGuardIfTrue={
              isMounted &&
              !!poolState &&
              [
                ConstantProductPoolState.NOT_EXISTS,
                ConstantProductPoolState.INVALID,
                StablePoolState.NOT_EXISTS,
                StablePoolState.INVALID,
              ].includes(poolState)
            }
            guard={
              <Button size="md" fullWidth disabled={true}>
                Pool Not Found
              </Button>
            }
          >
            <Checker.Network size="md" chainId={_pool.chainId}>
              <Checker.Custom
                showGuardIfTrue={+percentage <= 0}
                guard={
                  <Button size="md" fullWidth disabled={true}>
                    Enter Amount
                  </Button>
                }
              >
                <Approve
                  className="flex-grow !justify-end"
                  components={
                    <Approve.Components>
                      <Approve.Bentobox
                        id="remove-liquidity-trident-approve-bentobox"
                        size="md"
                        className="whitespace-nowrap"
                        fullWidth
                        address={getTridentRouterContractConfig(_pool.chainId).address}
                        onSignature={setPermit}
                      />
                      <Approve.Token
                        id="remove-liquidity-trident-approve-token"
                        size="md"
                        className="whitespace-nowrap"
                        fullWidth
                        amount={slpAmountToRemove}
                        address={getTridentRouterContractConfig(_pool.chainId).address}
                      />
                    </Approve.Components>
                  }
                  render={({ approved }) => {
                    return (
                      <Button
                        onClick={() => sendTransaction?.()}
                        fullWidth
                        size="md"
                        variant="filled"
                        disabled={!approved || isWritePending}
                      >
                        {isWritePending ? <Dots>Confirm transaction</Dots> : 'Remove Liquidity'}
                      </Button>
                    )
                  }}
                />
              </Checker.Custom>
            </Checker.Network>
          </Checker.Custom>
        </Checker.Connected>
      </RemoveSectionWidget>
    </div>
  )
}<|MERGE_RESOLUTION|>--- conflicted
+++ resolved
@@ -2,10 +2,6 @@
 import { TransactionRequest } from '@ethersproject/providers'
 import { calculateSlippageAmount } from '@sushiswap/amm'
 import { Amount, Native } from '@sushiswap/currency'
-<<<<<<< HEAD
-import { Pair } from '@sushiswap/graph-client'
-=======
->>>>>>> 78ea4a37
 import { Pool } from '@sushiswap/client'
 import { FundSource, useIsMounted } from '@sushiswap/hooks'
 import { Percent } from '@sushiswap/math'
@@ -37,11 +33,7 @@
   unwrapWETHAction,
 } from '../../lib/actions'
 import { useTokensFromPool, useUnderlyingTokenBalanceFromPool } from '../../lib/hooks'
-<<<<<<< HEAD
-import { useNotifications, useSettings } from '../../lib/state/storage'
-=======
 import { useSettings } from '../../lib/state/storage'
->>>>>>> 78ea4a37
 import { usePoolPosition } from '../PoolPositionProvider'
 import { RemoveSectionWidget } from './RemoveSectionWidget'
 import { createToast } from '@sushiswap/ui/future/components/toast'
@@ -98,11 +90,6 @@
 
   const totalSupply = useTotalSupply(liquidityToken)
 
-<<<<<<< HEAD
-  const [, { createNotification }] = useNotifications(address)
-
-=======
->>>>>>> 78ea4a37
   const underlying = useUnderlyingTokenBalanceFromPool({
     reserve0: pool?.reserve0,
     reserve1: pool?.reserve1,
