import { Signature } from '@ethersproject/bytes'
import { TransactionRequest } from '@ethersproject/providers'
import { calculateSlippageAmount } from '@sushiswap/amm'
import { Amount, Native } from '@sushiswap/currency'
import { Pair } from '@sushiswap/graph-client'
import { Pool } from '@sushiswap/client'
import { FundSource, useIsMounted } from '@sushiswap/hooks'
import { Percent } from '@sushiswap/math'
import { Button, Dots } from '@sushiswap/ui'
import {
  Approve,
  Checker,
  ConstantProductPoolState,
  getTridentRouterContractConfig,
  StablePoolState,
  useBentoBoxTotals,
  useConstantProductPool,
  useSendTransaction,
  useStablePool,
  useTotalSupply,
  useTridentRouterContract,
} from '@sushiswap/wagmi'
import { Dispatch, FC, SetStateAction, useCallback, useMemo, useState } from 'react'
import { useAccount, useNetwork } from 'wagmi'
import { SendTransactionResult } from 'wagmi/actions'
import { BentoBoxV1ChainId } from '@sushiswap/bentobox'

import {
  approveMasterContractAction,
  batchAction,
  burnLiquidityAction,
  LiquidityOutput,
  sweep,
  unwrapWETHAction,
} from '../../lib/actions'
import { useTokensFromPool, useUnderlyingTokenBalanceFromPool } from '../../lib/hooks'
import { useNotifications, useSettings } from '../../lib/state/storage'
import { usePoolPosition } from '../PoolPositionProvider'
import { RemoveSectionWidget } from './RemoveSectionWidget'

interface RemoveSectionTridentProps {
  pool: Pool
}

export const RemoveSectionTrident: FC<RemoveSectionTridentProps> = ({ pool: _pool }) => {
  const { address } = useAccount()
  const { chain } = useNetwork()
  const { token0, token1, liquidityToken } = useTokensFromPool(_pool)
  const isMounted = useIsMounted()
  const contract = useTridentRouterContract(_pool.chainId)
  const [{ slippageTolerance }] = useSettings()
  const [permit, setPermit] = useState<Signature>()
  const slippagePercent = useMemo(() => {
    return new Percent(Math.floor(slippageTolerance * 100), 10_000)
  }, [slippageTolerance])

  const [percentage, setPercentage] = useState<string>('')
  const percentToRemove = useMemo(() => new Percent(percentage, 100), [percentage])
  const tokens = useMemo(() => [token0, token1], [token0, token1])
<<<<<<< HEAD
  const rebases = useBentoBoxTotals(_pool.chainId, tokens)
=======
  const rebases = useBentoBoxTotals(pair.chainId as BentoBoxV1ChainId, tokens)
>>>>>>> b6d20a82
  const { balance } = usePoolPosition()

  const slpAmountToRemove = useMemo(() => {
    return balance?.[FundSource.WALLET].multiply(percentToRemove)
  }, [balance, percentToRemove])

  // TODO: Standardize fee format
  const [constantProductPoolState, constantProductPool] = useConstantProductPool(
    _pool.chainId,
    token0,
    token1,
    _pool.swapFee * 10000,
    _pool.twapEnabled
  )

  const [stablePoolState, stablePool] = useStablePool(
    _pool.chainId,
    token0,
    token1,
    _pool.swapFee * 10000,
    _pool.twapEnabled
  )

  const [poolState, pool] = useMemo(() => {
    if (_pool.type === 'STABLE_POOL') return [stablePoolState, stablePool]
    if (_pool.type === 'CONSTANT_PRODUCT_POOL') return [constantProductPoolState, constantProductPool]

    return [undefined, undefined]
  }, [_pool.type, constantProductPool, constantProductPoolState, stablePool, stablePoolState])

  const totalSupply = useTotalSupply(liquidityToken)

  const [, { createNotification }] = useNotifications(address)

  const underlying = useUnderlyingTokenBalanceFromPool({
    reserve0: pool?.reserve0,
    reserve1: pool?.reserve1,
    totalSupply,
    balance: balance?.[FundSource.WALLET],
  })

  const [underlying0, underlying1] = underlying

  const currencyAToRemove = token0
    ? percentToRemove && percentToRemove.greaterThan('0') && underlying0
      ? Amount.fromRawAmount(token0, percentToRemove.multiply(underlying0.quotient).quotient || '0')
      : Amount.fromRawAmount(token0, '0')
    : undefined

  const currencyBToRemove = token1
    ? percentToRemove && percentToRemove.greaterThan('0') && underlying1
      ? Amount.fromRawAmount(token1, percentToRemove.multiply(underlying1.quotient).quotient || '0')
      : Amount.fromRawAmount(token1, '0')
    : undefined

  const [minAmount0, minAmount1] = useMemo(() => {
    return [
      currencyAToRemove
        ? Amount.fromRawAmount(
            currencyAToRemove.currency,
            calculateSlippageAmount(currencyAToRemove, slippagePercent)[0]
          )
        : undefined,
      currencyBToRemove
        ? Amount.fromRawAmount(
            currencyBToRemove.currency,
            calculateSlippageAmount(currencyBToRemove, slippagePercent)[0]
          )
        : undefined,
    ]
  }, [slippagePercent, currencyAToRemove, currencyBToRemove])

  const onSettled = useCallback(
    (data: SendTransactionResult | undefined) => {
      if (!data || !chain?.id) return

      const ts = new Date().getTime()
      createNotification({
        type: 'burn',
        chainId: chain.id,
        txHash: data.hash,
        promise: data.wait(),
        summary: {
          pending: `Removing liquidity from the ${token0.symbol}/${token1.symbol} pair`,
          completed: `Successfully removed liquidity from the ${token0.symbol}/${token1.symbol} pair`,
          failed: 'Something went wrong when removing liquidity',
        },
        timestamp: ts,
        groupTimestamp: ts,
      })
    },
    [chain?.id, createNotification, token0.symbol, token1.symbol]
  )

  const prepare = useCallback(
    async (setRequest: Dispatch<SetStateAction<(TransactionRequest & { to: string }) | undefined>>) => {
      try {
        if (
          !chain?.id ||
          !pool ||
          !token0 ||
          !token1 ||
          !_pool.chainId ||
          !contract ||
          !minAmount0 ||
          !minAmount1 ||
          !address ||
          !minAmount0 ||
          !minAmount1 ||
          !rebases?.[token0.wrapped.address] ||
          !rebases?.[token1.wrapped.address] ||
          !slpAmountToRemove
        )
          return

        const liquidityOutput: LiquidityOutput[] = [
          {
            token: minAmount0.wrapped.currency.address,
            amount: minAmount0.toShare(rebases?.[token0.wrapped.address]).quotient.toString(),
          },
          {
            token: minAmount1.wrapped.currency.address,
            amount: minAmount1.toShare(rebases?.[token1.wrapped.address]).quotient.toString(),
          },
        ]

        let indexOfWETH = -1
        indexOfWETH =
          minAmount0.wrapped.currency.address === Native.onChain(_pool.chainId).wrapped.address ? 0 : indexOfWETH
        indexOfWETH =
          minAmount1.wrapped.currency.address === Native.onChain(_pool.chainId).wrapped.address ? 1 : indexOfWETH

        const actions = [
          approveMasterContractAction({ router: contract, signature: permit }),
          burnLiquidityAction({
            router: contract,
            address: pool.liquidityToken.address,
            amount: slpAmountToRemove.quotient.toString(),
            recipient: indexOfWETH >= 0 ? contract.address : address,
            liquidityOutput,
            receiveToWallet: true,
          }),
        ]

        if (indexOfWETH >= 0) {
          actions.push(
            unwrapWETHAction({
              router: contract,
              recipient: address,
            }),
            sweep({
              router: contract,
              token: liquidityOutput[indexOfWETH === 0 ? 1 : 0].token,
              recipient: address,
              fromBento: false,
            })
          )
        }

        setRequest({
          from: address,
          to: contract.address,
          data: batchAction({
            contract,
            actions,
          }),
        })
      } catch (e: unknown) {
        //
      }
    },
    [
      chain?.id,
      pool,
      token0,
      token1,
      _pool.chainId,
      contract,
      minAmount0,
      minAmount1,
      address,
      rebases,
      slpAmountToRemove,
      permit,
    ]
  )

  const { sendTransaction, isLoading: isWritePending } = useSendTransaction({
    chainId: _pool.chainId,
    prepare,
    onSettled,
  })

  return (
    <div>
      <RemoveSectionWidget
        isFarm={!!_pool.incentives && _pool.incentives.length > 0}
        chainId={_pool.chainId}
        percentage={percentage}
        token0={token0}
        token1={token1}
        token0Minimum={minAmount0}
        token1Minimum={minAmount1}
        setPercentage={setPercentage}
      >
        <Checker.Connected>
          <Checker.Custom
            showGuardIfTrue={
              isMounted &&
              !!poolState &&
              [
                ConstantProductPoolState.NOT_EXISTS,
                ConstantProductPoolState.INVALID,
                StablePoolState.NOT_EXISTS,
                StablePoolState.INVALID,
              ].includes(poolState)
            }
            guard={
              <Button size="md" fullWidth disabled={true}>
                Pool Not Found
              </Button>
            }
          >
            <Checker.Network size="md" chainId={_pool.chainId}>
              <Checker.Custom
                showGuardIfTrue={+percentage <= 0}
                guard={
                  <Button size="md" fullWidth disabled={true}>
                    Enter Amount
                  </Button>
                }
              >
                <Approve
                  onSuccess={createNotification}
                  className="flex-grow !justify-end"
                  components={
                    <Approve.Components>
                      <Approve.Bentobox
                        id="remove-liquidity-trident-approve-bentobox"
                        size="md"
                        className="whitespace-nowrap"
                        fullWidth
                        address={getTridentRouterContractConfig(_pool.chainId).address}
                        onSignature={setPermit}
                      />
                      <Approve.Token
                        id="remove-liquidity-trident-approve-token"
                        size="md"
                        className="whitespace-nowrap"
                        fullWidth
                        amount={slpAmountToRemove}
                        address={getTridentRouterContractConfig(_pool.chainId).address}
                      />
                    </Approve.Components>
                  }
                  render={({ approved }) => {
                    return (
                      <Button
                        onClick={() => sendTransaction?.()}
                        fullWidth
                        size="md"
                        variant="filled"
                        disabled={!approved || isWritePending}
                      >
                        {isWritePending ? <Dots>Confirm transaction</Dots> : 'Remove Liquidity'}
                      </Button>
                    )
                  }}
                />
              </Checker.Custom>
            </Checker.Network>
          </Checker.Custom>
        </Checker.Connected>
      </RemoveSectionWidget>
    </div>
  )
}<|MERGE_RESOLUTION|>--- conflicted
+++ resolved
@@ -57,11 +57,7 @@
   const [percentage, setPercentage] = useState<string>('')
   const percentToRemove = useMemo(() => new Percent(percentage, 100), [percentage])
   const tokens = useMemo(() => [token0, token1], [token0, token1])
-<<<<<<< HEAD
-  const rebases = useBentoBoxTotals(_pool.chainId, tokens)
-=======
-  const rebases = useBentoBoxTotals(pair.chainId as BentoBoxV1ChainId, tokens)
->>>>>>> b6d20a82
+  const rebases = useBentoBoxTotals(_pool.chainId as BentoBoxV1ChainId, tokens)
   const { balance } = usePoolPosition()
 
   const slpAmountToRemove = useMemo(() => {
