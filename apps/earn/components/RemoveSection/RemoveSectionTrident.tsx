--- conflicted
+++ resolved
@@ -159,22 +159,6 @@
     async (setRequest: Dispatch<SetStateAction<(TransactionRequest & { to: string }) | undefined>>) => {
       try {
         console.log('prepare trident')
-<<<<<<< HEAD
-        const isInvalid =         !chain?.id ||
-        !pool ||
-        !token0 ||
-        !token1 ||
-        !_pool.chainId ||
-        !contract ||
-        !minAmount0 ||
-        !minAmount1 ||
-        !address ||
-        !minAmount0 ||
-        !minAmount1 ||
-        !rebases?.[token0.wrapped.address] ||
-        !rebases?.[token1.wrapped.address] ||
-        !slpAmountToRemove
-=======
         const isInvalid =
           !chain?.id ||
           !pool ||
@@ -190,7 +174,6 @@
           !rebases?.[token0.wrapped.address] ||
           !rebases?.[token1.wrapped.address] ||
           !slpAmountToRemove
->>>>>>> 46d2012f
         console.log({ isInvalid })
         if (
           !chain?.id ||
