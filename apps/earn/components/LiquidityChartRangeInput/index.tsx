--- conflicted
+++ resolved
@@ -8,13 +8,8 @@
 import { Chart } from './Chart'
 import { useDensityChartData } from './hooks'
 import { ZoomLevels } from './types'
-<<<<<<< HEAD
-import { FeeAmount, V3ChainId } from '@sushiswap/v3-sdk'
+import { FeeAmount, SushiSwapV3ChainId } from '@sushiswap/v3-sdk'
 import { SkeletonBox } from '@sushiswap/ui/components/skeleton'
-=======
-import { FeeAmount, SushiSwapV3ChainId } from '@sushiswap/v3-sdk'
-import { Skeleton } from '@sushiswap/ui/future/components/skeleton'
->>>>>>> 7ca258e6
 
 const ZOOM_LEVELS: Record<FeeAmount, ZoomLevels> = {
   [FeeAmount.LOWEST]: {
