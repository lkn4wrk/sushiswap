import { formatPercent } from '@sushiswap/format'
import { Pool } from '@sushiswap/client'
import { classNames, Currency as UICurrency, Typography } from '@sushiswap/ui'
import React, { FC } from 'react'

import { incentiveRewardToToken } from '../../../lib/functions'
import { AddSectionMyPositionStaked } from './AddSectionMyPositionStaked'
import { AddSectionMyPositionUnstaked } from './AddSectionMyPositionUnstaked'

export const AddSectionMyPosition: FC<{ pool: Pool }> = ({ pool }) => {
  return (
    <div className="flex flex-col bg-white bg-opacity-[0.04] rounded-2xl">
      <div className="flex flex-col gap-4 p-5">
        <div className="grid items-center grid-cols-2 gap-2">
          <Typography variant="xs" weight={500} className="text-slate-300">
            Total APR:
          </Typography>
          <Typography variant="xs" weight={500} className="text-right text-slate-300">
<<<<<<< HEAD
            {formatPercent(pool.feeApr)}
=======
            {formatPercent(pool.feeApr + pool.incentiveApr)}
>>>>>>> 78ea4a37
          </Typography>
          {pool.incentives && (
            <>
              <Typography variant="xs" weight={500} className="text-slate-300">
                Fee APR:
              </Typography>
              <Typography variant="xs" weight={500} className="text-right text-slate-300">
                {formatPercent(pool.feeApr)}
              </Typography>
              <Typography variant="xs" weight={500} className="text-slate-300">
                Reward APR:
              </Typography>
              <Typography variant="xs" weight={500} className="text-right text-slate-300">
                {/* Reward APR */}
                {formatPercent(pool.incentiveApr)}
              </Typography>
              <Typography variant="xs" weight={500} className="text-slate-300">
                Farming Rewards:
              </Typography>
              <div className={classNames(pool.incentives?.length === 2 ? '-mr-2' : '', 'flex justify-end ')}>
                <UICurrency.IconList iconWidth={16} iconHeight={16}>
                  {pool.incentives?.map((incentive, index) => (
                    <UICurrency.Icon key={index} currency={incentiveRewardToToken(pool.chainId, incentive)} />
                  ))}
                </UICurrency.IconList>
              </div>
            </>
          )}
        </div>
      </div>
      <div className="px-5">
        <hr className="h-px border-t border-slate-200/5" />
      </div>
      <div className="p-5 space-y-5">
        <AddSectionMyPositionUnstaked />
        {pool.incentives && <AddSectionMyPositionStaked />}
      </div>
    </div>
  )
}<|MERGE_RESOLUTION|>--- conflicted
+++ resolved
@@ -16,11 +16,7 @@
             Total APR:
           </Typography>
           <Typography variant="xs" weight={500} className="text-right text-slate-300">
-<<<<<<< HEAD
-            {formatPercent(pool.feeApr)}
-=======
             {formatPercent(pool.feeApr + pool.incentiveApr)}
->>>>>>> 78ea4a37
           </Typography>
           {pool.incentives && (
             <>
