import { Transition } from '@headlessui/react'
import { tryParseAmount } from '@sushiswap/currency'
import { ChefType, Pool, usePool } from '@sushiswap/client'
import { FundSource, useIsMounted } from '@sushiswap/hooks'
import { ZERO } from '@sushiswap/math'
import { getMasterChefContractConfig, useAccount, useMasterChefDeposit } from '@sushiswap/wagmi'
import { FC, Fragment, useMemo, useState } from 'react'
import { Dots } from '@sushiswap/ui/components/dots'

import { useGraphPool } from '../../lib/hooks'
import { usePoolPosition } from '../PoolPositionProvider'
import { AddSectionStakeWidget } from './AddSectionStakeWidget'
import { useSWRConfig } from 'swr'
import { Checker } from '@sushiswap/wagmi/future/systems'
import { useApproved, withCheckerRoot } from '@sushiswap/wagmi/future/systems/Checker/Provider'
import { Button } from '@sushiswap/ui/components/button'
import { APPROVE_TAG_STAKE } from '../../lib/constants'
import { ChainId } from '@sushiswap/chain'

interface AddSectionStakeProps {
  pool: Pool
  chefType: ChefType
  title?: string
  farmId: number
}

export const AddSectionStake: FC<{ poolId: string; title?: string }> = ({ poolId, title }) => {
  const isMounted = useIsMounted()
  const { data: pool } = usePool({ args: poolId, swrConfig: useSWRConfig() })

  if (!pool) return <></>

  if (!pool?.incentives || pool.incentives.length === 0 || !isMounted) return <></>

  return (
    <Transition
      appear
      show={true}
      enter="transition duration-300 origin-center ease-out"
      enterFrom="transform scale-90 opacity-0"
      enterTo="transform scale-100 opacity-100"
      leave="transition duration-75 ease-out"
      leaveFrom="transform opacity-100"
      leaveTo="transform opacity-0"
    >
      <_AddSectionStake
        pool={pool}
        chefType={pool.incentives[0].chefType}
        title={title}
        farmId={Number(pool.incentives[0].pid)}
      />
    </Transition>
  )
}

const _AddSectionStake: FC<AddSectionStakeProps> = withCheckerRoot(({ pool, chefType, title, farmId }) => {
  const [hover, setHover] = useState(false)
  const { address } = useAccount()
  const { approved } = useApproved(APPROVE_TAG_STAKE)
  const [value, setValue] = useState('')
  const {
    data: { reserve1, reserve0, liquidityToken },
  } = useGraphPool(pool)
  const { balance } = usePoolPosition()

  const amount = useMemo(() => {
    return tryParseAmount(value, liquidityToken)
  }, [liquidityToken, value])

  const { sendTransaction, isLoading: isWritePending } = useMasterChefDeposit({
    amount,
    chainId: liquidityToken.chainId,
    chef: chefType,
    pid: farmId,
    enabled: approved,
  })

  return (
    <div className="relative" onMouseEnter={() => setHover(true)} onMouseLeave={() => setHover(false)}>
      <Transition
        show={Boolean(hover && !balance?.[FundSource.WALLET]?.greaterThan(ZERO) && address)}
        as={Fragment}
        enter="transition duration-300 origin-center ease-out"
        enterFrom="transform opacity-0"
        enterTo="transform opacity-100"
        leave="transition duration-75 ease-out"
        leaveFrom="transform opacity-100"
        leaveTo="transform opacity-0"
      >
        <div className="border dark:border-slate-200/5 border-gray-900/5 flex justify-center items-center z-[100] absolute inset-0 backdrop-blur bg-black bg-opacity-[0.24] rounded-2xl">
          <p className="text-xs font-semibold  bg-white bg-opacity-[0.12] rounded-full p-2 px-3">
            No liquidity tokens found, did you add liquidity first?
          </p>
        </div>
      </Transition>
      <div className={balance?.[FundSource.WALLET]?.greaterThan(ZERO) ? '' : 'opacity-40 pointer-events-none'}>
        <AddSectionStakeWidget
          title={title}
          chainId={pool.chainId}
          value={value}
          setValue={setValue}
          reserve0={reserve0}
          reserve1={reserve1}
          liquidityToken={liquidityToken}
        >
<<<<<<< HEAD
          <Checker.Connect fullWidth>
            <Checker.Network fullWidth chainId={pool.chainId}>
              <Checker.Amounts fullWidth chainId={pool.chainId} amounts={[amount]}>
=======
          <Checker.Connect size="xl" fullWidth>
            <Checker.Network size="xl" fullWidth chainId={pool.chainId}>
              <Checker.Amounts
                size="xl"
                fullWidth
                chainId={pool.chainId as ChainId}
                amounts={useMemo(() => [amount], [amount])}
              >
>>>>>>> a51e408a
                <Checker.ApproveERC20
                  fullWidth
                  id="stake-approve-slp"
                  amount={amount}
                  contract={getMasterChefContractConfig(pool.chainId, chefType)?.address}
                  enabled={Boolean(getMasterChefContractConfig(pool.chainId, chefType)?.address)}
                >
                  <Checker.Success tag={APPROVE_TAG_STAKE}>
                    <Button
                      size="xl"
                      onClick={() => sendTransaction?.()}
                      fullWidth
                      disabled={!approved || isWritePending}
                      testId="stake-liquidity"
                    >
                      {isWritePending ? <Dots>Confirm transaction</Dots> : 'Stake Liquidity'}
                    </Button>
                  </Checker.Success>
                </Checker.ApproveERC20>
              </Checker.Amounts>
            </Checker.Network>
          </Checker.Connect>
        </AddSectionStakeWidget>
      </div>
    </div>
  )
})<|MERGE_RESOLUTION|>--- conflicted
+++ resolved
@@ -63,12 +63,12 @@
   } = useGraphPool(pool)
   const { balance } = usePoolPosition()
 
-  const amount = useMemo(() => {
-    return tryParseAmount(value, liquidityToken)
+  const amounts = useMemo(() => {
+    return [tryParseAmount(value, liquidityToken)]
   }, [liquidityToken, value])
 
   const { sendTransaction, isLoading: isWritePending } = useMasterChefDeposit({
-    amount,
+    amount: amounts[0],
     chainId: liquidityToken.chainId,
     chef: chefType,
     pid: farmId,
@@ -103,24 +103,13 @@
           reserve1={reserve1}
           liquidityToken={liquidityToken}
         >
-<<<<<<< HEAD
           <Checker.Connect fullWidth>
             <Checker.Network fullWidth chainId={pool.chainId}>
-              <Checker.Amounts fullWidth chainId={pool.chainId} amounts={[amount]}>
-=======
-          <Checker.Connect size="xl" fullWidth>
-            <Checker.Network size="xl" fullWidth chainId={pool.chainId}>
-              <Checker.Amounts
-                size="xl"
-                fullWidth
-                chainId={pool.chainId as ChainId}
-                amounts={useMemo(() => [amount], [amount])}
-              >
->>>>>>> a51e408a
+              <Checker.Amounts fullWidth chainId={pool.chainId} amounts={amounts}>
                 <Checker.ApproveERC20
                   fullWidth
                   id="stake-approve-slp"
-                  amount={amount}
+                  amount={amounts[0]}
                   contract={getMasterChefContractConfig(pool.chainId, chefType)?.address}
                   enabled={Boolean(getMasterChefContractConfig(pool.chainId, chefType)?.address)}
                 >
