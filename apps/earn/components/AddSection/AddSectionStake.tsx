--- conflicted
+++ resolved
@@ -1,11 +1,6 @@
 import { Transition } from '@headlessui/react'
-<<<<<<< HEAD
-import { Amount, Token, tryParseAmount } from '@sushiswap/currency'
+import { tryParseAmount } from '@sushiswap/currency'
 import { Pair } from '@sushiswap/graph-client'
-=======
-import { tryParseAmount } from '@sushiswap/currency'
-import { Pair } from '@sushiswap/graph-client/.graphclient'
->>>>>>> dbc848dd
 import { FundSource, useIsMounted } from '@sushiswap/hooks'
 import { ZERO } from '@sushiswap/math'
 import { Button, Dots, Typography } from '@sushiswap/ui'
