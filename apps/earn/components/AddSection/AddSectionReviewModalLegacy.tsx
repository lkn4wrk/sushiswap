import { TransactionRequest } from '@ethersproject/providers'
import { calculateSlippageAmount } from '@sushiswap/amm'
import { Amount, Type } from '@sushiswap/currency'
import { calculateGasMargin } from '@sushiswap/gas'
import { Percent } from '@sushiswap/math'
import { Button, Dots } from '@sushiswap/ui'
import {
  Approve,
  getSushiSwapRouterContractConfig,
  PairState,
  useSendTransaction,
  useSushiSwapRouterContract,
} from '@sushiswap/wagmi'
import { BigNumber } from 'ethers'
import { Dispatch, FC, ReactNode, SetStateAction, useCallback, useMemo, useState } from 'react'
import { Address, useAccount, useNetwork } from 'wagmi'
import { SendTransactionResult } from 'wagmi/actions'

import { useTransactionDeadline } from '../../lib/hooks'
import { useSettings } from '../../lib/state/storage'
import { AddSectionReviewModal } from './AddSectionReviewModal'

import { UniswapV2Router02ChainId } from '@sushiswap/sushiswap'
<<<<<<< HEAD
=======
import { createToast } from '@sushiswap/ui/future/components/toast'
>>>>>>> 78ea4a37

interface AddSectionReviewModalLegacyProps {
  poolState: PairState
  chainId: UniswapV2Router02ChainId
  token0: Type | undefined
  token1: Type | undefined
  input0: Amount<Type> | undefined
  input1: Amount<Type> | undefined
  children({ isWritePending, setOpen }: { isWritePending: boolean; setOpen(open: boolean): void }): ReactNode
}

export const AddSectionReviewModalLegacy: FC<AddSectionReviewModalLegacyProps> = ({
  poolState,
  chainId,
  token0,
  token1,
  input0,
  input1,
  children,
}) => {
  const deadline = useTransactionDeadline(chainId)
  const [open, setOpen] = useState(false)
  const { address } = useAccount()
  const { chain } = useNetwork()

  const contract = useSushiSwapRouterContract(chainId)
  const [{ slippageTolerance }] = useSettings()

  const onSettled = useCallback(
    (data: SendTransactionResult | undefined) => {
      if (!data || !token0 || !token1) return

      const ts = new Date().getTime()
      void createToast({
        account: address,
        type: 'mint',
        chainId,
        txHash: data.hash,
        promise: data.wait(),
        summary: {
          pending: `Adding liquidity to the ${token0.symbol}/${token1.symbol} pair`,
          completed: `Successfully added liquidity to the ${token0.symbol}/${token1.symbol} pair`,
          failed: 'Something went wrong when adding liquidity',
        },
        timestamp: ts,
        groupTimestamp: ts,
      })
    },
    [chainId, token0, token1, address]
  )

  const slippagePercent = useMemo(() => {
    return new Percent(Math.floor(slippageTolerance * 100), 10_000)
  }, [slippageTolerance])

  const [minAmount0, minAmount1] = useMemo(() => {
    return [
      input0
        ? poolState === PairState.NOT_EXISTS
          ? input0
          : Amount.fromRawAmount(input0.currency, calculateSlippageAmount(input0, slippagePercent)[0])
        : undefined,
      input1
        ? poolState === PairState.NOT_EXISTS
          ? input1
          : Amount.fromRawAmount(input1.currency, calculateSlippageAmount(input1, slippagePercent)[0])
        : undefined,
    ]
  }, [poolState, input0, input1, slippagePercent])

  const prepare = useCallback(
    async (setRequest: Dispatch<SetStateAction<(TransactionRequest & { to: string }) | undefined>>) => {
      try {
        if (
          !token0 ||
          !token1 ||
          !chain?.id ||
          !contract ||
          !input0 ||
          !input1 ||
          !address ||
          !minAmount0 ||
          !minAmount1 ||
          !deadline
        )
          return
        const withNative = token0.isNative || token1.isNative

        if (withNative) {
          const value = BigNumber.from((token1.isNative ? input1 : input0).quotient.toString())
          const args = [
            (token1.isNative ? token0 : token1).wrapped.address as Address,
            BigNumber.from((token1.isNative ? input0 : input1).quotient.toString()),
            BigNumber.from((token1.isNative ? minAmount0 : minAmount1).quotient.toString()),
            BigNumber.from((token1.isNative ? minAmount1 : minAmount0).quotient.toString()),
            address,
            BigNumber.from(deadline.toHexString()),
          ] as const

          const gasLimit = await contract.estimateGas.addLiquidityETH(...args, {
            value,
          })
          setRequest({
            from: address,
            to: contract.address,
            data: contract.interface.encodeFunctionData('addLiquidityETH', args),
            value,
            gasLimit: calculateGasMargin(gasLimit),
          })
        } else {
          const args = [
            token0.wrapped.address as Address,
            token1.wrapped.address as Address,
            BigNumber.from(input0.quotient.toString()),
            BigNumber.from(input1.quotient.toString()),
            BigNumber.from(minAmount0.quotient.toString()),
            BigNumber.from(minAmount1.quotient.toString()),
            address,
            BigNumber.from(deadline.toHexString()),
          ] as const

          const gasLimit = await contract.estimateGas.addLiquidity(...args, {})
          setRequest({
            from: address,
            to: contract.address,
            data: contract.interface.encodeFunctionData('addLiquidity', args),
            gasLimit: calculateGasMargin(gasLimit),
          })
        }
      } catch (e: unknown) {
        //
      }
    },
    [token0, token1, chain?.id, contract, input0, input1, address, minAmount0, minAmount1, deadline]
  )

  const { sendTransaction, isLoading: isWritePending } = useSendTransaction({
    chainId,
    prepare,
    onSettled,
    onSuccess: () => setOpen(false),
  })

  return useMemo(
    () => (
      <>
        {children({ isWritePending, setOpen })}
        <AddSectionReviewModal chainId={chainId} input0={input0} input1={input1} open={open} setOpen={setOpen}>
          <Approve
            className="flex-grow !justify-end"
            components={
              <Approve.Components>
                <Approve.Token
                  size="md"
                  className="whitespace-nowrap"
                  fullWidth
                  amount={input0}
                  address={getSushiSwapRouterContractConfig(chainId).address as Address}
                />
                <Approve.Token
                  size="md"
                  className="whitespace-nowrap"
                  fullWidth
                  amount={input1}
                  address={getSushiSwapRouterContractConfig(chainId).address as Address}
                />
              </Approve.Components>
            }
            render={({ approved }) => {
              // console.log({ approved, isWritePending })
              return (
                <Button size="md" disabled={!approved || isWritePending} fullWidth onClick={() => sendTransaction?.()}>
                  {isWritePending ? <Dots>Confirm transaction</Dots> : 'Add'}
                </Button>
              )
            }}
          />
        </AddSectionReviewModal>
      </>
    ),
    [chainId, children, input0, input1, isWritePending, open, sendTransaction]
  )
}<|MERGE_RESOLUTION|>--- conflicted
+++ resolved
@@ -21,10 +21,7 @@
 import { AddSectionReviewModal } from './AddSectionReviewModal'
 
 import { UniswapV2Router02ChainId } from '@sushiswap/sushiswap'
-<<<<<<< HEAD
-=======
 import { createToast } from '@sushiswap/ui/future/components/toast'
->>>>>>> 78ea4a37
 
 interface AddSectionReviewModalLegacyProps {
   poolState: PairState
