import { defaultAbiCoder } from '@ethersproject/abi'
import { Signature } from '@ethersproject/bytes'
import { AddressZero } from '@ethersproject/constants'
import { ChainId } from '@sushiswap/chain'
import { Amount, Token, Type } from '@sushiswap/currency'
import { calculateSlippageAmount, ConstantProductPool, StablePool } from '@sushiswap/exchange'
import { JSBI, Percent, ZERO } from '@sushiswap/math'
import { Button, Dots } from '@sushiswap/ui'
import {
  Approve,
  BENTOBOX_ADDRESS,
  ConstantProductPoolState,
  getTridentRouterContractConfig,
  StablePoolState,
  useBentoBoxTotals,
  useSendTransaction,
  useTotalSupply,
  useTridentRouterContract,
} from '@sushiswap/wagmi'
import { FC, ReactNode, useCallback, useMemo, useState } from 'react'
import { useAccount, useNetwork } from 'wagmi'
import { SendTransactionResult } from 'wagmi/actions'

import { approveMasterContractAction, batchAction, getAsEncodedAction, LiquidityInput } from '../../lib/actions'
import { useNotifications, useSettings } from '../../lib/state/storage'
import { AddSectionReviewModal } from './AddSectionReviewModal'

interface AddSectionReviewModalTridentProps {
  poolAddress: string
  poolState: ConstantProductPoolState | StablePoolState | undefined
  pool: ConstantProductPool | StablePool | null | undefined
  chainId: ChainId
  token0: Type | undefined
  token1: Type | undefined
  input0: Amount<Type> | undefined
  input1: Amount<Type> | undefined
  children({ isWritePending, setOpen }: { isWritePending: boolean; setOpen(open: boolean): void }): ReactNode
}

const ZERO_PERCENT = new Percent('0')

export const AddSectionReviewModalTrident: FC<AddSectionReviewModalTridentProps> = ({
  poolAddress,
  poolState,
  pool,
  chainId,
  token0,
  token1,
  input0,
  input1,
  children,
}) => {
  const [open, setOpen] = useState(false)
  const { address } = useAccount()
  const { chain } = useNetwork()
  const [permit, setPermit] = useState<Signature>()
  const liquidityToken = useMemo(() => {
    return new Token({
      address: poolAddress.includes(':') ? poolAddress.split(':')[1] : poolAddress,
      name: 'SLP Token',
      decimals: 18,
      symbol: 'SLP',
      chainId,
    })
  }, [chainId, poolAddress])

  const [, { createNotification }] = useNotifications(address)
  const totalSupply = useTotalSupply(liquidityToken)
  const tokens = useMemo(() => [token0, token1], [token0, token1])
  const rebases = useBentoBoxTotals(chainId, tokens)
  const contract = useTridentRouterContract(chainId)
  const [{ slippageTolerance }] = useSettings()

  const slippagePercent = useMemo(() => {
    return new Percent(Math.floor(slippageTolerance * 100), 10_000)
  }, [slippageTolerance])

  const [minAmount0, minAmount1] = useMemo(() => {
    return [
      input0
        ? poolState === ConstantProductPoolState.NOT_EXISTS || poolState === StablePoolState.NOT_EXISTS
          ? input0
          : Amount.fromRawAmount(input0.currency, calculateSlippageAmount(input0, slippagePercent)[0])
        : undefined,
      input1
        ? poolState === ConstantProductPoolState.NOT_EXISTS || poolState === StablePoolState.NOT_EXISTS
          ? input1
          : Amount.fromRawAmount(input1.currency, calculateSlippageAmount(input1, slippagePercent)[0])
        : undefined,
    ]
  }, [poolState, input0, input1, slippagePercent])

  const noLiquidity = useMemo(() => {
    return (
      poolState === ConstantProductPoolState.NOT_EXISTS ||
      poolState === StablePoolState.NOT_EXISTS ||
      Boolean(totalSupply && JSBI.equal(totalSupply.quotient, ZERO)) ||
      Boolean(pool && JSBI.equal(pool.reserve0.quotient, ZERO) && JSBI.equal(pool.reserve1.quotient, ZERO))
    )
  }, [pool, poolState, totalSupply])

  const liquidityMinted = useMemo(() => {
    if (
      pool &&
      totalSupply &&
      token0 &&
      token1 &&
      input0 &&
      input1 &&
      rebases?.[token0.wrapped.address] &&
      rebases?.[token1.wrapped.address]
    ) {
      const amountA = input0.wrapped.toShare(rebases?.[token0.wrapped.address])
      const amountB = input1.wrapped.toShare(rebases?.[token1.wrapped.address])

      // Both can't be zero
      if (amountA.equalTo(ZERO) && amountB.equalTo(ZERO)) return undefined

      try {
        const slp = pool.getLiquidityMinted(totalSupply, amountA, amountB)
        const minSLP = calculateSlippageAmount(slp, noLiquidity ? ZERO_PERCENT : slippagePercent)[0]
        return Amount.fromRawAmount(slp.currency, minSLP.toString())
      } catch (error) {
        console.error(error)
      }
    }

    return undefined
  }, [noLiquidity, input0, input1, pool, rebases, slippagePercent, token0, token1, totalSupply])

  const onSettled = useCallback(
    (data: SendTransactionResult | undefined) => {
      if (!data || !chain?.id || !token0 || !token1) return
      const ts = new Date().getTime()
      createNotification({
        type: 'mint',
        chainId: chain.id,
        txHash: data.hash,
        promise: data.wait(),
        summary: {
          pending: `Adding liquidity to the ${token0.symbol}/${token1.symbol} pair`,
          completed: `Successfully added liquidity to the ${token0.symbol}/${token1.symbol} pair`,
          failed: 'Something went wrong when adding liquidity',
        },
        timestamp: ts,
        groupTimestamp: ts,
      })
    },
    [chain?.id, createNotification, token0, token1]
  )

  const prepare = useCallback(
    async (setRequest) => {
      try {
        if (
          !chain?.id ||
          !pool ||
          !token0 ||
          !token1 ||
          !chainId ||
          !contract ||
          !input0 ||
          !input1 ||
          !address ||
          !minAmount0 ||
          !minAmount1 ||
          !liquidityMinted
        )
          return

        let value
        const liquidityInput: LiquidityInput[] = []
        const encoded = defaultAbiCoder.encode(['address'], [address])

        if (input0) {
          if (input0.currency.isNative) {
            value = input0.quotient.toString()
          }

          liquidityInput.push({
            token: input0.currency.isNative ? AddressZero : input0.currency.wrapped.address,
            native: true,
            amount: input0.quotient.toString(),
          })
        }

        if (input1) {
          if (input1.currency.isNative) {
            value = input1.quotient.toString()
          }

          liquidityInput.push({
            token: input1.currency.isNative ? AddressZero : input1.currency.wrapped.address,
            native: true,
            amount: input1.quotient.toString(),
          })
        }

        if (liquidityInput.length === 0) return

        setRequest({
          from: address,
          to: contract.address,
          data: batchAction({
            contract,
            actions: [
              approveMasterContractAction({ router: contract, signature: permit }),
              getAsEncodedAction({
                contract,
                fn: 'addLiquidity',
                args: [liquidityInput, pool.liquidityToken.address, liquidityMinted.quotient.toString(), encoded],
              }),
            ],
          }),
          ...(value && { value }),
<<<<<<< HEAD
        })
      } catch (e: unknown) {
        //
      }
    },
    [
      chain?.id,
      pool,
      token0,
      token1,
      chainId,
      contract,
      input0,
      input1,
      address,
      minAmount0,
      minAmount1,
      liquidityMinted,
      permit,
    ]
  )

  const { sendTransaction, isLoading: isWritePending } = useSendTransaction({
=======
        },
      })

      const ts = new Date().getTime()
      createNotification({
        type: 'mint',
        chainId: chain.id,
        txHash: data.hash,
        promise: data.wait(),
        summary: {
          pending: `Adding liquidity to the ${token0.symbol}/${token1.symbol} pair`,
          completed: `Successfully added liquidity to the ${token0.symbol}/${token1.symbol} pair`,
          failed: 'Something went wrong when adding liquidity',
        },
        timestamp: ts,
        groupTimestamp: ts,
      })
    } catch (e: unknown) {
      if (e instanceof UserRejectedRequestError) return
      if (e instanceof ProviderRpcError) {
        setError(e.message)
      }
      console.error(e)
    }
  }, [
    chain?.id,
    pool,
    token0,
    token1,
>>>>>>> 86e8e46b
    chainId,
    prepare,
    onSettled,
    onSuccess: () => setOpen(false),
  })

  return useMemo(
    () => (
      <>
        {children({ isWritePending, setOpen })}
        <AddSectionReviewModal chainId={chainId} input0={input0} input1={input1} open={open} setOpen={setOpen}>
          <Approve
            onSuccess={createNotification}
            className="flex-grow !justify-end"
            components={
              <Approve.Components>
                <Approve.Bentobox
                  size="md"
                  className="whitespace-nowrap"
                  fullWidth
                  address={getTridentRouterContractConfig(chainId).addressOrName}
                  onSignature={setPermit}
                />
                <Approve.Token
                  size="md"
                  className="whitespace-nowrap"
                  fullWidth
                  amount={input0}
                  address={chain ? BENTOBOX_ADDRESS[chain?.id] : undefined}
                />
                <Approve.Token
                  size="md"
                  className="whitespace-nowrap"
                  fullWidth
                  amount={input1}
                  address={chain ? BENTOBOX_ADDRESS[chain?.id] : undefined}
                />
              </Approve.Components>
            }
            render={({ approved }) => {
              return (
                <Button size="md" disabled={!approved || isWritePending} fullWidth onClick={() => sendTransaction?.()}>
                  {isWritePending ? <Dots>Confirm transaction</Dots> : 'Add'}
                </Button>
              )
            }}
          />
        </AddSectionReviewModal>
      </>
    ),
    [chain, chainId, children, createNotification, input0, input1, isWritePending, open, sendTransaction]
  )
}<|MERGE_RESOLUTION|>--- conflicted
+++ resolved
@@ -213,7 +213,6 @@
             ],
           }),
           ...(value && { value }),
-<<<<<<< HEAD
         })
       } catch (e: unknown) {
         //
@@ -237,37 +236,6 @@
   )
 
   const { sendTransaction, isLoading: isWritePending } = useSendTransaction({
-=======
-        },
-      })
-
-      const ts = new Date().getTime()
-      createNotification({
-        type: 'mint',
-        chainId: chain.id,
-        txHash: data.hash,
-        promise: data.wait(),
-        summary: {
-          pending: `Adding liquidity to the ${token0.symbol}/${token1.symbol} pair`,
-          completed: `Successfully added liquidity to the ${token0.symbol}/${token1.symbol} pair`,
-          failed: 'Something went wrong when adding liquidity',
-        },
-        timestamp: ts,
-        groupTimestamp: ts,
-      })
-    } catch (e: unknown) {
-      if (e instanceof UserRejectedRequestError) return
-      if (e instanceof ProviderRpcError) {
-        setError(e.message)
-      }
-      console.error(e)
-    }
-  }, [
-    chain?.id,
-    pool,
-    token0,
-    token1,
->>>>>>> 86e8e46b
     chainId,
     prepare,
     onSettled,
