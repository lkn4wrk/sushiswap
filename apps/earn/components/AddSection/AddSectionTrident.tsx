--- conflicted
+++ resolved
@@ -101,6 +101,7 @@
   )
 
   const close = useCallback(() => setOpen(false), [])
+  const amounts = useMemo(() => [parsedInput0, parsedInput1], [parsedInput0, parsedInput1])
 
   return (
     <Checker.Root>
@@ -128,18 +129,8 @@
             }
             guardText="Pool not found"
           >
-<<<<<<< HEAD
             <Checker.Network fullWidth chainId={_pool.chainId}>
-              <Checker.Amounts fullWidth chainId={_pool.chainId} amounts={[parsedInput0, parsedInput1]}>
-=======
-            <Checker.Network fullWidth size="xl" chainId={_pool.chainId}>
-              <Checker.Amounts
-                fullWidth
-                size="xl"
-                chainId={_pool.chainId as ChainId}
-                amounts={useMemo(() => [parsedInput0, parsedInput1], [parsedInput0, parsedInput1])}
-              >
->>>>>>> a51e408a
+              <Checker.Amounts fullWidth chainId={_pool.chainId as ChainId} amounts={amounts}>
                 <Checker.ApproveBentobox
                   tag={APPROVE_TAG_ADD_TRIDENT}
                   chainId={chainId}
