--- conflicted
+++ resolved
@@ -16,12 +16,7 @@
 import { AddSectionWidget } from './AddSectionWidget'
 import { ZERO } from '@sushiswap/math'
 import { Checker } from '@sushiswap/wagmi/future/systems'
-<<<<<<< HEAD
-import { Signature } from '@ethersproject/bytes'
 import { Button } from '@sushiswap/ui/components/button'
-=======
-import { Button } from '@sushiswap/ui/future/components/button'
->>>>>>> 7ca258e6
 import { APPROVE_TAG_ADD_TRIDENT } from '../../lib/constants'
 import { ChainId } from '@sushiswap/chain'
 
