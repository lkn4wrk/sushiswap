--- conflicted
+++ resolved
@@ -3,17 +3,8 @@
 import { useMasterChef } from '@sushiswap/wagmi'
 import { createContext, FC, ReactNode, useContext, useMemo } from 'react'
 
-<<<<<<< HEAD
-import {
-  useCreateNotification,
-  useGraphPool,
-  useTokenAmountDollarValues,
-  useUnderlyingTokenBalanceFromPool,
-} from '../lib/hooks'
-=======
 import { useGraphPool, useTokenAmountDollarValues, useUnderlyingTokenBalanceFromPool } from '../lib/hooks'
 import { useAccount } from 'wagmi'
->>>>>>> 78ea4a37
 
 interface PoolPositionStakedContext {
   balance: Amount<Token> | undefined
@@ -82,14 +73,9 @@
   chefType,
   children,
 }) => {
-<<<<<<< HEAD
-  const createNotification = useCreateNotification()
-  const { reserve0, reserve1, totalSupply, liquidityToken } = useGraphPool(pool)
-=======
   const {
     data: { reserve0, reserve1, totalSupply, liquidityToken },
   } = useGraphPool(pool)
->>>>>>> 78ea4a37
   const { balance, isLoading, isError, isWritePending, isWriteError } = useMasterChef({
     chainId: pool.chainId,
     chef: chefType,
