--- conflicted
+++ resolved
@@ -1,33 +1,12 @@
-import { ChainId } from '@sushiswap/chain'
 import { createContext, FC, ReactNode, useCallback, useContext, useMemo } from 'react'
 
 import { SUPPORTED_CHAIN_IDS } from '../config'
-<<<<<<< HEAD
-import { AVAILABLE_POOL_TYPE_MAP, AVAILABLE_VERSION_MAP } from '../lib/constants'
 import { z } from 'zod'
-import { parseArgs, PoolType, PoolVersion } from '@sushiswap/client'
+import { parseArgs } from '@sushiswap/client'
 import { useRouter } from 'next/router'
 import stringify from 'fast-json-stable-stringify'
-=======
-import { AVAILABLE_PROTOCOL_MAP } from '../lib/constants'
->>>>>>> ddd3b95d
 
-enum Filters {
-  tokenSymbols = 'tokenSymbols',
-  chainIds = 'chainIds',
-  poolTypes = 'poolTypes',
-  poolVersions = 'poolVersions',
-  incentivizedOnly = 'incentivizedOnly',
-  protocols = 'protocols',
-}
-
-interface FilterContext {
-  [Filters.tokenSymbols]: undefined | string[]
-  [Filters.chainIds]: ChainId[]
-  // [Filters.poolTypes]: (keyof typeof AVAILABLE_POOL_TYPE_MAP)[]
-  // [Filters.poolVersions]: (keyof typeof AVAILABLE_VERSION_MAP)[]
-  [Filters.protocols]: (keyof typeof AVAILABLE_PROTOCOL_MAP)[]
-  [Filters.incentivizedOnly]: boolean
+interface FilterContext extends z.TypeOf<typeof poolFiltersSchema> {
   setFilters(filters: Partial<Omit<FilterContext, 'setFilters'>>): void
 }
 
@@ -40,21 +19,19 @@
   passedFilters?: Partial<PoolFilters>
 }
 
-// ! Has to be kept up to date with defaultPoolsArgs
-// Else prefetching won't work
-const defaultFilters: PoolFilters = {
-  [Filters.tokenSymbols]: undefined,
-  [Filters.chainIds]: SUPPORTED_CHAIN_IDS,
-  // [Filters.poolTypes]: Object.keys(AVAILABLE_POOL_TYPE_MAP) as (keyof typeof AVAILABLE_POOL_TYPE_MAP)[],
-  // [Filters.poolVersions]: Object.keys(AVAILABLE_VERSION_MAP) as (keyof typeof AVAILABLE_VERSION_MAP)[],
-  [Filters.incentivizedOnly]: false,
-  [Filters.protocols]: Object.keys(AVAILABLE_PROTOCOL_MAP) as (keyof typeof AVAILABLE_PROTOCOL_MAP)[],
+export enum FilterTag {
+  SUSHISWAP_V3 = 'SUSHISWAP_V3',
+  SUSHISWAP_V2 = 'SUSHISWAP_V2',
+  BENTOBOX_STABLE = 'BENTOBOX_STABLE',
+  BENTOBOX_CLASSIC = 'BENTOBOX_CLASSIC',
+  FARMS_ONLY = 'FARMS_ONLY',
 }
 
-const schema = z.object({
+export const poolFiltersSchema = z.object({
   tokenSymbols: z
     .string()
     .optional()
+    .default('')
     .transform((tokenSymbols) => {
       if (tokenSymbols === '') return undefined
 
@@ -63,37 +40,31 @@
   chainIds: z
     .string()
     .optional()
-    .transform((chainIds) =>
-      chainIds ? chainIds.split(',').map((chainId) => Number(chainId)) : defaultFilters.chainIds
-    ),
-  poolTypes: z
+    .default(SUPPORTED_CHAIN_IDS.join(','))
+    .transform((chainIds) => chainIds.split(',').map((chainId) => Number(chainId))),
+  categories: z
     .string()
     .optional()
-    .transform((poolTypes) => poolTypes?.split(',') as PoolType[]),
-  poolVersions: z
-    .string()
-    .optional()
-    .transform((poolVersions) => poolVersions?.split(',') as PoolVersion[]),
-  incentivizedOnly: z
-    .string()
-    .optional()
-    .transform((e) => e === 'true'),
+    .default(Object.values(FilterTag).join(','))
+    .transform((tags) => tags.split(',') as FilterTag[]),
 })
 
 export const PoolsFiltersProvider: FC<PoolsFiltersProvider> = ({ children }) => {
   const { query, push } = useRouter()
+  const parsed = useMemo(() => {
+    const parsed = poolFiltersSchema.parse(query)
 
-  const parsed = useMemo(() => {
-    if (!query) return defaultFilters
-
-    return { ...defaultFilters, ...schema.parse(query) }
+    return {
+      ...parsed,
+      categories: parsed.categories.filter((el) => (el as string) !== ''),
+    }
   }, [query])
 
   const setFilters = useCallback(
     (filters: PoolFilters) => {
       const newFilters = { ...parsed, ...filters }
-
-      push(parseArgs(newFilters), undefined, { shallow: true })
+      // console.log(newFilters)
+      void push(parseArgs(newFilters), undefined, { shallow: true })
     },
     // eslint-disable-next-line
     [stringify(parsed)]
