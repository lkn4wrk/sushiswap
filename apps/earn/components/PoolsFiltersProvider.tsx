--- conflicted
+++ resolved
@@ -5,30 +5,18 @@
 import { AVAILABLE_POOL_TYPE_MAP, AVAILABLE_VERSION_MAP } from '../lib/constants'
 
 enum Filters {
-<<<<<<< HEAD
-  chainIds = 'chainIds',
-  poolTypes = 'poolTypes',
-=======
   tokenSymbols = 'tokenSymbols',
   chainIds = 'chainIds',
   poolTypes = 'poolTypes',
   poolVersions = 'poolVersions',
->>>>>>> 5f1ded31
   incentivizedOnly = 'incentivizedOnly',
 }
 
 interface FilterContext {
-<<<<<<< HEAD
-  query: string
-  extraQuery: string
-  [Filters.chainIds]: ChainId[]
-  [Filters.poolTypes]: (keyof typeof AVAILABLE_POOL_TYPE_MAP)[]
-=======
   [Filters.tokenSymbols]: undefined | string[]
   [Filters.chainIds]: ChainId[]
   [Filters.poolTypes]: (keyof typeof AVAILABLE_POOL_TYPE_MAP)[]
   [Filters.poolVersions]: (keyof typeof AVAILABLE_VERSION_MAP)[]
->>>>>>> 5f1ded31
   [Filters.incentivizedOnly]: boolean
   setFilters(filters: Partial<Omit<FilterContext, 'setFilters'>>): void
 }
@@ -42,13 +30,6 @@
   passedFilters?: Partial<PoolFilters>
 }
 
-<<<<<<< HEAD
-const defaultFilters: PoolFilters = {
-  query: '',
-  extraQuery: '',
-  [Filters.chainIds]: SUPPORTED_CHAIN_IDS,
-  [Filters.poolTypes]: Object.keys(AVAILABLE_POOL_TYPE_MAP) as unknown as (keyof typeof AVAILABLE_POOL_TYPE_MAP)[],
-=======
 // ! Has to be kept up to date with defaultPoolsArgs
 // Else prefetching won't work
 const defaultFilters: PoolFilters = {
@@ -56,7 +37,6 @@
   [Filters.chainIds]: SUPPORTED_CHAIN_IDS,
   [Filters.poolTypes]: Object.keys(AVAILABLE_POOL_TYPE_MAP) as (keyof typeof AVAILABLE_POOL_TYPE_MAP)[],
   [Filters.poolVersions]: Object.keys(AVAILABLE_VERSION_MAP) as (keyof typeof AVAILABLE_VERSION_MAP)[],
->>>>>>> 5f1ded31
   [Filters.incentivizedOnly]: false,
 }
 
