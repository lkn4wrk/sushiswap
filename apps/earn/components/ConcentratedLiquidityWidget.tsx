--- conflicted
+++ resolved
@@ -263,11 +263,7 @@
                     successLink={successLink}
                   >
                     {({ setOpen }) => (
-<<<<<<< HEAD
-                      <Button size="xl" fullWidth onClick={() => setOpen(true)} testId="add-liquidity-preview">
-=======
                       <Button fullWidth onClick={() => setOpen(true)} size="xl" testId="add-liquidity-preview">
->>>>>>> 7ca258e6
                         Preview
                       </Button>
                     )}
