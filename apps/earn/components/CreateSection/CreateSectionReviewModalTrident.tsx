import { defaultAbiCoder } from '@ethersproject/abi'
import { AddressZero } from '@ethersproject/constants'
import { TransactionRequest } from '@ethersproject/providers'
import {
  computeConstantProductPoolAddress,
  computeStablePoolAddress,
  ConstantProductPool,
  Fee,
  StablePool,
} from '@sushiswap/amm'
import { BentoBoxV1ChainId } from '@sushiswap/bentobox'
import { Amount, Type } from '@sushiswap/currency'
import { Dots } from '@sushiswap/ui/components/dots'
import {
  _useSendTransaction as useSendTransaction,
  PoolFinderType,
  useAccount,
  useBentoBoxTotals,
  useConstantProductPoolFactoryContract,
  useNetwork,
  useStablePoolFactoryContract,
  useTridentRouterContract,
} from '@sushiswap/wagmi'
import { Dispatch, FC, SetStateAction, useCallback, useMemo } from 'react'
import { SendTransactionResult } from '@sushiswap/wagmi/actions'

import {
  approveMasterContractAction,
  batchAction,
  deployNewPoolAction,
  getAsEncodedAction,
  LiquidityInput,
} from '../../lib/actions'
import { AddSectionReviewModal } from '../AddSection'
<<<<<<< HEAD
import { createToast } from '@sushiswap/ui/components/toast'
import { Button } from '@sushiswap/ui/components/button'
import { useApproved } from '@sushiswap/wagmi/future/systems/Checker/Provider'
=======
import { createToast } from '@sushiswap/ui/future/components/toast'
import Button from '@sushiswap/ui/future/components/button/Button'
import { useApproved, useSignature } from '@sushiswap/wagmi/future/systems/Checker/Provider'
>>>>>>> 7ca258e6
import { APPROVE_TAG_CREATE_TRIDENT } from '../../lib/constants'

interface CreateSectionReviewModalTridentProps {
  chainId: BentoBoxV1ChainId
  token0: Type | undefined
  token1: Type | undefined
  input0: Amount<Type> | undefined
  input1: Amount<Type> | undefined
  fee: Fee
  poolType: PoolFinderType
  open: boolean
  close(): void
}

export const CreateSectionReviewModalTrident: FC<CreateSectionReviewModalTridentProps> = ({
  token0,
  token1,
  input0,
  input1,
  fee,
  poolType,
  chainId,
  open,
  close,
}) => {
  const { address } = useAccount()
  const { chain } = useNetwork()
  const { signature, setSignature } = useSignature(APPROVE_TAG_CREATE_TRIDENT)
  const { approved } = useApproved(APPROVE_TAG_CREATE_TRIDENT)
  const contract = useTridentRouterContract(chainId)
  const constantProductPoolFactory = useConstantProductPoolFactoryContract(chainId)
  const stablePoolFactory = useStablePoolFactoryContract(chainId)

  const totals = useBentoBoxTotals(
    chainId,
    useMemo(() => [token0, token1], [token0, token1])
  )

  const pool = useMemo(() => {
    if (!token0 || !token1 || !fee) return
    if (poolType === PoolFinderType.Classic) {
      return new ConstantProductPool(
        Amount.fromRawAmount(token0.wrapped, 0),
        Amount.fromRawAmount(token1.wrapped, 0),
        fee,
        false
      )
    } else if (
      poolType === PoolFinderType.Stable &&
      totals &&
      token0.wrapped.address in totals &&
      token1.wrapped.address in totals
    ) {
      return new StablePool(
        Amount.fromRawAmount(token0.wrapped, 0),
        Amount.fromRawAmount(token1.wrapped, 0),
        fee,
        totals[token0.wrapped.address],
        totals[token1.wrapped.address]
      )
    }
  }, [fee, token0, token1, poolType, totals])

  const totalSupply = useMemo(() => (pool ? Amount.fromRawAmount(pool?.liquidityToken, 0) : undefined), [pool])

  const factory = useMemo(() => {
    if (poolType === PoolFinderType.Classic) {
      return constantProductPoolFactory
    } else if (poolType === PoolFinderType.Stable) {
      return stablePoolFactory
    }
  }, [constantProductPoolFactory, poolType, stablePoolFactory])

  const poolAddress = useMemo(() => {
    // !poolType === 0, don't guared against it
    if (!factory || !token0 || !token1 || !fee) return
    if (poolType === PoolFinderType.Classic) {
      return computeConstantProductPoolAddress({
        factoryAddress: factory.address,
        tokenA: token0.wrapped,
        tokenB: token1.wrapped,
        fee: fee,
        twap: false,
      })
    } else if (poolType === PoolFinderType.Stable) {
      return computeStablePoolAddress({
        factoryAddress: factory.address,
        tokenA: token0.wrapped,
        tokenB: token1.wrapped,
        fee: fee,
      })
    }
  }, [factory, fee, token0, token1, poolType])

  const isValid = useMemo(() => {
    return Boolean(
      chain?.id &&
        factory &&
        token0 &&
        token1 &&
        poolAddress &&
        input0 &&
        input1 &&
        totalSupply &&
        pool &&
        contract &&
        totals?.[token0.wrapped.address] &&
        totals?.[token1.wrapped.address]
    )
  }, [chain?.id, contract, factory, input0, input1, pool, poolAddress, token0, token1, totalSupply, totals])

  const onSettled = useCallback(
    (data: SendTransactionResult | undefined) => {
      if (!data || !chain?.id || !token0 || !token1) return
      const ts = new Date().getTime()
      createToast({
        account: address,
        type: 'mint',
        chainId: chain.id,
        txHash: data.hash,
        promise: data.wait(),
        summary: {
          pending: `Adding liquidity to the ${token0.symbol}/${token1.symbol} pair`,
          completed: `Successfully added liquidity to the ${token0.symbol}/${token1.symbol} pair`,
          failed: 'Something went wrong when adding liquidity',
        },
        timestamp: ts,
        groupTimestamp: ts,
      })
    },
    [chain?.id, token0, token1, address]
  )

  const prepare = useCallback(
    async (setRequest: Dispatch<SetStateAction<(TransactionRequest & { to: string }) | undefined>>) => {
      try {
        if (
          !chain?.id ||
          !factory ||
          !token0 ||
          !token1 ||
          !poolAddress ||
          !input0 ||
          !input1 ||
          !totalSupply ||
          !pool ||
          !contract ||
          !totals?.[token0.wrapped.address] ||
          !totals?.[token1.wrapped.address]
        ) {
          return
        }

        let value
        const liquidityInput: LiquidityInput[] = []
        const encoded = defaultAbiCoder.encode(['address'], [address])

        if (input0) {
          if (input0.currency.isNative) {
            value = input0.quotient.toString()
          }

          liquidityInput.push({
            token: input0.currency.isNative ? AddressZero : input0.currency.wrapped.address,
            native: true,
            amount: input0.quotient.toString(),
          })
        }

        if (input1) {
          if (input1.currency.isNative) {
            value = input1.quotient.toString()
          }

          liquidityInput.push({
            token: input1.currency.isNative ? AddressZero : input1.currency.wrapped.address,
            native: true,
            amount: input1.quotient.toString(),
          })
        }

        setRequest({
          from: address,
          to: contract.address,
          data: batchAction({
            contract,
            actions: [
              approveMasterContractAction({
                router: contract,
                signature: signature,
              }),
              deployNewPoolAction({
                assets: [input0.currency, input1.currency],
                factory: factory.address,
                router: contract,
                feeTier: fee,
                twap: false,
              }),
              getAsEncodedAction({
                contract,
                fn: 'addLiquidity',
                args: [
                  liquidityInput,
                  poolAddress,
                  pool
                    .getLiquidityMinted(
                      totalSupply,
                      input0.wrapped.toShare(totals?.[token0.wrapped.address]),
                      input1.wrapped.toShare(totals?.[token1.wrapped.address])
                    )
                    .quotient.toString(),
                  encoded,
                ],
              }),
            ],
          }),
          ...(value && { value }),
        })
      } catch (e: unknown) {
        //
      }
    },
    [
      address,
      chain?.id,
      contract,
      factory,
      fee,
      input0,
      input1,
      pool,
      poolAddress,
      signature,
      token0,
      token1,
      totalSupply,
      totals,
    ]
  )

  const { sendTransaction, isLoading: isWritePending } = useSendTransaction({
    chainId,
    prepare,
    onSettled,
    onSuccess: () => {
      setSignature(undefined)
      close()
    },
    enabled: approved,
  })

  return (
    <AddSectionReviewModal
      chainId={chainId as BentoBoxV1ChainId}
      input0={input0}
      input1={input1}
      open={open}
      close={close}
    >
      <Button
        id="confirm-add-liquidity"
        disabled={!isValid || isWritePending}
        fullWidth
        onClick={() => sendTransaction?.()}
      >
        {isWritePending ? <Dots>Confirm transaction</Dots> : 'Add'}
      </Button>
    </AddSectionReviewModal>
  )
}<|MERGE_RESOLUTION|>--- conflicted
+++ resolved
@@ -32,15 +32,9 @@
   LiquidityInput,
 } from '../../lib/actions'
 import { AddSectionReviewModal } from '../AddSection'
-<<<<<<< HEAD
 import { createToast } from '@sushiswap/ui/components/toast'
 import { Button } from '@sushiswap/ui/components/button'
-import { useApproved } from '@sushiswap/wagmi/future/systems/Checker/Provider'
-=======
-import { createToast } from '@sushiswap/ui/future/components/toast'
-import Button from '@sushiswap/ui/future/components/button/Button'
 import { useApproved, useSignature } from '@sushiswap/wagmi/future/systems/Checker/Provider'
->>>>>>> 7ca258e6
 import { APPROVE_TAG_CREATE_TRIDENT } from '../../lib/constants'
 
 interface CreateSectionReviewModalTridentProps {
@@ -302,6 +296,7 @@
     >
       <Button
         id="confirm-add-liquidity"
+        size="xl"
         disabled={!isValid || isWritePending}
         fullWidth
         onClick={() => sendTransaction?.()}
