--- conflicted
+++ resolved
@@ -33,10 +33,6 @@
   getAsEncodedAction,
   LiquidityInput,
 } from '../../lib/actions'
-<<<<<<< HEAD
-import { useNotifications } from '../../lib/state/storage'
-=======
->>>>>>> 78ea4a37
 import { AddSectionReviewModal } from '../AddSection'
 import { createToast } from '@sushiswap/ui/future/components/toast'
 
