--- conflicted
+++ resolved
@@ -1,42 +1,13 @@
 import { Signature } from '@ethersproject/bytes'
-<<<<<<< HEAD
-import { AddressZero } from '@ethersproject/constants'
-import { TransactionRequest } from '@ethersproject/providers'
-import { BENTOBOX_ADDRESS } from '@sushiswap/address'
-import {
-  computeConstantProductPoolAddress,
-  computeStablePoolAddress,
-  ConstantProductPool,
-  Fee,
-  StablePool,
-} from '@sushiswap/amm'
-=======
 import { Fee } from '@sushiswap/amm'
->>>>>>> 1dc72a17
 import { ChainId } from '@sushiswap/chain'
 import { Amount, Type } from '@sushiswap/currency'
 import { Button, Dots } from '@sushiswap/ui'
-<<<<<<< HEAD
-import {
-  Approve,
-  getTridentRouterContractConfig,
-  PoolFinderType,
-  useBentoBoxTotals,
-  useConstantProductPoolFactoryContract,
-  useSendTransaction,
-  useStablePoolFactoryContract,
-  useTridentRouterContract,
-} from '@sushiswap/wagmi'
-import { Dispatch, FC, ReactNode, SetStateAction, useCallback, useMemo, useState } from 'react'
-import { useAccount, useNetwork } from 'wagmi'
-import { SendTransactionResult } from 'wagmi/actions'
-=======
 import { BENTOBOX_ADDRESS, getTridentRouterContractConfig, PoolFinderType } from '@sushiswap/wagmi'
 import { Approve2 } from '@sushiswap/wagmi/systems/Approve2'
 import { ApprovalType, ApproveDefinition } from '@sushiswap/wagmi/systems/Approve2/types'
 import React, { FC, ReactNode, useCallback, useMemo, useState } from 'react'
 import { useAccount } from 'wagmi'
->>>>>>> 1dc72a17
 
 import { useNotifications } from '../../lib/state/storage'
 import { AddSectionReviewModal } from '../AddSection'
@@ -110,61 +81,7 @@
           id: 'create-trident-approve-token1',
         },
       })
-<<<<<<< HEAD
-    },
-    [chain?.id, createNotification, token0, token1]
-  )
-
-  const prepare = useCallback(
-    async (setRequest: Dispatch<SetStateAction<(TransactionRequest & { to: string }) | undefined>>) => {
-      try {
-        if (
-          !chain?.id ||
-          !factory ||
-          !token0 ||
-          !token1 ||
-          !poolAddress ||
-          !input0 ||
-          !input1 ||
-          !totalSupply ||
-          !pool ||
-          !contract ||
-          !totals?.[token0.wrapped.address] ||
-          !totals?.[token1.wrapped.address]
-        ) {
-          return
-        }
-
-        let value
-        const liquidityInput: LiquidityInput[] = []
-        const encoded = defaultAbiCoder.encode(['address'], [address])
-
-        if (input0) {
-          if (input0.currency.isNative) {
-            value = input0.quotient.toString()
-          }
-
-          liquidityInput.push({
-            token: input0.currency.isNative ? AddressZero : input0.currency.wrapped.address,
-            native: true,
-            amount: input0.quotient.toString(),
-          })
-        }
-
-        if (input1) {
-          if (input1.currency.isNative) {
-            value = input1.quotient.toString()
-          }
-
-          liquidityInput.push({
-            token: input1.currency.isNative ? AddressZero : input1.currency.wrapped.address,
-            native: true,
-            amount: input1.quotient.toString(),
-          })
-        }
-=======
     }
->>>>>>> 1dc72a17
 
     return definition
   }, [chainId, input0, input1])
@@ -177,56 +94,6 @@
     <>
       {children({ setOpen })}
       <AddSectionReviewModal chainId={chainId} input0={input0} input1={input1} open={open} setOpen={setOpen}>
-<<<<<<< HEAD
-        <Approve
-          onSuccess={createNotification}
-          className="flex-grow !justify-end"
-          components={
-            <Approve.Components>
-              <Approve.Bentobox
-                id="create-trident-approve-bentobox"
-                size="md"
-                className="whitespace-nowrap"
-                fullWidth
-                address={getTridentRouterContractConfig(chainId).address}
-                onSignature={setPermit}
-                enabled={Boolean(getTridentRouterContractConfig(chainId).address)}
-              />
-              <Approve.Token
-                id="create-trident-approve-token0"
-                size="md"
-                className="whitespace-nowrap"
-                fullWidth
-                amount={input0}
-                address={chain ? BENTOBOX_ADDRESS[chain?.id] : undefined}
-                enabled={Boolean(chain && BENTOBOX_ADDRESS[chain?.id])}
-              />
-              <Approve.Token
-                id="create-trident-approve-token1"
-                size="md"
-                className="whitespace-nowrap"
-                fullWidth
-                amount={input1}
-                address={chain ? BENTOBOX_ADDRESS[chain?.id] : undefined}
-                enabled={Boolean(chain && BENTOBOX_ADDRESS[chain?.id])}
-              />
-            </Approve.Components>
-          }
-          render={({ approved }) => {
-            return (
-              <Button
-                testdata-id="earn-create-review-modal-add-button"
-                size="md"
-                disabled={!approved || isWritePending}
-                fullWidth
-                onClick={() => sendTransaction?.()}
-              >
-                {isWritePending ? <Dots>Confirm transaction</Dots> : 'Add'}
-              </Button>
-            )
-          }}
-        />
-=======
         <Approve2.Root chainId={chainId} onSuccess={createNotification} definition={definition}>
           <ExecuteProvider
             signature={permit}
@@ -254,7 +121,6 @@
             }}
           </ExecuteProvider>
         </Approve2.Root>
->>>>>>> 1dc72a17
       </AddSectionReviewModal>
     </>
   )
