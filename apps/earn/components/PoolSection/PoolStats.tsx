import { formatNumber, formatPercent, formatUSD } from '@sushiswap/format'
import { Pool } from '@sushiswap/client'
import { Typography } from '@sushiswap/ui'
import { FC } from 'react'
import { useGraphPool } from '../../lib/hooks'

interface PoolStats {
  pool: Pool
}

export const PoolStats: FC<PoolStats> = ({ pool }) => {
  // const { data: prices } = usePrices({ chainId: pool.chainId })
  // let nativePrice = prices?.[Native.onChain(pool.chainId).wrapped.address]

  // if (pool.chainId === ChainId.POLYGON) {
  //   nativePrice = prices?.['0x7ceB23fD6bC0adD59E62ac25578270cFf1b9f619']
  // }

  const {
<<<<<<< HEAD
    liquidityUSD,
    liquidity1dChange,
    fees1d,
    fees1dChange,
    volume1d,
    volume1dChange,
    txCount1d,
    txCount1dChange,
=======
    data: {
      liquidityUSD,
      liquidity1dChange,
      fees1d,
      fees1dChange,
      volume1d,
      volume1dChange,
      txCount1d,
      txCount1dChange,
    },
>>>>>>> 78ea4a37
  } = useGraphPool(pool)

  return (
    <div className="grid grid-cols-2 gap-3 sm:grid-cols-4">
      <div className="flex flex-col gap-1 p-3 rounded-md shadow-md bg-slate-800 shadow-black/20">
        <Typography variant="xs" weight={500} className="text-slate-400">
          Liquidity
        </Typography>
        <Typography weight={500} className="text-slate-50">
          {formatUSD(liquidityUSD ?? 0)}
        </Typography>
        {liquidity1dChange ? (
          <Typography variant="xs" weight={500} className={liquidity1dChange > 0 ? 'text-green' : 'text-red'}>
            {liquidity1dChange > 0 ? '+' : '-'}
            {formatPercent(Math.abs(liquidity1dChange))}
<<<<<<< HEAD
=======
          </Typography>
        ) : (
          <Typography variant="xs" weight={500} className="text-slate-50">
            -
>>>>>>> 78ea4a37
          </Typography>
        )}
      </div>
      <div className="flex flex-col gap-1 p-3 rounded-md shadow-md bg-slate-800 shadow-black/20">
        <Typography variant="xs" weight={500} className="text-slate-400">
          Volume (24h)
        </Typography>
        <Typography weight={500} className="text-slate-50">
          {formatUSD(volume1d ?? 0)}
        </Typography>
        {volume1dChange ? (
          <Typography variant="xs" weight={500} className={volume1dChange > 0 ? 'text-green' : 'text-red'}>
            {volume1dChange > 0 ? '+' : '-'}
            {formatPercent(Math.abs(volume1dChange))}
<<<<<<< HEAD
=======
          </Typography>
        ) : (
          <Typography variant="xs" weight={500} className="text-slate-50">
            -
>>>>>>> 78ea4a37
          </Typography>
        )}
      </div>
      <div className="flex flex-col gap-1 p-3 rounded-md shadow-md bg-slate-800 shadow-black/20">
        <Typography variant="xs" weight={500} className="text-slate-400">
          Fees (24h)
        </Typography>
        <Typography weight={500} className="text-slate-50">
          {formatUSD(fees1d ?? 0)}
        </Typography>
        {fees1dChange ? (
          <Typography variant="xs" weight={500} className={fees1dChange > 0 ? 'text-green' : 'text-red'}>
            {fees1dChange > 0 ? '+' : '-'}
            {formatPercent(Math.abs(fees1dChange))}
          </Typography>
        ) : (
          <Typography variant="xs" weight={500} className="text-slate-50">
            -
          </Typography>
        )}
      </div>
      <div className="flex flex-col gap-1 p-3 rounded-md shadow-md bg-slate-800 shadow-black/20">
        <Typography variant="xs" weight={500} className="text-slate-400">
          Transactions (24h)
        </Typography>
        <Typography weight={500} className="text-slate-50">
          {/* Don't need decimals for a count */}
          {formatNumber(txCount1d).replace('.00', '')}
        </Typography>
        {txCount1dChange ? (
          <Typography variant="xs" weight={500} className={txCount1dChange > 0 ? 'text-green' : 'text-red'}>
            {txCount1dChange > 0 ? '+' : '-'}
            {formatPercent(Math.abs(txCount1dChange))}
<<<<<<< HEAD
=======
          </Typography>
        ) : (
          <Typography variant="xs" weight={500} className="text-slate-50">
            -
>>>>>>> 78ea4a37
          </Typography>
        )}
      </div>
    </div>
  )
}<|MERGE_RESOLUTION|>--- conflicted
+++ resolved
@@ -17,16 +17,6 @@
   // }
 
   const {
-<<<<<<< HEAD
-    liquidityUSD,
-    liquidity1dChange,
-    fees1d,
-    fees1dChange,
-    volume1d,
-    volume1dChange,
-    txCount1d,
-    txCount1dChange,
-=======
     data: {
       liquidityUSD,
       liquidity1dChange,
@@ -37,7 +27,6 @@
       txCount1d,
       txCount1dChange,
     },
->>>>>>> 78ea4a37
   } = useGraphPool(pool)
 
   return (
@@ -53,13 +42,10 @@
           <Typography variant="xs" weight={500} className={liquidity1dChange > 0 ? 'text-green' : 'text-red'}>
             {liquidity1dChange > 0 ? '+' : '-'}
             {formatPercent(Math.abs(liquidity1dChange))}
-<<<<<<< HEAD
-=======
           </Typography>
         ) : (
           <Typography variant="xs" weight={500} className="text-slate-50">
             -
->>>>>>> 78ea4a37
           </Typography>
         )}
       </div>
@@ -74,13 +60,10 @@
           <Typography variant="xs" weight={500} className={volume1dChange > 0 ? 'text-green' : 'text-red'}>
             {volume1dChange > 0 ? '+' : '-'}
             {formatPercent(Math.abs(volume1dChange))}
-<<<<<<< HEAD
-=======
           </Typography>
         ) : (
           <Typography variant="xs" weight={500} className="text-slate-50">
             -
->>>>>>> 78ea4a37
           </Typography>
         )}
       </div>
@@ -114,13 +97,10 @@
           <Typography variant="xs" weight={500} className={txCount1dChange > 0 ? 'text-green' : 'text-red'}>
             {txCount1dChange > 0 ? '+' : '-'}
             {formatPercent(Math.abs(txCount1dChange))}
-<<<<<<< HEAD
-=======
           </Typography>
         ) : (
           <Typography variant="xs" weight={500} className="text-slate-50">
             -
->>>>>>> 78ea4a37
           </Typography>
         )}
       </div>
