--- conflicted
+++ resolved
@@ -1,18 +1,13 @@
-import { ChainId } from '@sushiswap/chain'
-import { Native } from '@sushiswap/currency'
 import { formatNumber, formatPercent, formatUSD } from '@sushiswap/format'
 import { Pool } from '@sushiswap/client'
 import { Typography } from '@sushiswap/ui'
-import { usePrices } from '@sushiswap/wagmi'
 import { FC } from 'react'
 import { useGraphPool } from '../../lib/hooks'
-import { ChainId } from '@sushiswap/chain'
 
 interface PoolStats {
   pool: Pool
 }
 
-<<<<<<< HEAD
 export const PoolStats: FC<PoolStats> = ({ pool }) => {
   // const { data: prices } = usePrices({ chainId: pool.chainId })
   // let nativePrice = prices?.[Native.onChain(pool.chainId).wrapped.address]
@@ -22,7 +17,6 @@
   // }
 
   const {
-    liquidityNative,
     liquidityUSD,
     liquidity1dChange,
     fees1d,
@@ -32,15 +26,6 @@
     txCount1d,
     txCount1dChange,
   } = useGraphPool(pool)
-=======
-export const PoolStats: FC<PoolStats> = ({ pair }) => {
-  const { data: prices } = usePrices({ chainId: pair.chainId })
-  let nativePrice = prices?.[Native.onChain(pair.chainId).wrapped.address]
-
-  if (pair.chainId === ChainId.POLYGON) {
-    nativePrice = prices?.['0x7ceB23fD6bC0adD59E62ac25578270cFf1b9f619']
-  }
->>>>>>> f01135e2
 
   return (
     <div className="grid grid-cols-2 gap-3 sm:grid-cols-4">
