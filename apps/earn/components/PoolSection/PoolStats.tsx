import { Native } from '@sushiswap/currency'
import { formatNumber, formatPercent, formatUSD } from '@sushiswap/format'
import { Pool } from '@sushiswap/client'
import { Typography } from '@sushiswap/ui'
import { usePrices } from '@sushiswap/wagmi'
import { FC } from 'react'
import { useGraphPool } from '../../lib/hooks'

interface PoolStats {
  pool: Pool
}

export const PoolStats: FC<PoolStats> = ({ pool }) => {
  const { data: prices } = usePrices({ chainId: pool.chainId })
  const nativePrice = prices?.[Native.onChain(pool.chainId).wrapped.address]

<<<<<<< HEAD
  const { liquidityNative, liquidity1dChange, volume1dChange, txCount1d, txCount1dChange } = useGraphPool(pool)
=======
  const {
    liquidityNative,
    liquidity1dChange,
    fees1d,
    fees1dChange,
    volume1d,
    volume1dChange,
    txCount1d,
    txCount1dChange,
  } = useGraphPool(pool)
>>>>>>> 5f1ded31

  return (
    <div className="grid grid-cols-2 gap-3 sm:grid-cols-4">
      <div className="flex flex-col gap-1 p-3 rounded-md shadow-md bg-slate-800 shadow-black/20">
        <Typography variant="xs" weight={500} className="text-slate-400">
          Liquidity
        </Typography>
        <Typography weight={500} className="text-slate-50">
          {formatUSD(liquidityNative ?? 0 * Number(nativePrice?.toFixed(4)))}
        </Typography>
        {liquidity1dChange ? (
          <Typography variant="xs" weight={500} className={liquidity1dChange > 0 ? 'text-green' : 'text-red'}>
            {liquidity1dChange > 0 ? '+' : '-'}
            {formatPercent(Math.abs(liquidity1dChange))}
          </Typography>
        ) : null}
      </div>
      <div className="flex flex-col gap-1 p-3 rounded-md shadow-md bg-slate-800 shadow-black/20">
        <Typography variant="xs" weight={500} className="text-slate-400">
          Volume (24h)
        </Typography>
        <Typography weight={500} className="text-slate-50">
<<<<<<< HEAD
          {formatUSD(pool.volume1d)}
=======
          {formatUSD(volume1d ?? 0)}
>>>>>>> 5f1ded31
        </Typography>
        {volume1dChange ? (
          <Typography variant="xs" weight={500} className={volume1dChange > 0 ? 'text-green' : 'text-red'}>
            {volume1dChange > 0 ? '+' : '-'}
            {formatPercent(Math.abs(volume1dChange))}
          </Typography>
        ) : null}
      </div>
      <div className="flex flex-col gap-1 p-3 rounded-md shadow-md bg-slate-800 shadow-black/20">
        <Typography variant="xs" weight={500} className="text-slate-400">
          Fees (24h)
        </Typography>
        <Typography weight={500} className="text-slate-50">
<<<<<<< HEAD
          {formatUSD(pool.fees1d)}
        </Typography>
        {volume1dChange ? (
          <Typography variant="xs" weight={500} className={volume1dChange > 0 ? 'text-green' : 'text-red'}>
            {volume1dChange > 0 ? '+' : '-'}
            {formatPercent(Math.abs(volume1dChange))}
=======
          {formatUSD(fees1d ?? 0)}
        </Typography>
        {fees1dChange ? (
          <Typography variant="xs" weight={500} className={fees1dChange > 0 ? 'text-green' : 'text-red'}>
            {fees1dChange > 0 ? '+' : '-'}
            {formatPercent(Math.abs(fees1dChange))}
>>>>>>> 5f1ded31
          </Typography>
        ) : null}
      </div>
      <div className="flex flex-col gap-1 p-3 rounded-md shadow-md bg-slate-800 shadow-black/20">
        <Typography variant="xs" weight={500} className="text-slate-400">
          Transactions (24h)
        </Typography>
        <Typography weight={500} className="text-slate-50">
          {/* Don't need decimals for a count */}
          {formatNumber(txCount1d).replace('.00', '')}
        </Typography>
        {txCount1dChange ? (
          <Typography variant="xs" weight={500} className={txCount1dChange > 0 ? 'text-green' : 'text-red'}>
            {txCount1dChange > 0 ? '+' : '-'}
            {formatPercent(Math.abs(txCount1dChange))}
          </Typography>
        ) : null}
      </div>
    </div>
  )
}<|MERGE_RESOLUTION|>--- conflicted
+++ resolved
@@ -14,9 +14,6 @@
   const { data: prices } = usePrices({ chainId: pool.chainId })
   const nativePrice = prices?.[Native.onChain(pool.chainId).wrapped.address]
 
-<<<<<<< HEAD
-  const { liquidityNative, liquidity1dChange, volume1dChange, txCount1d, txCount1dChange } = useGraphPool(pool)
-=======
   const {
     liquidityNative,
     liquidity1dChange,
@@ -27,7 +24,6 @@
     txCount1d,
     txCount1dChange,
   } = useGraphPool(pool)
->>>>>>> 5f1ded31
 
   return (
     <div className="grid grid-cols-2 gap-3 sm:grid-cols-4">
@@ -50,11 +46,7 @@
           Volume (24h)
         </Typography>
         <Typography weight={500} className="text-slate-50">
-<<<<<<< HEAD
-          {formatUSD(pool.volume1d)}
-=======
           {formatUSD(volume1d ?? 0)}
->>>>>>> 5f1ded31
         </Typography>
         {volume1dChange ? (
           <Typography variant="xs" weight={500} className={volume1dChange > 0 ? 'text-green' : 'text-red'}>
@@ -68,21 +60,12 @@
           Fees (24h)
         </Typography>
         <Typography weight={500} className="text-slate-50">
-<<<<<<< HEAD
-          {formatUSD(pool.fees1d)}
-        </Typography>
-        {volume1dChange ? (
-          <Typography variant="xs" weight={500} className={volume1dChange > 0 ? 'text-green' : 'text-red'}>
-            {volume1dChange > 0 ? '+' : '-'}
-            {formatPercent(Math.abs(volume1dChange))}
-=======
           {formatUSD(fees1d ?? 0)}
         </Typography>
         {fees1dChange ? (
           <Typography variant="xs" weight={500} className={fees1dChange > 0 ? 'text-green' : 'text-red'}>
             {fees1dChange > 0 ? '+' : '-'}
             {formatPercent(Math.abs(fees1dChange))}
->>>>>>> 5f1ded31
           </Typography>
         ) : null}
       </div>
