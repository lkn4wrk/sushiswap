--- conflicted
+++ resolved
@@ -40,31 +40,19 @@
 }
 
 export const PoolChart: FC<PoolChartProps> = ({ pool }) => {
-<<<<<<< HEAD
-  const graphPair = useGraphPool(pool)
-=======
   const { data: graphPair, isLoading } = useGraphPool(pool)
->>>>>>> 78ea4a37
 
   const [chartType, setChartType] = useState<PoolChartType>(PoolChartType.Volume)
   const [chartPeriod, setChartPeriod] = useState<PoolChartPeriod>(PoolChartPeriod.Month)
 
   const [xData, yData] = useMemo(() => {
     const data =
-<<<<<<< HEAD
-      chartTimespans[chartPeriod] < chartTimespans[PoolChartPeriod.Week]
-        ? graphPair.hourSnapshots
-        : graphPair.daySnapshots
-    const currentDate = Math.round(Date.now())
-    const [x, y] = (data || []).reduce<[number[], number[]]>(
-=======
       (chartTimespans[chartPeriod] < chartTimespans[PoolChartPeriod.Week]
         ? graphPair.hourSnapshots
         : graphPair.daySnapshots) || []
 
     const currentDate = Math.round(Date.now())
     const [x, y]: [number[], number[]] = data.reduce<[number[], number[]]>(
->>>>>>> 78ea4a37
       (acc, cur) => {
         if (cur.date * 1000 >= currentDate - chartTimespans[chartPeriod]) {
           acc[0].push(cur.date)
@@ -99,11 +87,7 @@
       }
 
       if (chartType === PoolChartType.Volume) {
-<<<<<<< HEAD
-        valueNodes[1].innerHTML = formatUSD(value * (pool.swapFee * 100))
-=======
         valueNodes[1].innerHTML = formatUSD(value * pool.swapFee)
->>>>>>> 78ea4a37
       }
       nameNodes[0].innerHTML = format(
         new Date(name * 1000),
@@ -307,13 +291,9 @@
           {chartType === PoolChartType.Volume && (
             <span className="text-sm font-medium text-slate-300">
               <span className="text-xs top-[-2px] relative">•</span>{' '}
-<<<<<<< HEAD
-              <span className="hoveredItemValue">{formatUSD(yData[yData.length - 1] * (pool.swapFee * 100))}</span>{' '}
-=======
               <span className="hoveredItemValue">
                 {formatUSD(Number(yData[yData.length - 1]) * Number(pool.swapFee))}
               </span>{' '}
->>>>>>> 78ea4a37
               earned
             </span>
           )}
