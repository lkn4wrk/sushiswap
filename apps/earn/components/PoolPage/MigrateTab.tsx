--- conflicted
+++ resolved
@@ -1,9 +1,7 @@
-import { List } from '@sushiswap/ui/components/list/List'
 import { Fraction, JSBI, Percent, ZERO } from '@sushiswap/math'
 import { RadioGroup } from '@headlessui/react'
-import { classNames } from '@sushiswap/ui'
+import { classNames, Dots, List, Currency } from '@sushiswap/ui'
 import { formatUSD } from '@sushiswap/format'
-import { Currency } from '@sushiswap/ui/components/currency'
 import { unwrapToken } from '../../lib/functions'
 import { Checker } from '@sushiswap/wagmi/future/systems'
 import {
@@ -23,8 +21,8 @@
   Pool as V3Pool,
   Position,
   priceToClosestTick,
+  SushiSwapV3ChainId,
   TickMath,
-  SushiSwapV3ChainId,
 } from '@sushiswap/v3-sdk'
 import React, { FC, useMemo, useState } from 'react'
 import { useGraphPool, useTokenAmountDollarValues } from '../../lib/hooks'
@@ -45,7 +43,6 @@
 import { TxStatusModalContent } from '@sushiswap/wagmi/future/components/TxStatusModal'
 import { SushiSwapV2ChainId } from '@sushiswap/v2-sdk'
 import { useRouter } from 'next/router'
-import { Dots } from '@sushiswap/ui/components/dots'
 
 export const MODAL_MIGRATE_ID = 'migrate-modal'
 
@@ -617,19 +614,10 @@
                 guardText="Not enough balance"
               >
                 <Checker.Custom
-<<<<<<< HEAD
-                  guardWhen={Boolean(!position || position.amount0.equalTo(ZERO) || position.amount1.equalTo(ZERO))}
+                  guardWhen={Boolean(
+                      !position || positionAmount0?.equalTo(ZERO) || positionAmount1?.equalTo(ZERO)
+                  )}
                   guardText="Enter valid range"
-=======
-                  showGuardIfTrue={Boolean(
-                    !position || positionAmount0?.equalTo(ZERO) || positionAmount1?.equalTo(ZERO)
-                  )}
-                  guard={
-                    <Button size="xl" fullWidth>
-                      Enter valid range
-                    </Button>
-                  }
->>>>>>> 7ca258e6
                 >
                   <Checker.ApproveERC20
                     fullWidth
@@ -797,6 +785,7 @@
               <div className="space-y-4">
                 <Button
                   fullWidth
+                  size="xl"
                   loading={isLoading && !isError}
                   onClick={() => writeAsync?.().then(() => confirm())}
                   disabled={isMigrateLoading || isError}
