--- conflicted
+++ resolved
@@ -1,17 +1,9 @@
 import { ChainId, chainName } from '@sushiswap/chain'
 import { NetworkIcon } from '@sushiswap/ui/components/icons'
 import React, { FC, memo } from 'react'
-
-<<<<<<< HEAD
-import { V3_SUPPORTED_CHAIN_IDS } from '@sushiswap/v3-sdk'
-import { NetworkSelector } from '@sushiswap/ui/components/networkselector'
-import { Button } from '@sushiswap/ui/components/button'
-=======
 import { SUSHISWAP_V3_SUPPORTED_CHAIN_IDS } from '@sushiswap/v3-sdk'
 import { NetworkSelector } from '@sushiswap/ui/future/components/networkselector'
 import { Button } from '@sushiswap/ui/future/components/button'
-import { ChevronDownIcon } from '@heroicons/react/solid'
->>>>>>> 7ca258e6
 import { ContentBlock } from '../AddPage/ContentBlock'
 import { SelectIcon } from '@sushiswap/ui/components/select'
 
