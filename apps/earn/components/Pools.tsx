--- conflicted
+++ resolved
@@ -4,17 +4,10 @@
 import { Button } from '@sushiswap/ui/components/button'
 import React, { FC } from 'react'
 import { useAccount, useNetwork } from '@sushiswap/wagmi'
+import { isSushiSwapV2ChainId } from '@sushiswap/v2-sdk'
 import { PoolFilters, PoolsFiltersProvider, PoolsSection } from '../components'
 import { ChainId } from '@sushiswap/chain'
 import { isRouteProcessor3ChainId } from '@sushiswap/route-processor'
-<<<<<<< HEAD
-import { isUniswapV2FactoryChainId } from '@sushiswap/v2-core'
-=======
-import { isSushiSwapV2ChainId } from '@sushiswap/v2-sdk'
-import { isConstantProductPoolFactoryChainId, isStablePoolFactoryChainId } from '@sushiswap/trident-core'
-import { Popover, Transition } from '@headlessui/react'
-import { List } from '@sushiswap/ui/future/components/list/List'
->>>>>>> 7ca258e6
 import { PositionCardList } from './MigratePage/PositionCardList'
 import { Container } from '@sushiswap/ui/components/container'
 import { PositionCard, PositionCardSkeleton } from './MigratePage/PositionCard'
@@ -62,7 +55,6 @@
                     Create Position
                   </a>
                 </Button>
-<<<<<<< HEAD
                 <DropdownMenu>
                   <DropdownMenuTrigger asChild>
                     <Button asChild size="lg" className="rounded-l-none">
@@ -71,7 +63,9 @@
                   </DropdownMenuTrigger>
                   <DropdownMenuContent className="w-80">
                     <DropdownMenuGroup>
-                      <DropdownMenuItem asChild>
+                      <DropdownMenuItem
+                          disabled={!isRouteProcessor3ChainId(chainId)}
+                          asChild>
                         <a
                           href={`/pools/add?chainId=${chainId}`}
                           className="flex flex-col !items-start gap-1 cursor-pointer"
@@ -81,79 +75,6 @@
                             <Chip variant="secondary">
                               {isRouteProcessor3ChainId(chainId) ? 'New 🔥' : 'Unavailable'}
                             </Chip>
-=======
-                <Popover as={Fragment}>
-                  {({ open }) => (
-                    <>
-                      <Popover.Button
-                        as="button"
-                        className={classNames(
-                          open ? 'bg-blue-600' : '',
-                          'bg-blue hover:bg-blue-600 h-[44px] w-[44px] flex items-center justify-center rounded-r-full text-white'
-                        )}
-                      >
-                        <ChevronDownIcon width={24} height={24} />
-                      </Popover.Button>
-                      <Transition
-                        show={open}
-                        enter="transition duration-300 ease-out"
-                        enterFrom="transform translate-y-[-16px] scale-[0.95] opacity-0"
-                        enterTo="transform translate-y-0 scale-[1] opacity-100"
-                        leave="transition duration-300 ease-out"
-                        leaveFrom="transform translate-y-0 opacity-100 scale-[1]"
-                        leaveTo="transform translate-y-[-16px] opacity-0 scale-[0.95]"
-                      >
-                        <div className={classNames('right-[-140px] absolute pt-3 top-4 w-[320px]')}>
-                          <div className="absolute right-0 flex flex-col w-full p-2 shadow-md rounded-2xl bg-white/50 paper dark:bg-slate-800/50">
-                            <Popover.Panel>
-                              <List.MenuItem
-                                disabled={!isRouteProcessor3ChainId(chainId)}
-                                as="a"
-                                href={`/pools/add?chainId=${chainId}`}
-                                title={
-                                  <div className="flex gap-2">
-                                    V3 Position{' '}
-                                    {isRouteProcessor3ChainId(chainId) ? (
-                                      <div className="rounded-xl bg-gradient-to-r from-pink to-blue text-white text-[10px] px-2">
-                                        New 🔥
-                                      </div>
-                                    ) : (
-                                      <div className="rounded-xl bg-gray-500 dark:bg-slate-600 text-white text-[10px] px-2">
-                                        Unavailable
-                                      </div>
-                                    )}
-                                  </div>
-                                }
-                                subtitle={'Most efficient way of providing liquidity.'}
-                              />
-                              {isSushiSwapV2ChainId(chainId as ChainId) ? (
-                                <List.MenuItem
-                                  as="a"
-                                  href={`/pools/add/v2/${chainId}`}
-                                  title="V2 Position"
-                                  subtitle={'If you prefer creating a v2 liquidity position.'}
-                                />
-                              ) : null}
-                              {/*  isConstantProductPoolFactoryChainId(chainId) || isStablePoolFactoryChainId(chainId) */}
-                              {TRIDENT_ENABLED_NETWORKS.includes(
-                                chainId as (typeof TRIDENT_ENABLED_NETWORKS)[number]
-                              ) ? (
-                                <List.MenuItem
-                                  as="a"
-                                  href={`/pools/add/trident/${chainId}`}
-                                  title={
-                                    <div className="flex gap-2">
-                                      Trident Position{' '}
-                                      <div className="rounded-xl bg-slate-900 text-white text-[10px] px-2">
-                                        Deprecating 💀
-                                      </div>
-                                    </div>
-                                  }
-                                  subtitle={'If you prefer creating a trident liquidity position.'}
-                                />
-                              ) : null}
-                            </Popover.Panel>
->>>>>>> 7ca258e6
                           </div>
                           <p className="text-sm leading-snug text-muted-foreground">
                             Provide highly-efficient concentrated liquidity.
@@ -161,7 +82,7 @@
                         </a>
                       </DropdownMenuItem>
 
-                      {isUniswapV2FactoryChainId(chainId) ? (
+                      {isSushiSwapV2ChainId(chainId as ChainId) ? (
                         <DropdownMenuItem asChild>
                           <a
                             href={`/pools/add/v2/${chainId}`}
