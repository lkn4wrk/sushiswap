--- conflicted
+++ resolved
@@ -55,19 +55,11 @@
                             <Transition
                               show={open}
                               enter="sm:transition duration-300 ease-out"
-<<<<<<< HEAD
-                              enterFrom="sm:transform sm:translate-y-[-16px] opacity-0"
-                              enterTo="sm:transform sm:translate-y-0 opacity-100"
-                              leave="sm:transition duration-300 ease-out"
-                              leaveFrom="sm:transform sm:translate-y-0 opacity-100"
-                              leaveTo="sm:transform sm:translate-y-[-16px] opacity-0"
-=======
                               enterFrom="sm:transform sm:translate-y-[-16px] scale-[0.95] opacity-0"
                               enterTo="sm:transform sm:translate-y-0 scale-[1] opacity-100"
                               leave="sm:transition duration-300 ease-out"
                               leaveFrom="sm:transform sm:translate-y-0 opacity-100 scale-[1]"
                               leaveTo="sm:transform sm:translate-y-[-16px] opacity-0 scale-[0.95]"
->>>>>>> 8b344a1b
                             >
                               <Transition.Child
                                 as={Fragment}
@@ -84,11 +76,7 @@
                                 />
                               </Transition.Child>
                               <div className={classNames('right-[-8px] absolute pt-3 top-1 sm:w-[320px]')}>
-<<<<<<< HEAD
-                                <div className="p-2 flex flex-col w-full fixed bottom-0 left-0 right-0 sm:absolute sm:bottom-[unset] sm:left-[unset] rounded-2xl rounded-b-none sm:rounded-b-xl shadow-md bg-white dark:bg-slate-800">
-=======
                                 <div className="p-2 flex flex-col w-full fixed bottom-0 left-0 right-0 sm:absolute sm:bottom-[unset] sm:left-[unset] rounded-2xl rounded-b-none sm:rounded-b-xl shadow-md bg-white/50 paper dark:bg-slate-800/50">
->>>>>>> 8b344a1b
                                   <Popover.Panel>
                                     <List.MenuItem
                                       disabled={!isRouteProcessor3ChainId(chainId)}
