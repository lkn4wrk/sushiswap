import { ChainId } from '@sushiswap/chain'
import { V3_SUPPORTED_CHAIN_IDS } from '@sushiswap/v3-sdk'

export const TRIDENT_ENABLED_NETWORKS: ChainId[] = [
  ChainId.OPTIMISM,
  ChainId.POLYGON,
  ChainId.METIS,
  ChainId.KAVA,
  ChainId.BTTC,
  ChainId.ARBITRUM,
  ChainId.AVALANCHE,
  ChainId.BSC,
  // ChainId.ETHEREUM,
  // ChainId.FANTOM,
  // ChainId.GNOSIS,
]

export const AMM_ENABLED_NETWORKS: ChainId[] = [
  ChainId.ETHEREUM,
  ChainId.ARBITRUM,
  ChainId.AVALANCHE,
  ChainId.MOONRIVER,
  ChainId.GNOSIS,
  ChainId.FANTOM,
  ChainId.BSC,
  ChainId.CELO,
  ChainId.FUSE,
  ChainId.MOONBEAM,
  ChainId.ARBITRUM_NOVA,
  ChainId.HARMONY,
  ChainId.BOBA,
  ChainId.POLYGON,
  ChainId.BOBA_AVAX,
  ChainId.BOBA_BNB,
]

export const SUPPORTED_CHAIN_IDS: ChainId[] = Array.from(
  new Set([...AMM_ENABLED_NETWORKS, ...TRIDENT_ENABLED_NETWORKS, ...V3_SUPPORTED_CHAIN_IDS])
<<<<<<< HEAD
)

export const ANGLE_ENABLED_NETWORKS = [ChainId.POLYGON]
=======
).sort((a: number, b: number) => {
  // Sort Thundercore
  if (
    (
      [
        ChainId.ETHEREUM,
        ChainId.ARBITRUM,
        ChainId.POLYGON,
        ChainId.OPTIMISM,
        ChainId.AVALANCHE,
        ChainId.FANTOM,
        ChainId.BSC,
        ChainId.GNOSIS,
      ] as number[]
    ).includes(b) &&
    a === ChainId.THUNDERCORE
  )
    return 1
  if (a === ChainId.THUNDERCORE) return -1

  // Sort optimism
  if (
    ([ChainId.ETHEREUM, ChainId.ARBITRUM, ChainId.POLYGON, ChainId.OPTIMISM] as number[]).includes(b) &&
    a === ChainId.OPTIMISM
  )
    return 1
  if (a === ChainId.OPTIMISM) return -1

  return 1
})
>>>>>>> be78ad86
<|MERGE_RESOLUTION|>--- conflicted
+++ resolved
@@ -36,11 +36,6 @@
 
 export const SUPPORTED_CHAIN_IDS: ChainId[] = Array.from(
   new Set([...AMM_ENABLED_NETWORKS, ...TRIDENT_ENABLED_NETWORKS, ...V3_SUPPORTED_CHAIN_IDS])
-<<<<<<< HEAD
-)
-
-export const ANGLE_ENABLED_NETWORKS = [ChainId.POLYGON]
-=======
 ).sort((a: number, b: number) => {
   // Sort Thundercore
   if (
@@ -70,5 +65,4 @@
   if (a === ChainId.OPTIMISM) return -1
 
   return 1
-})
->>>>>>> be78ad86
+})