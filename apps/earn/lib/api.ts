--- conflicted
+++ resolved
@@ -69,12 +69,8 @@
     const orderDirection = query?.orderDirection || 'desc'
     const chainIds = query?.networks ? JSON.parse(query.networks) : SUPPORTED_CHAIN_IDS
     const farmsOnly = query?.farmsOnly === 'true'
-<<<<<<< HEAD
-    const { crossChainPairs } = await sdk.CrossChainPairs({
-=======
 
     console.log('before pairs', {
->>>>>>> 6c5bb0f2
       first,
       skip,
       pagination,
