import { chainShortNameToChainId } from '@sushiswap/chain'
import { getBuiltGraphSDK, QuerycrossChainPairsArgs } from '@sushiswap/graph-client/.graphclient'
<<<<<<< HEAD
import { addSeconds, getUnixTime, startOfHour, startOfMinute, startOfSecond, subDays, subYears } from 'date-fns'
import stringify from 'fast-json-stable-stringify'
=======
import { getUnixTime, startOfHour, startOfMinute, startOfSecond, subDays, subYears } from 'date-fns'
>>>>>>> cb4d732f

import { SUPPORTED_CHAIN_IDS } from '../config'

const sdk = getBuiltGraphSDK()

export type GetPoolCountQuery = Partial<{
  networks: string
}>

export const getPoolCount = async (query?: GetPoolCountQuery) => {
  const { crossChainFactories: factories } = await sdk.CrossChainFactories({
    chainIds: SUPPORTED_CHAIN_IDS,
  })
  const chainIds = query?.networks ? JSON.parse(query.networks) : SUPPORTED_CHAIN_IDS
  return factories.reduce((previousValue, currentValue) => {
    if (chainIds.includes(currentValue.chainId)) {
      previousValue = previousValue + Number(currentValue.pairCount)
    }
    return previousValue
  }, 0)
}

export const getBundles = async () => {
  const { crossChainBundles: bundles } = await sdk.CrossChainBundles({
    chainIds: SUPPORTED_CHAIN_IDS,
  })
  return bundles.reduce((acc, cur) => {
    acc[cur.chainId] = cur
    return acc
  }, {})
}

export type GetPoolsQuery = Omit<QuerycrossChainPairsArgs, 'where' | 'pagination'> & {
  networks: string
  where?: string
  pagination: string
}

export const getPools = async (query?: GetPoolsQuery) => {
  try {
    const date = startOfSecond(startOfMinute(startOfHour(subDays(Date.now(), 1))))
    const start = getUnixTime(date)

    const pagination: QuerycrossChainPairsArgs['pagination'] = query?.pagination
      ? JSON.parse(query.pagination)
      : {
          pageIndex: 0,
          pageSize: 20,
        }
    const first = pagination?.pageIndex && pagination?.pageSize ? (pagination.pageIndex + 1) * pagination.pageSize : 20
    const skip = 0 // query?.skip && !isNaN(Number(query.skip)) ? Number(query.skip) : 0
    // const first = 1000
    // const skip = 0
    const where = query?.where ? { ...JSON.parse(query.where) } : {}
    const orderBy = query?.orderBy || 'liquidityUSD'
    const orderDirection = query?.orderDirection || 'desc'
    const chainIds = query?.networks ? JSON.parse(query.networks) : SUPPORTED_CHAIN_IDS

    const { crossChainPairs } = await sdk.CrossChainPairs({
      first,
      skip,
      pagination,
      where,
      orderBy,
      orderDirection,
      chainIds,
    })
    return crossChainPairs
  } catch (error) {
    console.log(error)
    throw new Error(error)
  }
}

export const getPool = async (id: string) => {
  const { crossChainPair: pair } = await sdk.CrossChainPair({
    id: id.includes(':') ? id.split(':')[1] : id,
    chainId: chainShortNameToChainId[id.split(':')[0]],
    now: Math.round(new Date().getTime() / 1000),
  })
  return pair
}

export const getOneYearBlock = async () => {
  const oneYearAgo = getUnixTime(startOfMinute(startOfHour(subYears(new Date(), 1))))

  const { blocks } = await sdk.Blocks({
    where: { timestamp_gt: oneYearAgo, timestamp_lt: oneYearAgo + 30000 },
  })

  return blocks
}

export const getSushiBar = async () => {
  const { xsushi } = await sdk.Bar()
  return xsushi
}

export type GetUserQuery = {
  id: string
  networks: string
}

export const getUser = async (query: GetUserQuery) => {
  const networks = JSON.parse(query?.networks || stringify(SUPPORTED_CHAIN_IDS))
  const { crossChainUserWithFarms: user } = await sdk.CrossChainUserWithFarms({
    chainIds: networks,
    id: query.id.toLowerCase(),
    now: Math.round(new Date().getTime() / 1000),
  })

  return user
}<|MERGE_RESOLUTION|>--- conflicted
+++ resolved
@@ -1,11 +1,7 @@
 import { chainShortNameToChainId } from '@sushiswap/chain'
 import { getBuiltGraphSDK, QuerycrossChainPairsArgs } from '@sushiswap/graph-client/.graphclient'
-<<<<<<< HEAD
-import { addSeconds, getUnixTime, startOfHour, startOfMinute, startOfSecond, subDays, subYears } from 'date-fns'
+import { getUnixTime, startOfHour, startOfMinute, startOfSecond, subDays, subYears } from 'date-fns'
 import stringify from 'fast-json-stable-stringify'
-=======
-import { getUnixTime, startOfHour, startOfMinute, startOfSecond, subDays, subYears } from 'date-fns'
->>>>>>> cb4d732f
 
 import { SUPPORTED_CHAIN_IDS } from '../config'
 
