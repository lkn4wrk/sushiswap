import { ConstantProductPool, Pair, StablePool } from '@sushiswap/amm'
import { ChainId } from '@sushiswap/chain'
<<<<<<< HEAD
import {
  DAI,
  DAI_ADDRESS,
  Native,
  Price,
  Token,
  Type,
  USDC,
  USDC_ADDRESS,
  USDT,
  USDT_ADDRESS,
  WBTC,
  WBTC_ADDRESS,
} from '@sushiswap/currency'
=======
import { DAI, Native, Price, Token, Type, USDC, USDT, WBTC } from '@sushiswap/currency'
>>>>>>> 46d2012f
import { Pool, Protocol } from '@sushiswap/client'
import {
  tickToPrice,
  encodeSqrtRatioX96,
  FeeAmount,
  nearestUsableTick,
  priceToClosestTick,
  TICK_SPACINGS,
  TickMath,
  Position,
} from '@sushiswap/v3-sdk'
import { JSBI } from '@sushiswap/math'
import { TickProcessed } from './hooks/useConcentratedActiveLiquidity'
import { useTicks } from './hooks'
import { Bound } from './constants'

export const isConstantProductPool = (
  pool: Pair | ConstantProductPool | StablePool | null
): pool is ConstantProductPool => {
  return pool instanceof ConstantProductPool
}

export const isStablePool = (pool: Pair | StablePool | null): pool is StablePool => {
  return pool instanceof StablePool
}

export const isLegacyPool = (pool: Pair | ConstantProductPool | StablePool | null): pool is Pair => {
  return pool instanceof Pair
}

export const isTridentPoolProtocol = (protocol: Protocol) =>
  ([Protocol.BENTOBOX_CLASSIC, Protocol.BENTOBOX_STABLE] as Protocol[]).includes(protocol)

export const incentiveRewardToToken = (chainId: ChainId, incentive: Pool['incentives'][0]): Token => {
  return new Token({
    chainId,
    address: incentive.rewardToken.address,
    symbol: incentive.rewardToken.symbol,
    decimals: incentive.rewardToken.decimals,
  })
}

export function getTickToPrice(baseToken?: Token, quoteToken?: Token, tick?: number): Price<Token, Token> | undefined {
  if (!baseToken || !quoteToken || typeof tick !== 'number') {
    return undefined
  }
  return tickToPrice(baseToken, quoteToken, tick)
}

export function tryParsePrice(baseToken?: Token, quoteToken?: Token, value?: string) {
  if (!baseToken || !quoteToken || !value) {
    return undefined
  }

  if (!value.match(/^\d*\.?\d+$/)) {
    return undefined
  }

  const [whole, fraction] = value.split('.')

  const decimals = fraction?.length ?? 0
  const withoutDecimals = JSBI.BigInt((whole ?? '') + (fraction ?? ''))

  return new Price(
    baseToken,
    quoteToken,
    JSBI.multiply(JSBI.BigInt(10 ** decimals), JSBI.BigInt(10 ** baseToken.decimals)),
    JSBI.multiply(withoutDecimals, JSBI.BigInt(10 ** quoteToken.decimals))
  )
}

export function tryParseTick(
  baseToken?: Token,
  quoteToken?: Token,
  feeAmount?: FeeAmount,
  value?: string
): number | undefined {
  if (!baseToken || !quoteToken || !feeAmount || !value) {
    return undefined
  }

  const price = tryParsePrice(baseToken, quoteToken, value)

  if (!price) {
    return undefined
  }

  let tick: number

  // check price is within min/max bounds, if outside return min/max
  const sqrtRatioX96 = encodeSqrtRatioX96(price.numerator, price.denominator)

  if (JSBI.greaterThanOrEqual(sqrtRatioX96, TickMath.MAX_SQRT_RATIO)) {
    tick = TickMath.MAX_TICK
  } else if (JSBI.lessThanOrEqual(sqrtRatioX96, TickMath.MIN_SQRT_RATIO)) {
    tick = TickMath.MIN_TICK
  } else {
    // this function is agnostic to the base, will always return the correct tick
    tick = priceToClosestTick(price)
  }

  return nearestUsableTick(tick, TICK_SPACINGS[feeAmount])
}

export function getPriceOrderingFromPositionForUI(position?: Position): {
  priceLower?: Price<Token, Token>
  priceUpper?: Price<Token, Token>
  quote?: Token
  base?: Token
} {
  if (!position) {
    return {}
  }

  const token0 = position.amount0.currency
  const token1 = position.amount1.currency
  const chainId = position.amount0.currency.chainId

  // if token0 is a dollar-stable asset, set it as the quote token
  const stables = [
    DAI[chainId as keyof typeof DAI],
    USDC[chainId as keyof typeof USDC],
    USDT[chainId as keyof typeof USDT],
  ]
  if (stables.some((stable) => stable?.equals(token0))) {
    return {
      priceLower: position.token0PriceUpper.invert(),
      priceUpper: position.token0PriceLower.invert(),
      quote: token0,
      base: token1,
    }
  }

  // if token1 is an ETH-/BTC-stable asset, set it as the base token
  const bases = [Native.onChain(chainId).wrapped, WBTC[chainId as keyof typeof WBTC]]
  if (bases.some((base) => base?.equals(token1))) {
    return {
      priceLower: position.token0PriceUpper.invert(),
      priceUpper: position.token0PriceLower.invert(),
      quote: token0,
      base: token1,
    }
  }

  // if both prices are below 1, invert
  if (position.token0PriceUpper.lessThan(1)) {
    return {
      priceLower: position.token0PriceUpper.invert(),
      priceUpper: position.token0PriceLower.invert(),
      quote: token0,
      base: token1,
    }
  }

  // otherwise, just return the default
  return {
    priceLower: position.token0PriceLower,
    priceUpper: position.token0PriceUpper,
    quote: token1,
    base: token0,
  }
}

export const unwrapToken = (currency: Type) => {
  return currency.wrapped.address === Native.onChain(currency.chainId).wrapped.address
    ? Native.onChain(currency.chainId)
    : currency
}

const PRICE_FIXED_DIGITS = 8

// Computes the numSurroundingTicks above or below the active tick.
export default function computeSurroundingTicks(
  token0: Token,
  token1: Token,
  activeTickProcessed: TickProcessed,
  sortedTickData: NonNullable<ReturnType<typeof useTicks>['data']>,
  pivot: number,
  ascending: boolean
): TickProcessed[] {
  let previousTickProcessed: TickProcessed = {
    ...activeTickProcessed,
  }
  // Iterate outwards (either up or down depending on direction) from the active tick,
  // building active liquidity for every tick.
  let processedTicks: TickProcessed[] = []
  for (let i = pivot + (ascending ? 1 : -1); ascending ? i < sortedTickData.length : i >= 0; ascending ? i++ : i--) {
    const tick = Number(sortedTickData[i].tickIdx)
    const currentTickProcessed: TickProcessed = {
      liquidityActive: previousTickProcessed.liquidityActive,
      tick,
      liquidityNet: JSBI.BigInt(sortedTickData[i].liquidityNet),
      price0: tickToPrice(token0, token1, tick).toFixed(PRICE_FIXED_DIGITS),
    }

    // Update the active liquidity.
    // If we are iterating ascending and we found an initialized tick we immediately apply
    // it to the current processed tick we are building.
    // If we are iterating descending, we don't want to apply the net liquidity until the following tick.
    if (ascending) {
      currentTickProcessed.liquidityActive = JSBI.add(
        previousTickProcessed.liquidityActive,
        JSBI.BigInt(sortedTickData[i].liquidityNet)
      )
    } else if (!ascending && JSBI.notEqual(previousTickProcessed.liquidityNet, JSBI.BigInt(0))) {
      // We are iterating descending, so look at the previous tick and apply any net liquidity.
      currentTickProcessed.liquidityActive = JSBI.subtract(
        previousTickProcessed.liquidityActive,
        previousTickProcessed.liquidityNet
      )
    }

    processedTicks.push(currentTickProcessed)
    previousTickProcessed = currentTickProcessed
  }

  if (!ascending) {
    processedTicks = processedTicks.reverse()
  }

  return processedTicks
}

interface FormatTickPriceArgs {
  price: Price<Token, Token> | undefined
  atLimit: { [bound in Bound]?: boolean | undefined }
  direction: Bound
  placeholder?: string
}

export function formatTickPrice({ price, atLimit, direction, placeholder }: FormatTickPriceArgs) {
  if (atLimit[direction]) {
    return direction === Bound.LOWER ? '0' : '∞'
  }

  if (!price && placeholder !== undefined) {
    return placeholder
  }

  return price?.toSignificant(4)
}<|MERGE_RESOLUTION|>--- conflicted
+++ resolved
@@ -1,23 +1,6 @@
 import { ConstantProductPool, Pair, StablePool } from '@sushiswap/amm'
 import { ChainId } from '@sushiswap/chain'
-<<<<<<< HEAD
-import {
-  DAI,
-  DAI_ADDRESS,
-  Native,
-  Price,
-  Token,
-  Type,
-  USDC,
-  USDC_ADDRESS,
-  USDT,
-  USDT_ADDRESS,
-  WBTC,
-  WBTC_ADDRESS,
-} from '@sushiswap/currency'
-=======
 import { DAI, Native, Price, Token, Type, USDC, USDT, WBTC } from '@sushiswap/currency'
->>>>>>> 46d2012f
 import { Pool, Protocol } from '@sushiswap/client'
 import {
   tickToPrice,
