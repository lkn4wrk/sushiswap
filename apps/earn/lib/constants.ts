<<<<<<< HEAD
import { GetPoolsArgs } from '@sushiswap/client'
=======
import type { GetPoolsArgs, PoolType, PoolVersion } from '@sushiswap/client'
>>>>>>> 5f1ded31
import { Chef } from '@sushiswap/wagmi'
import { SUPPORTED_CHAIN_IDS } from '../config'

export const L2_DEADLINE_FROM_NOW = 60 * 5

// TODO: Use ChefType from @sushiswap/client
export const CHEF_TYPE_MAP = {
  MiniChef: Chef.MINICHEF,
  MasterChefV1: Chef.MASTERCHEF,
  MasterChefV2: Chef.MASTERCHEF_V2,
}

<<<<<<< HEAD
export type AvailablePools = 'CONSTANT_PRODUCT_POOL' | 'STABLE_POOL' | 'CONCENTRATED_LIQUIDITY_POOL'

export const GET_POOL_TYPE_MAP: Record<Partial<AvailablePools>, string> = {
=======
export const POOL_VERSION_MAP: Record<PoolVersion, string> = {
  LEGACY: 'Legacy',
  TRIDENT: 'Trident',
  V3: 'V3',
}

export const AVAILABLE_VERSION_MAP: Partial<typeof POOL_VERSION_MAP> = {
  LEGACY: 'Legacy',
  TRIDENT: 'Trident',
}

export const POOL_TYPE_MAP: Record<PoolType, string> = {
>>>>>>> 5f1ded31
  CONSTANT_PRODUCT_POOL: 'Classic Pool',
  CONCENTRATED_LIQUIDITY_POOL: 'Concentrated Liquidity Pool',
  STABLE_POOL: 'Stable Pool',
}

<<<<<<< HEAD
export const AVAILABLE_POOL_TYPE_MAP: Record<string, string> = {
=======
export const AVAILABLE_POOL_TYPE_MAP: Partial<typeof POOL_TYPE_MAP> = {
>>>>>>> 5f1ded31
  CONSTANT_PRODUCT_POOL: 'Classic Pool',
  STABLE_POOL: 'Stable Pool',
}

<<<<<<< HEAD
=======
// ! Has to be kept up to date with default filters
// Else prefetching won't work
>>>>>>> 5f1ded31
export const defaultPoolsArgs: GetPoolsArgs = {
  chainIds: SUPPORTED_CHAIN_IDS,
  orderBy: 'liquidityUSD',
  orderDir: 'desc',
<<<<<<< HEAD
  poolTypes: Object.keys(AVAILABLE_POOL_TYPE_MAP) as GetPoolsArgs['poolTypes'],
=======
  poolTypes: Object.keys(AVAILABLE_POOL_TYPE_MAP) as PoolType[],
  poolVersions: Object.keys(AVAILABLE_VERSION_MAP) as PoolVersion[],
>>>>>>> 5f1ded31
}<|MERGE_RESOLUTION|>--- conflicted
+++ resolved
@@ -1,8 +1,4 @@
-<<<<<<< HEAD
-import { GetPoolsArgs } from '@sushiswap/client'
-=======
 import type { GetPoolsArgs, PoolType, PoolVersion } from '@sushiswap/client'
->>>>>>> 5f1ded31
 import { Chef } from '@sushiswap/wagmi'
 import { SUPPORTED_CHAIN_IDS } from '../config'
 
@@ -15,11 +11,6 @@
   MasterChefV2: Chef.MASTERCHEF_V2,
 }
 
-<<<<<<< HEAD
-export type AvailablePools = 'CONSTANT_PRODUCT_POOL' | 'STABLE_POOL' | 'CONCENTRATED_LIQUIDITY_POOL'
-
-export const GET_POOL_TYPE_MAP: Record<Partial<AvailablePools>, string> = {
-=======
 export const POOL_VERSION_MAP: Record<PoolVersion, string> = {
   LEGACY: 'Legacy',
   TRIDENT: 'Trident',
@@ -32,34 +23,22 @@
 }
 
 export const POOL_TYPE_MAP: Record<PoolType, string> = {
->>>>>>> 5f1ded31
   CONSTANT_PRODUCT_POOL: 'Classic Pool',
   CONCENTRATED_LIQUIDITY_POOL: 'Concentrated Liquidity Pool',
   STABLE_POOL: 'Stable Pool',
 }
 
-<<<<<<< HEAD
-export const AVAILABLE_POOL_TYPE_MAP: Record<string, string> = {
-=======
 export const AVAILABLE_POOL_TYPE_MAP: Partial<typeof POOL_TYPE_MAP> = {
->>>>>>> 5f1ded31
   CONSTANT_PRODUCT_POOL: 'Classic Pool',
   STABLE_POOL: 'Stable Pool',
 }
 
-<<<<<<< HEAD
-=======
 // ! Has to be kept up to date with default filters
 // Else prefetching won't work
->>>>>>> 5f1ded31
 export const defaultPoolsArgs: GetPoolsArgs = {
   chainIds: SUPPORTED_CHAIN_IDS,
   orderBy: 'liquidityUSD',
   orderDir: 'desc',
-<<<<<<< HEAD
-  poolTypes: Object.keys(AVAILABLE_POOL_TYPE_MAP) as GetPoolsArgs['poolTypes'],
-=======
   poolTypes: Object.keys(AVAILABLE_POOL_TYPE_MAP) as PoolType[],
   poolVersions: Object.keys(AVAILABLE_VERSION_MAP) as PoolVersion[],
->>>>>>> 5f1ded31
 }