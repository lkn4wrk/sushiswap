{
  "name": "earn",
  "version": "0.0.0",
  "private": true,
  "scripts": {
    "anvil": "anvil --fork-url $ANVIL_FORK_URL --fork-block-number 35896301",
    "build": "next build && next-sitemap --config next-sitemap.config.mjs",
    "clean": "rm -rf .turbo && rm -rf node_modules && rm -rf .next && rm -rf .swc && rm -rf .graphclient",
    "dev": "next dev --port 3004",
    "lint": "TIMING=1 eslint --fix . && next lint",
    "start": "next start",
    "test:e2e": "npx playwright test"
  },
  "dependencies": {
    "@builder.io/partytown": "^0.7.0",
    "@ethersproject/abi": "^5.7.0",
    "@ethersproject/address": "^5.7.0",
    "@ethersproject/bignumber": "^5.7.0",
    "@ethersproject/bytes": "^5.7.0",
    "@ethersproject/constants": "^5.7.0",
    "@ethersproject/contracts": "^5.7.0",
    "@ethersproject/experimental": "^5.7.0",
    "@ethersproject/logger": "^5.7.0",
    "@ethersproject/providers": "^5.7.0",
    "@ethersproject/solidity": "^5.7.0",
    "@headlessui/react": "^1.7.3",
    "@heroicons/react": "^1.0.0",
    "@reduxjs/toolkit": "^1.8.1",
    "@sushiswap/amm": "workspace:*",
    "@sushiswap/chain": "workspace:*",
    "@sushiswap/currency": "workspace:*",
    "@sushiswap/format": "workspace:*",
    "@sushiswap/graph-client": "workspace:*",
    "@sushiswap/hooks": "workspace:*",
    "@sushiswap/math": "workspace:*",
    "@sushiswap/redux-localstorage": "workspace:*",
    "@sushiswap/redux-token-lists": "workspace:*",
    "@sushiswap/token-lists": "workspace:*",
    "@sushiswap/ui": "workspace:*",
    "@sushiswap/wagmi": "workspace:*",
    "@tanstack/react-table": "8.5.0",
    "@vercel/analytics": "0.1.5",
    "date-fns": "^2.29.1",
    "echarts": "^5.3.3",
    "echarts-for-react": "^3.0.2",
    "ethers": "^5.7.0",
    "fast-json-stable-stringify": "^2.1.0",
    "lodash.orderby": "4.6.0",
    "lodash.sortby": "4.7.0",
    "lodash.take": "4.1.1",
    "next": "^12.3.1",
    "next-pwa": "^5.6.0",
    "next-seo": "^5.5.0",
    "next-sitemap": "^3.1.20",
    "numeral": "^2.0.6",
    "react": "^18.2.0",
    "react-dom": "^18.2.0",
    "react-redux": "^8.0.1",
    "wagmi": "latest"
  },
  "devDependencies": {
    "@playwright/test": "^1.25.0",
    "@sushiswap/eslint-config": "workspace:*",
    "@sushiswap/jest-config": "workspace:*",
    "@sushiswap/prettier-config": "workspace:*",
    "@sushiswap/typescript-config": "workspace:*",
<<<<<<< HEAD
    "@testing-library/react": "^13.4.0",
    "@testing-library/user-event": "14.2.0",
=======
    "@types/lodash.orderby": "4.6.7",
    "@types/lodash.sortby": "4.7.7",
    "@types/lodash.take": "4.1.7",
>>>>>>> 1dc72a17
    "@types/node": "^17.0.30",
    "@types/numeral": "^2.0.2",
    "@types/react": "^18.0.0",
    "@types/react-dom": "^18.0.0",
    "autoprefixer": "^10.4.0",
    "eslint": "^8.20.0",
    "graphql": "16.6.0",
    "next-transpile-modules": "9.1.0",
    "postcss": "^8.4.0",
    "swr": "^1.3.0",
    "tailwindcss": "^3.1.0",
    "typescript": "4.8.2"
  },
  "nextBundleAnalysis": {
    "budget": 460800,
    "budgetPercentIncreaseRed": 20,
    "showDetails": true
  }
}<|MERGE_RESOLUTION|>--- conflicted
+++ resolved
@@ -64,14 +64,11 @@
     "@sushiswap/jest-config": "workspace:*",
     "@sushiswap/prettier-config": "workspace:*",
     "@sushiswap/typescript-config": "workspace:*",
-<<<<<<< HEAD
     "@testing-library/react": "^13.4.0",
     "@testing-library/user-event": "14.2.0",
-=======
     "@types/lodash.orderby": "4.6.7",
     "@types/lodash.sortby": "4.7.7",
     "@types/lodash.take": "4.1.7",
->>>>>>> 1dc72a17
     "@types/node": "^17.0.30",
     "@types/numeral": "^2.0.2",
     "@types/react": "^18.0.0",
