--- conflicted
+++ resolved
@@ -385,11 +385,7 @@
 }
 
 async function switchNetwork(page: Page, chainId: number) {
-<<<<<<< HEAD
-  const networkSelector = page.getByRole('button', { name: 'Ethereum' })
-=======
   const networkSelector = page.locator('[testdata-id=network-selector-button]')
->>>>>>> 47d794da
   await expect(networkSelector).toBeVisible()
   await expect(networkSelector).toBeEnabled()
   await networkSelector.click()
