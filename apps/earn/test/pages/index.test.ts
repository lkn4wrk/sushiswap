import { AddressZero } from '@ethersproject/constants'
import { Page, test, expect } from '@playwright/test'
import { USDC_ADDRESS, Native, Token, Type } from '@sushiswap/currency'

export async function approve(page: Page, locator: string) {
  await timeout(500) // give the approve button time to load contracts, unrealistically fast when running test
  const pageLocator = page.locator(`[testdata-id=${locator}]`)
  await expect(pageLocator)
    .toBeEnabled({ timeout: 1500 })
    .then(async () => {
      await pageLocator.click({ timeout: 2500 })
    })
    .catch(() => console.log('already approved or not needed'))
}

interface V2PoolArgs {
  token0: Type
  token1: Type
  amount0: string
  amount1: string
  fee: string
  type: 'CREATE' | 'ADD'
}

interface V3PoolArgs {
  token0: Type
  token1: Type
  startPrice?: string
  minPrice: string
  maxPrice: string
  amount: string
  amountBelongsToToken0: boolean
  type: 'CREATE' | 'ADD'
}

if (!process.env.CHAIN_ID) {
  throw new Error('CHAIN_ID env var not set')
}

const CHAIN_ID = parseInt(process.env.CHAIN_ID)
const NATIVE_TOKEN = Native.onChain(CHAIN_ID)
const USDC = new Token({
  chainId: CHAIN_ID,
  address: USDC_ADDRESS[CHAIN_ID as keyof typeof USDC_ADDRESS],
  decimals: 18,
  symbol: 'USDC',
  name: 'USDC Stablecoin',
})

<<<<<<< HEAD
=======
const BASE_URL = process.env.PLAYWRIGHT_URL || 'http://localhost:3000/pools'

>>>>>>> 46d2012f
// // Tests will only work for polygon atm
test.describe('V3', () => {
  test.beforeEach(async ({ page }) => {
    const url = BASE_URL.concat('/add').concat(`?chainId=${CHAIN_ID}`)
    await page.goto(url)
    await switchNetwork(page, CHAIN_ID)
  })

  test('Create pool', async ({ page }) => {
    test.slow()
    await createOrAddLiquidityV3(page, {
      token0: NATIVE_TOKEN,
      token1: USDC,
      startPrice: '0.5',
      minPrice: '0.1',
      maxPrice: '0.9',
      amount: '0.001',
      amountBelongsToToken0: false,
      type: 'CREATE',
    })
  })

  // TODO: most of the tests below are dependent to the Create Pool test. Consider if we should put the creation in a beforeAll.
  test('Add liquidity, both sides', async ({ page }) => {
    test.slow()
    await createOrAddLiquidityV3(page, {
      token0: NATIVE_TOKEN,
      token1: USDC,
      minPrice: '0.3',
      maxPrice: '0.7',
      amount: '0.0001',
      amountBelongsToToken0: false,
      type: 'ADD',
    })
  })

  test('Add liquidity, only one side(NATIVE)', async ({ page }) => {
    test.slow()
    await createOrAddLiquidityV3(page, {
      token0: NATIVE_TOKEN,
      token1: USDC,
      minPrice: '0.8',
      maxPrice: '0.9',
      amount: '1',
      amountBelongsToToken0: true,
      type: 'ADD',
    })
  })

  test('Add liquidity, only one side(USDC)', async ({ page }) => {
    test.slow()
    await createOrAddLiquidityV3(page, {
      token0: NATIVE_TOKEN,
      token1: USDC,
      minPrice: '0.2',
      maxPrice: '0.4',
      amount: '0.0001',
      amountBelongsToToken0: false,
      type: 'ADD',
    })
  })

  test('Remove liquidity', async ({ page }) => {
    test.slow()
    await removeLiquidityV3(page)
  })
})

<<<<<<< HEAD
test.describe('V2', () => {
=======
test.describe('Trident', () => {
>>>>>>> 46d2012f
  test.beforeEach(async ({ page }) => {
    const url = BASE_URL.concat(`/add/trident/${CHAIN_ID}`)
    await page.goto(url)
    await switchNetwork(page, CHAIN_ID)
  })

  test('Create pool', async ({ page }) => {
    test.slow()
    await createOrAddV2Pool(page, {
      // 0.01% fee is not created at block 42259027
      token0: NATIVE_TOKEN,
      token1: USDC,
      amount0: '0.0001',
      amount1: '0.0001',
      fee: '1',
      type: 'CREATE',
    })
  })

  test('Add, stake, unstake and remove', async ({ page }) => {
    test.slow()
    await createOrAddV2Pool(page, {
      token0: NATIVE_TOKEN,
      token1: USDC,
      amount0: '0.0001',
      amount1: '0.0001',
      fee: '5',
      type: 'ADD',
    })

    const addLiquidityUrl = BASE_URL.concat('/137:0x846fea3d94976ef9862040d9fba9c391aa75a44b/add')
    await page.goto(addLiquidityUrl, { timeout: 25_000 })
    await manageStaking(page, 'STAKE')

    const removeLiquidityUrl = BASE_URL.concat('/137:0x846fea3d94976ef9862040d9fba9c391aa75a44b/remove')
    await page.goto(removeLiquidityUrl, { timeout: 25_000 })
    await manageStaking(page, 'UNSTAKE')
    await page.reload({ timeout: 25_000 })
    await removeLiquidityV2(page)
  })
})

async function createOrAddLiquidityV3(page: Page, args: V3PoolArgs) {
  await handleToken(page, args.token0, 'FIRST')
  await handleToken(page, args.token1, 'SECOND')
  const feeOptionSelector = page.locator('[testdata-id=fee-option-10000]')
  await expect(feeOptionSelector).toBeEnabled()
  await feeOptionSelector.click()
  await expect(feeOptionSelector).toBeChecked()

  if (args.type === 'CREATE' && args.startPrice) {
    await page.locator('[testdata-id=start-price-input]').fill(args.startPrice)
  }
  await page.locator('[testdata-id=min-price-input]').fill(args.minPrice)
  await page.locator('[testdata-id=max-price-input]').fill(args.maxPrice)

  const tokenOrderNumber = args.amountBelongsToToken0 ? 0 : 1
  await page.locator(`[testdata-id=add-liquidity-token${tokenOrderNumber}-input]`).fill(args.amount)

  // if ((args.amountBelongsToToken0 && !args.token0.isNative) || (!args.amountBelongsToToken0 && !args.token1.isNative)) {
  await approve(page, `approve-erc20-${tokenOrderNumber}`)
  // }
  const previewLocator = page.locator('[testdata-id=add-liquidity-preview-button]')
  await expect(previewLocator).toBeVisible({ timeout: 10_000 })
  await expect(previewLocator).toBeEnabled()
  await previewLocator.click()
  await page.locator('[testdata-id=confirm-add-liquidity-button]').click({ timeout: 5_000 })

  const expectedText =
    args.type === 'ADD'
      ? `(Successfully added liquidity to the ${args.token0.symbol}/${args.token1.symbol} pair)`
      : `(Created the ${args.token0.symbol}/${args.token1.symbol} liquidity pool)`
  const regex = new RegExp(expectedText)
  await expect(page.locator('span', { hasText: regex }).last()).toContainText(regex)
}

async function createOrAddV2Pool(page: Page, args: V2PoolArgs) {
  await handleToken(page, args.token0, 'FIRST')
  await handleToken(page, args.token1, 'SECOND')

  const poolTypeSelector = page.locator('[testdata-id=pool-type-classic-pool]')
  await expect(poolTypeSelector).toBeVisible()
  await poolTypeSelector.click()
  await page.locator(`[testdata-id=fee-option-${args.fee}]`).click()

  const feeOptionSelector = page.locator(`[testdata-id=fee-option-${args.fee}]`)
  await expect(feeOptionSelector).toBeVisible()
  await feeOptionSelector.click()

  await page.locator('[testdata-id=add-liquidity-token0-input]').fill(args.amount0)
  await page.locator('[testdata-id=add-liquidity-token1-input]').fill(args.amount1)

  const approveBentoId =
    args.type === 'CREATE' ? 'create-trident-approve-bentobox' : 'add-liquidity-trident-approve-bentobox'
  await approve(page, approveBentoId)
  const approveTokenId =
    args.type === 'CREATE'
      ? `create-trident-approve-token${args.token0.isNative ? 1 : 0}`
      : `add-liquidity-trident-approve-token${args.token0.isNative ? 1 : 0}`
  await approve(page, approveTokenId)

  const reviewSelector =
    args.type === 'CREATE' ? '[testdata-id=create-pool-button]' : '[testdata-id=add-liquidity-button]'
  const reviewButton = page.locator(reviewSelector)
  await expect(reviewButton).toBeVisible()
  await expect(reviewButton).toBeEnabled()
  await reviewButton.click({ timeout: 2_000 })

  const confirmButton = page.locator('[testdata-id=confirm-add-liquidity-button]')
  await expect(confirmButton).toBeVisible()
  await expect(confirmButton).toBeEnabled()
  await timeout(2_500) // needed, not sure why, my guess is that a web3 call hasn't finished and button shouldn't be enabled yet.
  await confirmButton.click()

  const expectedText = `(Successfully added liquidity to the ${args.token0.symbol}/${args.token1.symbol} pair)`
  const regex = new RegExp(expectedText)
  await expect(page.locator('span', { hasText: regex }).last()).toContainText(regex)
}

async function removeLiquidityV3(page: Page) {
  const url = process.env.PLAYWRIGHT_URL as string
  await page.goto(url)
  await page.locator('[testdata-id=my-positions-button]').click()

  // const concentratedPositionTableSelector = page.locator('[testdata-id=concentrated-positions]')
  // await expect(concentratedPositionTableSelector).toBeVisible()

  const firstPositionSelector = page.locator('[testdata-id=concentrated-positions-0-0-td]')
  await expect(firstPositionSelector).toBeVisible({ timeout: 7_000 })
  await timeout(5_000) // wait for the animation to finish, otherwise the click will not work. TODO: figure out a better way to do this
  await firstPositionSelector.click()

  const decreaseLiquiditySelector = page.locator('[testdata-id=decrease-liquidity-button]')
  await expect(decreaseLiquiditySelector).toBeVisible({ timeout: 25_000 })
  await decreaseLiquiditySelector.click()

  await switchNetwork(page, CHAIN_ID)

  await page.locator('[testdata-id=liquidity-max-button]').click()
  const handleLiquidityLocator = page.locator('[testdata-id=remove-or-add-liquidity-button]')
  await expect(handleLiquidityLocator).toBeVisible()
  await expect(handleLiquidityLocator).toBeEnabled()
  await timeout(2_500) // needed, not sure why, my guess is that a web3 call hasn't finished and button shouldn't be enabled yet.
  await handleLiquidityLocator.click()

  const regex = new RegExp('(Successfully removed liquidity from the .* pair)')
  await expect(page.locator('span', { hasText: regex }).last()).toContainText(regex)
}

async function manageStaking(page: Page, type: 'STAKE' | 'UNSTAKE') {
  await switchNetwork(page, CHAIN_ID)
  // check if the max button is visible, otherwise expand the section. For some reason the default state seem to be inconsistent, closed/open.
  // TODO: fix this in the UI, the default state should be consistent
  const maxButtonSelector = page.locator(`[testdata-id=${type.toLowerCase()}-max-button]`)
  if (!(await maxButtonSelector.isVisible())) {
<<<<<<< HEAD
  await expect(maxButtonSelector).toBeEnabled()
=======
    await expect(maxButtonSelector).toBeEnabled()
>>>>>>> 46d2012f
    await page.locator(`[testdata-id=${type.toLowerCase()}-liquidity-header]`).click()
  }
  await expect(maxButtonSelector).toBeVisible()
  await expect(maxButtonSelector).toBeEnabled()
  await maxButtonSelector.click()
  await approve(page, `${type.toLowerCase()}-approve-slp`)
<<<<<<< HEAD
  
=======

>>>>>>> 46d2012f
  const actionSelector = page.locator(`[testdata-id=${type.toLowerCase()}-liquidity-button]`)
  await expect(actionSelector).toBeVisible()
  await expect(actionSelector).toBeEnabled()
  await actionSelector.click({ timeout: 2_000 })

  const regex = new RegExp(`(Successfully ${type.toLowerCase()}d .* SLP tokens)`)
  await expect(page.locator('span', { hasText: regex }).last()).toContainText(regex)
}

async function removeLiquidityV2(page: Page) {
  await switchNetwork(page, CHAIN_ID)
  await page.locator('[testdata-id=remove-liquidity-max-button]').click()
  await approve(page, 'approve-remove-liquidity-slp')

  const removeLiquidityLocator = page.locator('[testdata-id=remove-liquidity-button]')

  await expect(removeLiquidityLocator).toBeVisible()
  await expect(removeLiquidityLocator).toBeEnabled()
<<<<<<< HEAD
  // await timeout(5_000)
=======
  await timeout(5_000)
>>>>>>> 46d2012f
  await removeLiquidityLocator.click()

  const regex = new RegExp('(Successfully removed liquidity from the .* pair)')
  await expect(page.locator('span', { hasText: regex }).last()).toContainText(regex)
}

async function handleToken(page: Page, currency: Type, order: 'FIRST' | 'SECOND') {
  const selectorInfix = `token${order === 'FIRST' ? 0 : 1}`
  const tokenSelector = page.locator(`[testdata-id=${selectorInfix}-select-button]`)
  await expect(tokenSelector).toBeVisible()
  await tokenSelector.click()

  await page.fill(`[testdata-id=${selectorInfix}-token-selector-address-input]`, currency.symbol as string)
  const rowSelector = page.locator(
    `[testdata-id=${selectorInfix}-token-selector-row-${
      currency.isNative ? AddressZero : currency.address.toLowerCase()
    }]`
  )
  await expect(rowSelector).toBeVisible()
  await rowSelector.click()
}

async function switchNetwork(page: Page, chainId: number) {
  await page.getByRole('button', { name: 'Ethereum' }).click()
  await page.locator(`[testdata-id=network-selector-${chainId}]`).click()
}

function timeout(ms: number) {
  return new Promise((resolve) => setTimeout(resolve, ms))
}<|MERGE_RESOLUTION|>--- conflicted
+++ resolved
@@ -47,11 +47,8 @@
   name: 'USDC Stablecoin',
 })
 
-<<<<<<< HEAD
-=======
 const BASE_URL = process.env.PLAYWRIGHT_URL || 'http://localhost:3000/pools'
 
->>>>>>> 46d2012f
 // // Tests will only work for polygon atm
 test.describe('V3', () => {
   test.beforeEach(async ({ page }) => {
@@ -120,11 +117,7 @@
   })
 })
 
-<<<<<<< HEAD
-test.describe('V2', () => {
-=======
 test.describe('Trident', () => {
->>>>>>> 46d2012f
   test.beforeEach(async ({ page }) => {
     const url = BASE_URL.concat(`/add/trident/${CHAIN_ID}`)
     await page.goto(url)
@@ -280,22 +273,14 @@
   // TODO: fix this in the UI, the default state should be consistent
   const maxButtonSelector = page.locator(`[testdata-id=${type.toLowerCase()}-max-button]`)
   if (!(await maxButtonSelector.isVisible())) {
-<<<<<<< HEAD
-  await expect(maxButtonSelector).toBeEnabled()
-=======
     await expect(maxButtonSelector).toBeEnabled()
->>>>>>> 46d2012f
     await page.locator(`[testdata-id=${type.toLowerCase()}-liquidity-header]`).click()
   }
   await expect(maxButtonSelector).toBeVisible()
   await expect(maxButtonSelector).toBeEnabled()
   await maxButtonSelector.click()
   await approve(page, `${type.toLowerCase()}-approve-slp`)
-<<<<<<< HEAD
-  
-=======
-
->>>>>>> 46d2012f
+
   const actionSelector = page.locator(`[testdata-id=${type.toLowerCase()}-liquidity-button]`)
   await expect(actionSelector).toBeVisible()
   await expect(actionSelector).toBeEnabled()
@@ -314,11 +299,7 @@
 
   await expect(removeLiquidityLocator).toBeVisible()
   await expect(removeLiquidityLocator).toBeEnabled()
-<<<<<<< HEAD
-  // await timeout(5_000)
-=======
   await timeout(5_000)
->>>>>>> 46d2012f
   await removeLiquidityLocator.click()
 
   const regex = new RegExp('(Successfully removed liquidity from the .* pair)')
