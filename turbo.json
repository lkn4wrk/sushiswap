{
  "$schema": "https://turbo.build/schema.json",
  "globalEnv": ["CI", "NODE_ENV", "ALCHEMY_ID", "GITHUB_TOKEN", "NEXT_PUBLIC_ALCHEMY_ID"],
  "globalDependencies": [
    ".eslintignore",
    ".eslint.js",
    ".npmrc",
    ".nvmrc",
    ".prettierignore",
    ".prettierrc.js",
    "tsconfig.json"
  ],
  "pipeline": {
    "anvil": {
      "cache": false,
      "env": ["ANVIL_BLOCK_NUMBER", "ANVIL_FORK_URL"],
      "persistent": true
    },
<<<<<<< HEAD
    "blog#build": {
      "dependsOn": ["^build", "generate"],
      "env": ["STRAPI_PREVIEW_SECRET"],
      "outputs": [".mesh/**/*", ".next/**/*", "public/**/*"]
    },
=======
>>>>>>> e188da3e
    "build": {
      "outputs": [
        ".next/**/*",
        ".vercel/**/*",
        "dist/**/*"
      ],
<<<<<<< HEAD
      "dependsOn": ["^db:generate", "^build", "db:generate", "generate", "export"],
=======
      "dependsOn": [
        "^build", 
        "generate"
      ],
>>>>>>> e188da3e
      "env": [
        "DATABASE_URL",
        "REDIS_URL",
        "POOLS_API_V0_BASE_URL"
      ]
    },
    "clean": {
      "cache": false
    },
    "check": {
<<<<<<< HEAD
      "dependsOn": ["build"],
=======
      "dependsOn": [
        "^build"
      ],
>>>>>>> e188da3e
      "cache": false
    },
    "dev": {
      "dependsOn": [
        "^build", 
        "generate",
        "export"
      ],
      "cache": false,
      "persistent": true
    },
    "generate": {
<<<<<<< HEAD
      "outputs": [".graphclient/**/*", ".mesh/**/*", "typechain/**/*", "artifacts/**/*"],
=======
      "outputs": [
        ".graphclient/**/*",
        "src/generated.ts",
        "typechain"
      ],
>>>>>>> e188da3e
      "cache": false
    },
    "lint": {
      "dependsOn": ["^build"],
      "outputs": []
    },
    "playwright": {
      "cache": false,
      "env": ["ANVIL_BLOCK_NUMBER", "ANVIL_FORK_URL", "PLAYWRIGHT_URL", "NEXT_PUBLIC_PLAYWRIGHT_ENABLED", "CHAIN_ID"]
    },
<<<<<<< HEAD
    "server": {
      "persistent": true,
      "dependsOn": ["build"]
    },

    "start": {
      "dependsOn": ["^db:generate", "^build", "db:generate", "generate", "export"],
=======
    "start": {
      "dependsOn": [        
        "^build", 
        "generate",
        "export"
      ],
>>>>>>> e188da3e
      "env": [
        "REDIS_URL",
        "DATABASE_URL",
        "ALCHEMY_ID",
        "POOLS_API_V0_BASE_URL"
      ],
      "cache": false,
      "persistent": true
    },
    "test": {
      "dependsOn": ["build"],
      "outputs": ["coverage/**/*"],
      "env": ["ANVIL_BLOCK_NUMBER", "ANVIL_FORK_URL", "PLAYWRIGHT_URL", "NEXT_PUBLIC_PLAYWRIGHT_ENABLED", "CHAIN_ID"]
    },
    "test-e2e-playwright": {
      "cache": false,
      "env": ["ANVIL_BLOCK_NUMBER", "ANVIL_FORK_URL", "PLAYWRIGHT_URL", "NEXT_PUBLIC_PLAYWRIGHT_ENABLED", "CHAIN_ID"]
    },
    "validate": {
      "cache": false
    },
    "export": {
      "cache": true
    }
  }
}<|MERGE_RESOLUTION|>--- conflicted
+++ resolved
@@ -16,28 +16,16 @@
       "env": ["ANVIL_BLOCK_NUMBER", "ANVIL_FORK_URL"],
       "persistent": true
     },
-<<<<<<< HEAD
-    "blog#build": {
-      "dependsOn": ["^build", "generate"],
-      "env": ["STRAPI_PREVIEW_SECRET"],
-      "outputs": [".mesh/**/*", ".next/**/*", "public/**/*"]
-    },
-=======
->>>>>>> e188da3e
     "build": {
       "outputs": [
         ".next/**/*",
         ".vercel/**/*",
         "dist/**/*"
       ],
-<<<<<<< HEAD
-      "dependsOn": ["^db:generate", "^build", "db:generate", "generate", "export"],
-=======
       "dependsOn": [
         "^build", 
         "generate"
       ],
->>>>>>> e188da3e
       "env": [
         "DATABASE_URL",
         "REDIS_URL",
@@ -48,13 +36,9 @@
       "cache": false
     },
     "check": {
-<<<<<<< HEAD
-      "dependsOn": ["build"],
-=======
       "dependsOn": [
         "^build"
       ],
->>>>>>> e188da3e
       "cache": false
     },
     "dev": {
@@ -67,15 +51,11 @@
       "persistent": true
     },
     "generate": {
-<<<<<<< HEAD
-      "outputs": [".graphclient/**/*", ".mesh/**/*", "typechain/**/*", "artifacts/**/*"],
-=======
       "outputs": [
         ".graphclient/**/*",
         "src/generated.ts",
         "typechain"
       ],
->>>>>>> e188da3e
       "cache": false
     },
     "lint": {
@@ -86,22 +66,12 @@
       "cache": false,
       "env": ["ANVIL_BLOCK_NUMBER", "ANVIL_FORK_URL", "PLAYWRIGHT_URL", "NEXT_PUBLIC_PLAYWRIGHT_ENABLED", "CHAIN_ID"]
     },
-<<<<<<< HEAD
-    "server": {
-      "persistent": true,
-      "dependsOn": ["build"]
-    },
-
-    "start": {
-      "dependsOn": ["^db:generate", "^build", "db:generate", "generate", "export"],
-=======
     "start": {
       "dependsOn": [        
         "^build", 
         "generate",
         "export"
       ],
->>>>>>> e188da3e
       "env": [
         "REDIS_URL",
         "DATABASE_URL",
