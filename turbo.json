--- conflicted
+++ resolved
@@ -1,12 +1,6 @@
 {
   "$schema": "https://turbo.build/schema.json",
-  "globalEnv": [
-    "CI",
-    "NODE_ENV",
-    "ALCHEMY_ID",
-    "GITHUB_TOKEN",
-    "NEXT_PUBLIC_ALCHEMY_ID"
-  ],
+  "globalEnv": ["CI", "NODE_ENV", "ALCHEMY_ID", "GITHUB_TOKEN", "NEXT_PUBLIC_ALCHEMY_ID"],
   "globalDependencies": [
     ".eslintignore",
     ".eslint.js",
@@ -19,22 +13,13 @@
   "pipeline": {
     "anvil": {
       "cache": false,
-      "env": [
-        "ANVIL_BLOCK_NUMBER", 
-        "ANVIL_FORK_URL"
-      ],
+      "env": ["ANVIL_BLOCK_NUMBER", "ANVIL_FORK_URL"],
       "persistent": true
     },
     "blog#build": {
       "dependsOn": ["^build", "generate"],
-      "env": [
-        "STRAPI_PREVIEW_SECRET"
-      ],
-      "outputs": [
-        ".mesh/**/*", 
-        ".next/**/*", 
-        "public/**/*"
-      ]
+      "env": ["STRAPI_PREVIEW_SECRET"],
+      "outputs": [".mesh/**/*", ".next/**/*", "public/**/*"]
     },
     "build": {
       "outputs": [
@@ -47,21 +32,11 @@
         "storybook-static/**/*",
         "lib/**/*",
         "resolvers/**/*",
-<<<<<<< HEAD
-        "transformers/**/*"
-=======
         "transformers/**/*",
         ".graphclient/**/*",
         ".mesh/**/*"
->>>>>>> 78ea4a37
       ],
-      "dependsOn": [
-        "^db:generate", 
-        "^build", 
-        "db:generate", 
-        "generate",
-        "export"
-      ],
+      "dependsOn": ["^db:generate", "^build", "db:generate", "generate", "export"],
       "env": [
         "DATABASE_URL",
         "REDIS_URL",
@@ -82,9 +57,7 @@
       "cache": false
     },
     "check": {
-      "dependsOn": [
-        "build"
-      ],
+      "dependsOn": ["build"],
       "cache": false
     },
     "db:init": {
@@ -115,17 +88,8 @@
       "cache": true
     },
     "generate": {
-      "outputs": [
-        ".graphclient/**/*", 
-        ".mesh/**/*", 
-        "typechain/**/*",
-        "artifacts/**/*"
-      ],
-<<<<<<< HEAD
-      "cache": true
-=======
+      "outputs": [".graphclient/**/*", ".mesh/**/*", "typechain/**/*", "artifacts/**/*"],
       "cache": false
->>>>>>> 78ea4a37
     },
     "lint": {
       "dependsOn": ["^build"],
@@ -144,35 +108,19 @@
       "persistent": true,
       "dependsOn": ["build"]
     },
-<<<<<<< HEAD
+
     "start": {
-      "dependsOn": [
-        "build"
-=======
-    
-    "start": {
-      "dependsOn": [        
-        "^db:generate", 
-        "^build", 
-        "db:generate", 
-        "generate",
-        "export"
->>>>>>> 78ea4a37
-      ],
+      "dependsOn": ["^db:generate", "^build", "db:generate", "generate", "export"],
       "env": [
         "PRODUCTION_DATABASE_URL",
         "PREVIEW_DATABASE_URL",
         "REDIS_URL",
         "DATABASE_URL",
-<<<<<<< HEAD
-        "ALCHEMY_ID"
-=======
         "ALCHEMY_ID",
         "SWAP_API_V0_BASE_URL",
         "AGGREGATOR_API_V0_BASE_URL",
         "POOLS_API_V0_BASE_URL",
         "TOKENS_API_V0_BASE_URL"
->>>>>>> 78ea4a37
       ],
       "cache": false,
       "persistent": true
