{
  "$schema": "https://turbo.build/schema.json",
  "globalEnv": [
    "CI",
    "NODE_ENV",
    "ALCHEMY_ID",
    "GITHUB_TOKEN",
    "NEXT_PUBLIC_ALCHEMY_ID"
  ],
  "globalDependencies": [
    ".eslintignore",
    ".eslint.js",
    ".npmrc",
    ".nvmrc",
    ".prettierignore",
    ".prettierrc.js",
    "tsconfig.json"
  ],
  "pipeline": {
    "anvil": {
      "cache": false,
      "env": [
        "ANVIL_BLOCK_NUMBER", 
        "ANVIL_FORK_URL"
      ],
      "persistent": true
    },
    "build": {
      "outputs": [
        ".next/**/*",
        ".vercel/**/*",
        "dist/**/*"
      ],
      "dependsOn": [
        "^build", 
        "generate"
      ],
      "env": [
        "DATABASE_URL",
        "REDIS_URL",
<<<<<<< HEAD
        "ROOT_URL",
        "ACADEMY_URL",
        "ANALYTICS_URL",
        "BLOG_URL",
        "EARN_URL",
        "FURO_URL",
        "SWAP_URL",
        "SWAP_API_V0_BASE_URL",
        "AGGREGATOR_API_V0_BASE_URL",
        "POOLS_API_V0_BASE_URL",
        "TOKENS_API_V0_BASE_URL",
        "NODE_ENV"
=======
        "POOLS_API_V0_BASE_URL"
>>>>>>> d97d54d7
      ]
    },
    "clean": {
      "cache": false
    },
    "check": {
      "dependsOn": [
        "^build"
      ],
      "cache": false
    },
    "dev": {
      "dependsOn": [
        "^build", 
        "generate",
        "export"
      ],
      "cache": false,
      "persistent": true
    },
    "generate": {
      "outputs": [
        ".graphclient/**/*",
        "src/generated.ts",
        "typechain"
      ],
      "cache": false
    },
    "lint": {
      "dependsOn": ["^build"],
      "outputs": []
    },
    "playwright": {
      "cache": false,
      "env": ["ANVIL_BLOCK_NUMBER", "ANVIL_FORK_URL", "PLAYWRIGHT_URL", "NEXT_PUBLIC_PLAYWRIGHT_ENABLED", "CHAIN_ID"]
    },
    "start": {
      "dependsOn": [        
        "^build", 
        "generate",
        "export"
      ],
      "env": [
        "REDIS_URL",
        "DATABASE_URL",
        "ALCHEMY_ID",
        "POOLS_API_V0_BASE_URL"
      ],
      "cache": false,
      "persistent": true
    },
    "test": {
      "dependsOn": ["build"],
      "outputs": ["coverage/**/*"],
      "env": ["ANVIL_BLOCK_NUMBER", "ANVIL_FORK_URL", "PLAYWRIGHT_URL", "NEXT_PUBLIC_PLAYWRIGHT_ENABLED", "CHAIN_ID"]
    },
    "test-e2e-playwright": {
      "cache": false,
      "env": ["ANVIL_BLOCK_NUMBER", "ANVIL_FORK_URL", "PLAYWRIGHT_URL", "NEXT_PUBLIC_PLAYWRIGHT_ENABLED", "CHAIN_ID"]
    },
    "validate": {
      "cache": false
    },
    "export": {
      "cache": true
    }
  }
}<|MERGE_RESOLUTION|>--- conflicted
+++ resolved
@@ -38,22 +38,7 @@
       "env": [
         "DATABASE_URL",
         "REDIS_URL",
-<<<<<<< HEAD
-        "ROOT_URL",
-        "ACADEMY_URL",
-        "ANALYTICS_URL",
-        "BLOG_URL",
-        "EARN_URL",
-        "FURO_URL",
-        "SWAP_URL",
-        "SWAP_API_V0_BASE_URL",
-        "AGGREGATOR_API_V0_BASE_URL",
-        "POOLS_API_V0_BASE_URL",
-        "TOKENS_API_V0_BASE_URL",
-        "NODE_ENV"
-=======
         "POOLS_API_V0_BASE_URL"
->>>>>>> d97d54d7
       ]
     },
     "clean": {
