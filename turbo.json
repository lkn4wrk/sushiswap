--- conflicted
+++ resolved
@@ -1,5 +1,5 @@
 {
-  "$schema": "https://turborepo.org/schema.json",
+  "$schema": "https://turbo.build/schema.json",
   "globalEnv": [
     "CI",
     "NODE_ENV",
@@ -144,18 +144,11 @@
       "dependsOn": ["^build", "generate"]
     },
     "//#generate": {
-<<<<<<< HEAD
-      "outputs": [
-        ".mesh/**",
-        ".graphclient/**/*",
-        "typechain/**"
-=======
       "dependsOn": [],
       "outputs": [
         "typechain/**/*", 
         ".graphclient/**/*", 
         ".mesh/**/*"
->>>>>>> 0f3a1267
       ],
       "inputs": []
     },
