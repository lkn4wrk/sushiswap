--- conflicted
+++ resolved
@@ -15,28 +15,11 @@
     },
     "generate": {
       "outputs": [
-<<<<<<< HEAD
-        ".next/**"
-      ],
-      "cache": true,
-      "env": [
-        "ANALYTICS_URL",
-        "BLOG_URL",
-        "DOCS_URL",
-        "FURO_URL",
-        "LANDING_URL",
-        "SWAP_URL",
-        "LEGACY_URL",
-        "INVEST_URL",
-        "XSWAP_URL",
-        "ACADEMY_URL"
-=======
         ".graphclient/**",
         ".mesh/**",
         "typechain/**",
         "artifacts/**",
         "cache/**"
->>>>>>> 4c393ade
       ]
     },
     "build": {
@@ -64,6 +47,7 @@
       ],
       "env": [
         "ROOT_URL",
+        "ACADEMY_URL",
         "ANALYTICS_URL",
         "BLOG_URL",
         "BRIDGE_URL",
@@ -73,7 +57,7 @@
         "KASHI_URL",
         "PARTNER_URL",
         "SWAP_URL",
-        "XSWAP_URL"
+        "XSWAP_URL",
       ]
     },
     "clean": {
